//
//  NSUserDefaults.swift
//  Naterade
//
//  Created by Nathan Racklyeft on 8/30/15.
//  Copyright © 2015 Nathan Racklyeft. All rights reserved.
//

import Foundation
import LoopKit
import HealthKit


extension UserDefaults {

    private enum Key: String {
        case basalRateSchedule = "com.loudnate.Naterade.BasalRateSchedule"
        case carbRatioSchedule = "com.loudnate.Naterade.CarbRatioSchedule"
        case legacyInsulinModelSettings = "com.loopkit.Loop.insulinModelSettings"
        case defaultRapidActingModel = "com.loopkit.Loop.defaultRapidActingModel"
        case loopSettings = "com.loopkit.Loop.loopSettings"
        case insulinSensitivitySchedule = "com.loudnate.Naterade.InsulinSensitivitySchedule"
        case overrideHistory = "com.loopkit.overrideHistory"
        case lastBedtimeQuery = "com.loopkit.Loop.lastBedtimeQuery"
        case bedtime = "com.loopkit.Loop.bedtime"
<<<<<<< HEAD
        case lastProfileExpirationAlertDate = "com.loopkit.Loop.lastProfileExpirationAlertDate"
=======
        case allowDebugFeatures = "com.loopkit.Loop.allowDebugFeatures"
        case allowSimulators = "com.loopkit.Loop.allowSimulators"
>>>>>>> f7586e6b
    }

    public static let appGroup = UserDefaults(suiteName: Bundle.main.appGroupSuiteName)

    public var basalRateSchedule: BasalRateSchedule? {
        get {
            if let rawValue = dictionary(forKey: Key.basalRateSchedule.rawValue) {
                return BasalRateSchedule(rawValue: rawValue)
            } else {
                return nil
            }
        }
        set {
            set(newValue?.rawValue, forKey: Key.basalRateSchedule.rawValue)
        }
    }

    public var carbRatioSchedule: CarbRatioSchedule? {
        get {
            if let rawValue = dictionary(forKey: Key.carbRatioSchedule.rawValue) {
                return CarbRatioSchedule(rawValue: rawValue)
            } else {
                return nil
            }
        }
        set {
            set(newValue?.rawValue, forKey: Key.carbRatioSchedule.rawValue)
        }
    }

    public var defaultRapidActingModel: ExponentialInsulinModelPreset? {
        get {
            if let rawValue = string(forKey: Key.defaultRapidActingModel.rawValue) {
                return ExponentialInsulinModelPreset(rawValue: rawValue)
            }
            
            // Migrate
            if let rawValue = dictionary(forKey: Key.legacyInsulinModelSettings.rawValue) {
                if let typeName = rawValue["type"] as? String,
                   typeName == "exponentialPreset",
                   let modelRaw = rawValue["model"] as? ExponentialInsulinModelPreset.RawValue,
                   let preset = ExponentialInsulinModelPreset(rawValue: modelRaw)
                {
                    // Keep this for people switching between versions
                    //removeObject(forKey: Key.legacyInsulinModelSettings.rawValue)
                    
                    // Save migrated value
                    set(preset.rawValue, forKey: Key.defaultRapidActingModel.rawValue)
                    return preset
                }
            }
            
            return nil
        }
        set {
            set(newValue?.rawValue, forKey: Key.defaultRapidActingModel.rawValue)
        }
    }

    public var loopSettings: LoopSettings? {
        get {
            if let rawValue = dictionary(forKey: Key.loopSettings.rawValue) {
                return LoopSettings(rawValue: rawValue)
            } else {
                // Migrate the version 0 case
                defer {
                    removeObject(forKey: "com.loudnate.Naterade.DosingEnabled")
                    removeObject(forKey: "com.loudnate.Naterade.GlucoseTargetRangeSchedule")
                    removeObject(forKey: "com.loudnate.Naterade.MaximumBasalRatePerHour")
                    removeObject(forKey: "com.loudnate.Naterade.MaximumBolus")
                    removeObject(forKey: "com.loopkit.Loop.MinimumBGGuard")
                    removeObject(forKey: "com.loudnate.Loop.RetrospectiveCorrectionEnabled")
                }

                let glucoseTargetRangeSchedule: GlucoseRangeSchedule?
                if let rawValue = dictionary(forKey: "com.loudnate.Naterade.GlucoseTargetRangeSchedule") {
                    glucoseTargetRangeSchedule = GlucoseRangeSchedule(rawValue: rawValue)
                } else {
                    glucoseTargetRangeSchedule = nil
                }

                let suspendThreshold: GlucoseThreshold?
                if let rawValue = dictionary(forKey: "com.loopkit.Loop.MinimumBGGuard") {
                    suspendThreshold = GlucoseThreshold(rawValue: rawValue)
                } else {
                    suspendThreshold = nil
                }

                var maximumBasalRatePerHour: Double? = double(forKey: "com.loudnate.Naterade.MaximumBasalRatePerHour")
                if maximumBasalRatePerHour! <= 0 {
                    maximumBasalRatePerHour = nil
                }

                var maximumBolus: Double? = double(forKey: "com.loudnate.Naterade.MaximumBolus")
                if maximumBolus! <= 0 {
                    maximumBolus = nil
                }

                let settings = LoopSettings(
                    dosingEnabled: bool(forKey: "com.loudnate.Naterade.DosingEnabled"),
                    glucoseTargetRangeSchedule: glucoseTargetRangeSchedule,
                    maximumBasalRatePerHour: maximumBasalRatePerHour,
                    maximumBolus: maximumBolus,
                    suspendThreshold: suspendThreshold
                )
                self.loopSettings = settings

                return settings
            }
        }
        set {
            set(newValue?.rawValue, forKey: Key.loopSettings.rawValue)
        }
    }

    public var insulinSensitivitySchedule: InsulinSensitivitySchedule? {
        get {
            if let rawValue = dictionary(forKey: Key.insulinSensitivitySchedule.rawValue) {
                return InsulinSensitivitySchedule(rawValue: rawValue)
            } else {
                return nil
            }
        }
        set {
            set(newValue?.rawValue, forKey: Key.insulinSensitivitySchedule.rawValue)
        }
    }

    public var overrideHistory: TemporaryScheduleOverrideHistory? {
        get {
            if let rawValue = object(forKey: Key.overrideHistory.rawValue) as? TemporaryScheduleOverrideHistory.RawValue {
                return TemporaryScheduleOverrideHistory(rawValue: rawValue)
            } else {
                return nil
            }
        }
        set {
            set(newValue?.rawValue, forKey: Key.overrideHistory.rawValue)
        }
    }
    
    public var lastBedtimeQuery: Date? {
        get {
            return object(forKey: Key.lastBedtimeQuery.rawValue) as? Date
        }
        set {
            set(newValue, forKey: Key.lastBedtimeQuery.rawValue)
        }
    }
    
    public var bedtime: Date? {
        get {
            return object(forKey: Key.bedtime.rawValue) as? Date
        }
        set {
            set(newValue, forKey: Key.bedtime.rawValue)
        }
    }
    
<<<<<<< HEAD
    public var lastProfileExpirationAlertDate: Date? {
        get {
            if let rawValue = object(forKey: Key.lastProfileExpirationAlertDate.rawValue) as? Date {
                return rawValue
            } else {
                return nil
            }
        }
        set {
            set(newValue, forKey: Key.lastProfileExpirationAlertDate.rawValue)
        }
=======
    public var allowDebugFeatures: Bool {
        return bool(forKey: Key.allowDebugFeatures.rawValue)
    }

    public var allowSimulators: Bool {
        return bool(forKey: Key.allowSimulators.rawValue)
>>>>>>> f7586e6b
    }
}<|MERGE_RESOLUTION|>--- conflicted
+++ resolved
@@ -23,12 +23,9 @@
         case overrideHistory = "com.loopkit.overrideHistory"
         case lastBedtimeQuery = "com.loopkit.Loop.lastBedtimeQuery"
         case bedtime = "com.loopkit.Loop.bedtime"
-<<<<<<< HEAD
         case lastProfileExpirationAlertDate = "com.loopkit.Loop.lastProfileExpirationAlertDate"
-=======
         case allowDebugFeatures = "com.loopkit.Loop.allowDebugFeatures"
         case allowSimulators = "com.loopkit.Loop.allowSimulators"
->>>>>>> f7586e6b
     }
 
     public static let appGroup = UserDefaults(suiteName: Bundle.main.appGroupSuiteName)
@@ -188,7 +185,6 @@
         }
     }
     
-<<<<<<< HEAD
     public var lastProfileExpirationAlertDate: Date? {
         get {
             if let rawValue = object(forKey: Key.lastProfileExpirationAlertDate.rawValue) as? Date {
@@ -200,13 +196,13 @@
         set {
             set(newValue, forKey: Key.lastProfileExpirationAlertDate.rawValue)
         }
-=======
+    }
+    
     public var allowDebugFeatures: Bool {
         return bool(forKey: Key.allowDebugFeatures.rawValue)
     }
 
     public var allowSimulators: Bool {
         return bool(forKey: Key.allowSimulators.rawValue)
->>>>>>> f7586e6b
     }
 }