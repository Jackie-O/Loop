--- conflicted
+++ resolved
@@ -217,12 +217,7 @@
                     } else {
                         self?.hasSentConfirmationMessage = true
 
-<<<<<<< HEAD
-                        let loopManager = ExtensionDelegate.shared().loopManager
-                        if let carbEntry = bolus.carbEntry {
-=======
                         if bolus.carbEntry != nil {
->>>>>>> 0286006e
                             if bolus.value == 0 {
                                 // Notify for a successful carb entry (sans bolus)
                                 WKInterfaceDevice.current().play(.success)
