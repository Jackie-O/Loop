// !$*UTF8*$!
{
	archiveVersion = 1;
	classes = {
	};
	objectVersion = 48;
	objects = {

/* Begin PBXAggregateTarget section */
		432CF87720D8B8380066B889 /* Cartfile */ = {
			isa = PBXAggregateTarget;
			buildConfigurationList = 432CF87820D8B8380066B889 /* Build configuration list for PBXAggregateTarget "Cartfile" */;
			buildPhases = (
				432CF88220D8BCD90066B889 /* Homebrew & Carthage Setup */,
				432CF87B20D8B8490066B889 /* Build Carthage Dependencies */,
			);
			dependencies = (
			);
			name = Cartfile;
			productName = Cartfile;
		};
/* End PBXAggregateTarget section */

/* Begin PBXBuildFile section */
		1D05219B2469E9DF000EBBDE /* StoredAlert.swift in Sources */ = {isa = PBXBuildFile; fileRef = 1D05219A2469E9DF000EBBDE /* StoredAlert.swift */; };
		1D05219D2469F1F5000EBBDE /* AlertStore.swift in Sources */ = {isa = PBXBuildFile; fileRef = 1D05219C2469F1F5000EBBDE /* AlertStore.swift */; };
		1D080CBD2473214A00356610 /* AlertStore.xcdatamodeld in Sources */ = {isa = PBXBuildFile; fileRef = 1D080CBB2473214A00356610 /* AlertStore.xcdatamodeld */; };
		1D2609AD248EEB9900A6F258 /* LoopAlertsManager.swift in Sources */ = {isa = PBXBuildFile; fileRef = 1D2609AC248EEB9900A6F258 /* LoopAlertsManager.swift */; };
		1D49795824E7289700948F05 /* ServicesViewModel.swift in Sources */ = {isa = PBXBuildFile; fileRef = 1D49795724E7289700948F05 /* ServicesViewModel.swift */; };
		1D4990E824A25931005CC357 /* FeatureFlags.swift in Sources */ = {isa = PBXBuildFile; fileRef = 89E267FB2292456700A3F2AF /* FeatureFlags.swift */; };
		1D4A3E2D2478628500FD601B /* StoredAlert+CoreDataClass.swift in Sources */ = {isa = PBXBuildFile; fileRef = 1D4A3E2B2478628500FD601B /* StoredAlert+CoreDataClass.swift */; };
		1D4A3E2E2478628500FD601B /* StoredAlert+CoreDataProperties.swift in Sources */ = {isa = PBXBuildFile; fileRef = 1D4A3E2C2478628500FD601B /* StoredAlert+CoreDataProperties.swift */; };
		1D80313D24746274002810DF /* AlertStoreTests.swift in Sources */ = {isa = PBXBuildFile; fileRef = 1D80313C24746274002810DF /* AlertStoreTests.swift */; };
		1D8D55BC252274650044DBB6 /* BolusEntryViewModelTests.swift in Sources */ = {isa = PBXBuildFile; fileRef = 1D8D55BB252274650044DBB6 /* BolusEntryViewModelTests.swift */; };
		1D9650C82523FBA100A1370B /* DeviceDataManager+BolusEntryViewModelDelegate.swift in Sources */ = {isa = PBXBuildFile; fileRef = 1D9650C72523FBA100A1370B /* DeviceDataManager+BolusEntryViewModelDelegate.swift */; };
		1DA649A7244126CD00F61E75 /* UserNotificationAlertPresenter.swift in Sources */ = {isa = PBXBuildFile; fileRef = 1DA649A6244126CD00F61E75 /* UserNotificationAlertPresenter.swift */; };
		1DA649A9244126DA00F61E75 /* InAppModalAlertPresenter.swift in Sources */ = {isa = PBXBuildFile; fileRef = 1DA649A8244126DA00F61E75 /* InAppModalAlertPresenter.swift */; };
		1DA7A84224476EAD008257F0 /* AlertManagerTests.swift in Sources */ = {isa = PBXBuildFile; fileRef = 1DA7A84124476EAD008257F0 /* AlertManagerTests.swift */; };
		1DA7A84424477698008257F0 /* InAppModalAlertPresenterTests.swift in Sources */ = {isa = PBXBuildFile; fileRef = 1DA7A84324477698008257F0 /* InAppModalAlertPresenterTests.swift */; };
		1DB1065124467E18005542BD /* AlertManager.swift in Sources */ = {isa = PBXBuildFile; fileRef = 1DB1065024467E18005542BD /* AlertManager.swift */; };
		1DB1CA4D24A55F0000B3B94C /* Image.swift in Sources */ = {isa = PBXBuildFile; fileRef = 1DB1CA4C24A55F0000B3B94C /* Image.swift */; };
		1DD0B76724EC77AC008A2DC3 /* SupportScreenView.swift in Sources */ = {isa = PBXBuildFile; fileRef = 1DD0B76624EC77AC008A2DC3 /* SupportScreenView.swift */; };
		1DDE273D24AEA4B000796622 /* SettingsViewModel.swift in Sources */ = {isa = PBXBuildFile; fileRef = 1DB1CA4E24A56D7600B3B94C /* SettingsViewModel.swift */; };
		1DDE273E24AEA4B000796622 /* SettingsView.swift in Sources */ = {isa = PBXBuildFile; fileRef = 1DE09BA824A3E23F009EE9F9 /* SettingsView.swift */; };
		1DDE273F24AEA4F200796622 /* NotificationsCriticalAlertPermissionsViewModel.swift in Sources */ = {isa = PBXBuildFile; fileRef = B42C951624A3CAF200857C73 /* NotificationsCriticalAlertPermissionsViewModel.swift */; };
		1DDE274024AEA4F200796622 /* NotificationsCriticalAlertPermissionsView.swift in Sources */ = {isa = PBXBuildFile; fileRef = 1DA46B5F2492E2E300D71A63 /* NotificationsCriticalAlertPermissionsView.swift */; };
		1DFE9E172447B6270082C280 /* UserNotificationAlertPresenterTests.swift in Sources */ = {isa = PBXBuildFile; fileRef = 1DFE9E162447B6270082C280 /* UserNotificationAlertPresenterTests.swift */; };
		43027F0F1DFE0EC900C51989 /* HKUnit.swift in Sources */ = {isa = PBXBuildFile; fileRef = 4F526D5E1DF2459000A04910 /* HKUnit.swift */; };
		4302F4E11D4E9C8900F0FCAF /* TextFieldTableViewController.swift in Sources */ = {isa = PBXBuildFile; fileRef = 4302F4E01D4E9C8900F0FCAF /* TextFieldTableViewController.swift */; };
		4302F4E31D4EA54200F0FCAF /* InsulinDeliveryTableViewController.swift in Sources */ = {isa = PBXBuildFile; fileRef = 4302F4E21D4EA54200F0FCAF /* InsulinDeliveryTableViewController.swift */; };
		430B29932041F5B300BA9F93 /* UserDefaults+Loop.swift in Sources */ = {isa = PBXBuildFile; fileRef = 430B29922041F5B200BA9F93 /* UserDefaults+Loop.swift */; };
		430D85891F44037000AF2D4F /* HUDViewTableViewCell.swift in Sources */ = {isa = PBXBuildFile; fileRef = 430D85881F44037000AF2D4F /* HUDViewTableViewCell.swift */; };
		4311FB9B1F37FE1B00D4C0A7 /* TitleSubtitleTextFieldTableViewCell.swift in Sources */ = {isa = PBXBuildFile; fileRef = 4311FB9A1F37FE1B00D4C0A7 /* TitleSubtitleTextFieldTableViewCell.swift */; };
		431A8C401EC6E8AB00823B9C /* CircleMaskView.swift in Sources */ = {isa = PBXBuildFile; fileRef = 431A8C3F1EC6E8AB00823B9C /* CircleMaskView.swift */; };
		4326BA641F3A44D9007CCAD4 /* ChartLineModel.swift in Sources */ = {isa = PBXBuildFile; fileRef = 4326BA631F3A44D9007CCAD4 /* ChartLineModel.swift */; };
		4328E01A1CFBE1DA00E199AA /* ActionHUDController.swift in Sources */ = {isa = PBXBuildFile; fileRef = 4328E0151CFBE1DA00E199AA /* ActionHUDController.swift */; };
		4328E01E1CFBE25F00E199AA /* CarbAndBolusFlowController.swift in Sources */ = {isa = PBXBuildFile; fileRef = 4328E01D1CFBE25F00E199AA /* CarbAndBolusFlowController.swift */; };
		4328E0281CFBE2C500E199AA /* CLKComplicationTemplate.swift in Sources */ = {isa = PBXBuildFile; fileRef = 4328E0221CFBE2C500E199AA /* CLKComplicationTemplate.swift */; };
		4328E02A1CFBE2C500E199AA /* UIColor.swift in Sources */ = {isa = PBXBuildFile; fileRef = 4328E0241CFBE2C500E199AA /* UIColor.swift */; };
		4328E02B1CFBE2C500E199AA /* WKAlertAction.swift in Sources */ = {isa = PBXBuildFile; fileRef = 4328E0251CFBE2C500E199AA /* WKAlertAction.swift */; };
		4328E02F1CFBF81800E199AA /* WKInterfaceImage.swift in Sources */ = {isa = PBXBuildFile; fileRef = 4328E02E1CFBF81800E199AA /* WKInterfaceImage.swift */; };
		4328E0331CFC091100E199AA /* WatchContext+LoopKit.swift in Sources */ = {isa = PBXBuildFile; fileRef = 4328E0311CFC068900E199AA /* WatchContext+LoopKit.swift */; };
		4328E0351CFC0AE100E199AA /* WatchDataManager.swift in Sources */ = {isa = PBXBuildFile; fileRef = 4328E0341CFC0AE100E199AA /* WatchDataManager.swift */; };
		432CF87520D8AC950066B889 /* NSUserDefaults+WatchApp.swift in Sources */ = {isa = PBXBuildFile; fileRef = 4328E0231CFBE2C500E199AA /* NSUserDefaults+WatchApp.swift */; };
		432E73CB1D24B3D6009AD15D /* RemoteDataServicesManager.swift in Sources */ = {isa = PBXBuildFile; fileRef = 432E73CA1D24B3D6009AD15D /* RemoteDataServicesManager.swift */; };
		433EA4C41D9F71C800CD78FB /* CommandResponseViewController.swift in Sources */ = {isa = PBXBuildFile; fileRef = 433EA4C31D9F71C800CD78FB /* CommandResponseViewController.swift */; };
		4344628220A7A37F00C4BE6F /* CoreBluetooth.framework in Frameworks */ = {isa = PBXBuildFile; fileRef = 4344628120A7A37E00C4BE6F /* CoreBluetooth.framework */; };
		4344628520A7A3BE00C4BE6F /* LoopKit.framework in Frameworks */ = {isa = PBXBuildFile; fileRef = 4344628320A7A3BE00C4BE6F /* LoopKit.framework */; };
		4344628E20A7ADD100C4BE6F /* UserDefaults+CGM.swift in Sources */ = {isa = PBXBuildFile; fileRef = 4344628D20A7ADD100C4BE6F /* UserDefaults+CGM.swift */; };
		4344628F20A7ADD500C4BE6F /* UserDefaults+CGM.swift in Sources */ = {isa = PBXBuildFile; fileRef = 4344628D20A7ADD100C4BE6F /* UserDefaults+CGM.swift */; };
		4344629220A7C19800C4BE6F /* ButtonGroup.swift in Sources */ = {isa = PBXBuildFile; fileRef = 4344629120A7C19800C4BE6F /* ButtonGroup.swift */; };
		4344629820A8B2D700C4BE6F /* OSLog.swift in Sources */ = {isa = PBXBuildFile; fileRef = 4374B5EE209D84BE00D17AA8 /* OSLog.swift */; };
		4345E3F421F036FC009E00E5 /* Result.swift in Sources */ = {isa = PBXBuildFile; fileRef = 43D848AF1E7DCBE100DADCBC /* Result.swift */; };
		4345E3F521F036FC009E00E5 /* Result.swift in Sources */ = {isa = PBXBuildFile; fileRef = 43D848AF1E7DCBE100DADCBC /* Result.swift */; };
		4345E3F821F03D2A009E00E5 /* DatesAndNumberCell.swift in Sources */ = {isa = PBXBuildFile; fileRef = 4345E3F721F03D2A009E00E5 /* DatesAndNumberCell.swift */; };
		4345E3FA21F0473B009E00E5 /* TextCell.swift in Sources */ = {isa = PBXBuildFile; fileRef = 4345E3F921F0473B009E00E5 /* TextCell.swift */; };
		4345E3FB21F04911009E00E5 /* UIColor+HIG.swift in Sources */ = {isa = PBXBuildFile; fileRef = 43BFF0C31E4659E700FF19A9 /* UIColor+HIG.swift */; };
		4345E3FC21F04911009E00E5 /* UIColor+HIG.swift in Sources */ = {isa = PBXBuildFile; fileRef = 43BFF0C31E4659E700FF19A9 /* UIColor+HIG.swift */; };
		4345E3FE21F04A50009E00E5 /* DateIntervalFormatter.swift in Sources */ = {isa = PBXBuildFile; fileRef = 4345E3FD21F04A50009E00E5 /* DateIntervalFormatter.swift */; };
		4345E3FF21F051C6009E00E5 /* LoopCore.framework in Frameworks */ = {isa = PBXBuildFile; fileRef = 43D9FFCF21EAE05D00AF44BF /* LoopCore.framework */; };
		4345E40021F051DD009E00E5 /* LoopCore.framework in CopyFiles */ = {isa = PBXBuildFile; fileRef = 43D9FFCF21EAE05D00AF44BF /* LoopCore.framework */; settings = {ATTRIBUTES = (CodeSignOnCopy, RemoveHeadersOnCopy, ); }; };
		4345E40121F67300009E00E5 /* PotentialCarbEntryUserInfo.swift in Sources */ = {isa = PBXBuildFile; fileRef = 43DE92581C5479E4001FFDE1 /* PotentialCarbEntryUserInfo.swift */; };
		4345E40221F67300009E00E5 /* PotentialCarbEntryUserInfo.swift in Sources */ = {isa = PBXBuildFile; fileRef = 43DE92581C5479E4001FFDE1 /* PotentialCarbEntryUserInfo.swift */; };
		4345E40421F68AD9009E00E5 /* TextRowController.swift in Sources */ = {isa = PBXBuildFile; fileRef = 4345E40321F68AD9009E00E5 /* TextRowController.swift */; };
		4345E40621F68E18009E00E5 /* CarbEntryListController.swift in Sources */ = {isa = PBXBuildFile; fileRef = 4345E40521F68E18009E00E5 /* CarbEntryListController.swift */; };
		434FF1EE1CF27EEF000DB779 /* UITableViewCell.swift in Sources */ = {isa = PBXBuildFile; fileRef = 434FF1ED1CF27EEF000DB779 /* UITableViewCell.swift */; };
		43511CE221FD80E400566C63 /* RetrospectiveCorrection.swift in Sources */ = {isa = PBXBuildFile; fileRef = 43511CDF21FD80E400566C63 /* RetrospectiveCorrection.swift */; };
		43511CE321FD80E400566C63 /* StandardRetrospectiveCorrection.swift in Sources */ = {isa = PBXBuildFile; fileRef = 43511CE021FD80E400566C63 /* StandardRetrospectiveCorrection.swift */; };
		43511CEE220FC61700566C63 /* HUDRowController.swift in Sources */ = {isa = PBXBuildFile; fileRef = 43511CED220FC61700566C63 /* HUDRowController.swift */; };
		43517917230A0E1A0072ECC0 /* WKInterfaceLabel.swift in Sources */ = {isa = PBXBuildFile; fileRef = 43517916230A0E1A0072ECC0 /* WKInterfaceLabel.swift */; };
		435400341C9F878D00D5819C /* SetBolusUserInfo.swift in Sources */ = {isa = PBXBuildFile; fileRef = 435400331C9F878D00D5819C /* SetBolusUserInfo.swift */; };
		435400351C9F878D00D5819C /* SetBolusUserInfo.swift in Sources */ = {isa = PBXBuildFile; fileRef = 435400331C9F878D00D5819C /* SetBolusUserInfo.swift */; };
		436961911F19D11E00447E89 /* ChartPointsContextFillLayer.swift in Sources */ = {isa = PBXBuildFile; fileRef = 4369618F1F19C86400447E89 /* ChartPointsContextFillLayer.swift */; };
		436A0DA51D236A2A00104B24 /* LoopError.swift in Sources */ = {isa = PBXBuildFile; fileRef = 436A0DA41D236A2A00104B24 /* LoopError.swift */; };
		436D9BF81F6F4EA100CFA75F /* recommended_temp_start_low_end_just_above_range.json in Resources */ = {isa = PBXBuildFile; fileRef = 436D9BF71F6F4EA100CFA75F /* recommended_temp_start_low_end_just_above_range.json */; };
		4372E484213A63FB0068E043 /* ChartHUDController.swift in Sources */ = {isa = PBXBuildFile; fileRef = 4FFEDFBE20E5CF22000BFC58 /* ChartHUDController.swift */; };
		4372E487213C86240068E043 /* SampleValue.swift in Sources */ = {isa = PBXBuildFile; fileRef = 4372E486213C86240068E043 /* SampleValue.swift */; };
		4372E488213C862B0068E043 /* SampleValue.swift in Sources */ = {isa = PBXBuildFile; fileRef = 4372E486213C86240068E043 /* SampleValue.swift */; };
		4372E48B213CB5F00068E043 /* Double.swift in Sources */ = {isa = PBXBuildFile; fileRef = 4372E48A213CB5F00068E043 /* Double.swift */; };
		4372E48C213CB6750068E043 /* Double.swift in Sources */ = {isa = PBXBuildFile; fileRef = 4372E48A213CB5F00068E043 /* Double.swift */; };
		4372E490213CFCE70068E043 /* LoopSettingsUserInfo.swift in Sources */ = {isa = PBXBuildFile; fileRef = 4372E48F213CFCE70068E043 /* LoopSettingsUserInfo.swift */; };
		4372E491213D05F90068E043 /* LoopSettingsUserInfo.swift in Sources */ = {isa = PBXBuildFile; fileRef = 4372E48F213CFCE70068E043 /* LoopSettingsUserInfo.swift */; };
		4372E492213D956C0068E043 /* GlucoseRangeSchedule.swift in Sources */ = {isa = PBXBuildFile; fileRef = 43C513181E864C4E001547C7 /* GlucoseRangeSchedule.swift */; };
		4372E496213DCDD30068E043 /* GlucoseChartValueHashable.swift in Sources */ = {isa = PBXBuildFile; fileRef = 4372E495213DCDD30068E043 /* GlucoseChartValueHashable.swift */; };
		4374B5EF209D84BF00D17AA8 /* OSLog.swift in Sources */ = {isa = PBXBuildFile; fileRef = 4374B5EE209D84BE00D17AA8 /* OSLog.swift */; };
		4374B5F0209D857E00D17AA8 /* OSLog.swift in Sources */ = {isa = PBXBuildFile; fileRef = 4374B5EE209D84BE00D17AA8 /* OSLog.swift */; };
		43776F901B8022E90074EA36 /* AppDelegate.swift in Sources */ = {isa = PBXBuildFile; fileRef = 43776F8F1B8022E90074EA36 /* AppDelegate.swift */; };
		43776F971B8022E90074EA36 /* Main.storyboard in Resources */ = {isa = PBXBuildFile; fileRef = 43776F951B8022E90074EA36 /* Main.storyboard */; };
		43785E932120A01B0057DED1 /* NewCarbEntryIntent+Loop.swift in Sources */ = {isa = PBXBuildFile; fileRef = 43785E922120A01B0057DED1 /* NewCarbEntryIntent+Loop.swift */; };
		43785E972120E4500057DED1 /* INRelevantShortcutStore+Loop.swift in Sources */ = {isa = PBXBuildFile; fileRef = 43785E952120E4010057DED1 /* INRelevantShortcutStore+Loop.swift */; };
		43785E982120E7060057DED1 /* Intents.intentdefinition in Sources */ = {isa = PBXBuildFile; fileRef = 43785E9B2120E7060057DED1 /* Intents.intentdefinition */; };
		437AFEE520352591008C4892 /* NotificationCenter.framework in Frameworks */ = {isa = PBXBuildFile; fileRef = 4F70C1DD1DE8DCA7006380B7 /* NotificationCenter.framework */; };
		437AFEE8203689FE008C4892 /* LoopKit.framework in Frameworks */ = {isa = PBXBuildFile; fileRef = 43F78D4B1C914197002152D1 /* LoopKit.framework */; };
		437CEEE41CDE5C0A003C8C80 /* UIImage.swift in Sources */ = {isa = PBXBuildFile; fileRef = 437CEEE31CDE5C0A003C8C80 /* UIImage.swift */; };
		437D9BA31D7BC977007245E8 /* PredictionTableViewController.swift in Sources */ = {isa = PBXBuildFile; fileRef = 437D9BA21D7BC977007245E8 /* PredictionTableViewController.swift */; };
		438172D91F4E9E37003C3328 /* NewPumpEvent.swift in Sources */ = {isa = PBXBuildFile; fileRef = 438172D81F4E9E37003C3328 /* NewPumpEvent.swift */; };
		4389916B1E91B689000EEF90 /* ChartSettings+Loop.swift in Sources */ = {isa = PBXBuildFile; fileRef = 4389916A1E91B689000EEF90 /* ChartSettings+Loop.swift */; };
		438D42F91D7C88BC003244B0 /* PredictionInputEffect.swift in Sources */ = {isa = PBXBuildFile; fileRef = 438D42F81D7C88BC003244B0 /* PredictionInputEffect.swift */; };
		438D42FB1D7D11A4003244B0 /* PredictionInputEffectTableViewCell.swift in Sources */ = {isa = PBXBuildFile; fileRef = 438D42FA1D7D11A4003244B0 /* PredictionInputEffectTableViewCell.swift */; };
		43947D731F529FAA00A07D31 /* GlucoseRangeSchedule.swift in Sources */ = {isa = PBXBuildFile; fileRef = 43C513181E864C4E001547C7 /* GlucoseRangeSchedule.swift */; };
		4396BD50225159C0005AA4D3 /* HealthKit.framework in Frameworks */ = {isa = PBXBuildFile; fileRef = 43D9002C21EB225D00AF44BF /* HealthKit.framework */; };
		439706E622D2E84900C81566 /* PredictionSettingTableViewCell.swift in Sources */ = {isa = PBXBuildFile; fileRef = 439706E522D2E84900C81566 /* PredictionSettingTableViewCell.swift */; };
		439897371CD2F80600223065 /* AnalyticsServicesManager.swift in Sources */ = {isa = PBXBuildFile; fileRef = 439897361CD2F80600223065 /* AnalyticsServicesManager.swift */; };
		439A7942211F631C0041B75F /* RootNavigationController.swift in Sources */ = {isa = PBXBuildFile; fileRef = 439A7941211F631C0041B75F /* RootNavigationController.swift */; };
		439A7944211FE22F0041B75F /* NSUserActivity.swift in Sources */ = {isa = PBXBuildFile; fileRef = 439A7943211FE22F0041B75F /* NSUserActivity.swift */; };
		439A7945211FE23A0041B75F /* NSUserActivity.swift in Sources */ = {isa = PBXBuildFile; fileRef = 439A7943211FE22F0041B75F /* NSUserActivity.swift */; };
		439BED2A1E76093C00B0AED5 /* CGMManager.swift in Sources */ = {isa = PBXBuildFile; fileRef = 439BED291E76093C00B0AED5 /* CGMManager.swift */; };
		43A51E1F1EB6D62A000736CC /* CarbAbsorptionViewController.swift in Sources */ = {isa = PBXBuildFile; fileRef = 43A51E1E1EB6D62A000736CC /* CarbAbsorptionViewController.swift */; };
		43A51E211EB6DBDD000736CC /* LoopChartsTableViewController.swift in Sources */ = {isa = PBXBuildFile; fileRef = 43A51E201EB6DBDD000736CC /* LoopChartsTableViewController.swift */; };
		43A567691C94880B00334FAC /* LoopDataManager.swift in Sources */ = {isa = PBXBuildFile; fileRef = 43A567681C94880B00334FAC /* LoopDataManager.swift */; };
		43A943761B926B7B0051FA24 /* Interface.storyboard in Resources */ = {isa = PBXBuildFile; fileRef = 43A943741B926B7B0051FA24 /* Interface.storyboard */; };
		43A9437F1B926B7B0051FA24 /* WatchApp Extension.appex in Embed App Extensions */ = {isa = PBXBuildFile; fileRef = 43A9437E1B926B7B0051FA24 /* WatchApp Extension.appex */; settings = {ATTRIBUTES = (RemoveHeadersOnCopy, ); }; };
		43A943881B926B7B0051FA24 /* ExtensionDelegate.swift in Sources */ = {isa = PBXBuildFile; fileRef = 43A943871B926B7B0051FA24 /* ExtensionDelegate.swift */; };
		43A9438A1B926B7B0051FA24 /* NotificationController.swift in Sources */ = {isa = PBXBuildFile; fileRef = 43A943891B926B7B0051FA24 /* NotificationController.swift */; };
		43A9438E1B926B7B0051FA24 /* ComplicationController.swift in Sources */ = {isa = PBXBuildFile; fileRef = 43A9438D1B926B7B0051FA24 /* ComplicationController.swift */; };
		43A943901B926B7B0051FA24 /* Assets.xcassets in Resources */ = {isa = PBXBuildFile; fileRef = 43A9438F1B926B7B0051FA24 /* Assets.xcassets */; };
		43A943941B926B7B0051FA24 /* WatchApp.app in Embed Watch Content */ = {isa = PBXBuildFile; fileRef = 43A943721B926B7B0051FA24 /* WatchApp.app */; };
		43B260491ED248FB008CAA77 /* CarbEntryTableViewCell.swift in Sources */ = {isa = PBXBuildFile; fileRef = 43B260481ED248FB008CAA77 /* CarbEntryTableViewCell.swift */; };
		43BFF0B51E45C1E700FF19A9 /* NumberFormatter.swift in Sources */ = {isa = PBXBuildFile; fileRef = 43BFF0B31E45C1BE00FF19A9 /* NumberFormatter.swift */; };
		43BFF0B71E45C20C00FF19A9 /* NumberFormatter.swift in Sources */ = {isa = PBXBuildFile; fileRef = 43BFF0B31E45C1BE00FF19A9 /* NumberFormatter.swift */; };
		43BFF0C61E465A4400FF19A9 /* UIColor+HIG.swift in Sources */ = {isa = PBXBuildFile; fileRef = 43BFF0C31E4659E700FF19A9 /* UIColor+HIG.swift */; };
		43BFF0CD1E466C8400FF19A9 /* StateColorPalette.swift in Sources */ = {isa = PBXBuildFile; fileRef = 43BFF0CC1E466C8400FF19A9 /* StateColorPalette.swift */; };
		43C05CA821EB2B26006FB252 /* PersistenceController.swift in Sources */ = {isa = PBXBuildFile; fileRef = 431E73471FF95A900069B5F7 /* PersistenceController.swift */; };
		43C05CA921EB2B26006FB252 /* PersistenceController.swift in Sources */ = {isa = PBXBuildFile; fileRef = 431E73471FF95A900069B5F7 /* PersistenceController.swift */; };
		43C05CAA21EB2B49006FB252 /* NSBundle.swift in Sources */ = {isa = PBXBuildFile; fileRef = 430DA58D1D4AEC230097D1CA /* NSBundle.swift */; };
		43C05CAB21EB2B4A006FB252 /* NSBundle.swift in Sources */ = {isa = PBXBuildFile; fileRef = 430DA58D1D4AEC230097D1CA /* NSBundle.swift */; };
		43C05CAC21EB2B8B006FB252 /* NSBundle.swift in Sources */ = {isa = PBXBuildFile; fileRef = 430DA58D1D4AEC230097D1CA /* NSBundle.swift */; };
		43C05CAD21EB2BBF006FB252 /* NSUserDefaults.swift in Sources */ = {isa = PBXBuildFile; fileRef = 430B29892041F54A00BA9F93 /* NSUserDefaults.swift */; };
		43C05CAF21EB2C24006FB252 /* NSBundle.swift in Sources */ = {isa = PBXBuildFile; fileRef = 430DA58D1D4AEC230097D1CA /* NSBundle.swift */; };
		43C05CB121EBBDB9006FB252 /* TimeInRangeLesson.swift in Sources */ = {isa = PBXBuildFile; fileRef = 43C05CB021EBBDB9006FB252 /* TimeInRangeLesson.swift */; };
		43C05CB221EBD88A006FB252 /* LoopCore.framework in Embed Frameworks */ = {isa = PBXBuildFile; fileRef = 43D9002A21EB209400AF44BF /* LoopCore.framework */; settings = {ATTRIBUTES = (CodeSignOnCopy, RemoveHeadersOnCopy, ); }; };
		43C05CB521EBE274006FB252 /* Date.swift in Sources */ = {isa = PBXBuildFile; fileRef = 43C05CB421EBE274006FB252 /* Date.swift */; };
		43C05CB621EBE321006FB252 /* NSTimeInterval.swift in Sources */ = {isa = PBXBuildFile; fileRef = 439897341CD2F7DE00223065 /* NSTimeInterval.swift */; };
		43C05CB821EBEA54006FB252 /* HKUnit.swift in Sources */ = {isa = PBXBuildFile; fileRef = 43C05CB721EBEA54006FB252 /* HKUnit.swift */; };
		43C05CB921EBEA54006FB252 /* HKUnit.swift in Sources */ = {isa = PBXBuildFile; fileRef = 43C05CB721EBEA54006FB252 /* HKUnit.swift */; };
		43C05CBA21EBEAD8006FB252 /* LoopCore.framework in Frameworks */ = {isa = PBXBuildFile; fileRef = 43D9FFCF21EAE05D00AF44BF /* LoopCore.framework */; };
		43C05CBD21EBF77D006FB252 /* LessonsViewController.swift in Sources */ = {isa = PBXBuildFile; fileRef = 43C05CBC21EBF77D006FB252 /* LessonsViewController.swift */; };
		43C05CC021EBFFA4006FB252 /* Lesson.swift in Sources */ = {isa = PBXBuildFile; fileRef = 43C05CBF21EBFFA4006FB252 /* Lesson.swift */; };
		43C05CC221EC06E4006FB252 /* LessonConfigurationViewController.swift in Sources */ = {isa = PBXBuildFile; fileRef = 43C05CC121EC06E4006FB252 /* LessonConfigurationViewController.swift */; };
		43C05CC521EC29E3006FB252 /* TextFieldTableViewCell.swift in Sources */ = {isa = PBXBuildFile; fileRef = 4374B5F3209D89A900D17AA8 /* TextFieldTableViewCell.swift */; };
		43C05CC621EC29E7006FB252 /* TextFieldTableViewCell.swift in Sources */ = {isa = PBXBuildFile; fileRef = 4374B5F3209D89A900D17AA8 /* TextFieldTableViewCell.swift */; };
		43C05CC721EC2ABC006FB252 /* IdentifiableClass.swift in Sources */ = {isa = PBXBuildFile; fileRef = 434FF1E91CF26C29000DB779 /* IdentifiableClass.swift */; };
		43C05CC821EC2ABC006FB252 /* IdentifiableClass.swift in Sources */ = {isa = PBXBuildFile; fileRef = 434FF1E91CF26C29000DB779 /* IdentifiableClass.swift */; };
		43C05CCA21EC382B006FB252 /* NumberEntry.swift in Sources */ = {isa = PBXBuildFile; fileRef = 43C05CC921EC382B006FB252 /* NumberEntry.swift */; };
		43C0944A1CACCC73001F6403 /* NotificationManager.swift in Sources */ = {isa = PBXBuildFile; fileRef = 43C094491CACCC73001F6403 /* NotificationManager.swift */; };
		43C2FAE11EB656A500364AFF /* GlucoseEffectVelocity.swift in Sources */ = {isa = PBXBuildFile; fileRef = 43C2FAE01EB656A500364AFF /* GlucoseEffectVelocity.swift */; };
		43C513191E864C4E001547C7 /* GlucoseRangeSchedule.swift in Sources */ = {isa = PBXBuildFile; fileRef = 43C513181E864C4E001547C7 /* GlucoseRangeSchedule.swift */; };
		43C5F257222C7B7200905D10 /* TimeComponents.swift in Sources */ = {isa = PBXBuildFile; fileRef = 43C5F256222C7B7200905D10 /* TimeComponents.swift */; };
		43C5F258222C7BD400905D10 /* AppDelegate.swift in Sources */ = {isa = PBXBuildFile; fileRef = 43D9FFA421EA9A0C00AF44BF /* AppDelegate.swift */; };
		43C5F25A222C921B00905D10 /* OSLog.swift in Sources */ = {isa = PBXBuildFile; fileRef = 43C5F259222C921B00905D10 /* OSLog.swift */; };
		43C728F5222266F000C62969 /* ModalDayLesson.swift in Sources */ = {isa = PBXBuildFile; fileRef = 43C728F4222266F000C62969 /* ModalDayLesson.swift */; };
		43C728F72222700000C62969 /* DateIntervalEntry.swift in Sources */ = {isa = PBXBuildFile; fileRef = 43C728F62222700000C62969 /* DateIntervalEntry.swift */; };
		43C728F9222A448700C62969 /* DayCalculator.swift in Sources */ = {isa = PBXBuildFile; fileRef = 43C728F8222A448700C62969 /* DayCalculator.swift */; };
		43CB2B2B1D924D450079823D /* WCSession.swift in Sources */ = {isa = PBXBuildFile; fileRef = 43CB2B2A1D924D450079823D /* WCSession.swift */; };
		43CE7CDE1CA8B63E003CC1B0 /* Data.swift in Sources */ = {isa = PBXBuildFile; fileRef = 43CE7CDD1CA8B63E003CC1B0 /* Data.swift */; };
		43D381621EBD9759007F8C8F /* HeaderValuesTableViewCell.swift in Sources */ = {isa = PBXBuildFile; fileRef = 43D381611EBD9759007F8C8F /* HeaderValuesTableViewCell.swift */; };
		43D9000B21EB0BE000AF44BF /* LoopCore.framework in Frameworks */ = {isa = PBXBuildFile; fileRef = 43D9FFCF21EAE05D00AF44BF /* LoopCore.framework */; };
		43D9001E21EB209400AF44BF /* LoopCore.h in Headers */ = {isa = PBXBuildFile; fileRef = 43D9FFD121EAE05D00AF44BF /* LoopCore.h */; settings = {ATTRIBUTES = (Public, ); }; };
		43D9002021EB209400AF44BF /* NSTimeInterval.swift in Sources */ = {isa = PBXBuildFile; fileRef = 439897341CD2F7DE00223065 /* NSTimeInterval.swift */; };
		43D9002D21EB225D00AF44BF /* HealthKit.framework in Frameworks */ = {isa = PBXBuildFile; fileRef = 43D9002C21EB225D00AF44BF /* HealthKit.framework */; };
		43D9002E21EB226F00AF44BF /* LoopKit.framework in Frameworks */ = {isa = PBXBuildFile; fileRef = 4344628320A7A3BE00C4BE6F /* LoopKit.framework */; };
		43D9002F21EB234400AF44BF /* LoopCore.framework in Frameworks */ = {isa = PBXBuildFile; fileRef = 43D9002A21EB209400AF44BF /* LoopCore.framework */; };
		43D9F81821EC51CC000578CD /* DateEntry.swift in Sources */ = {isa = PBXBuildFile; fileRef = 43D9F81721EC51CC000578CD /* DateEntry.swift */; };
		43D9F81A21EC593C000578CD /* UITableViewCell.swift in Sources */ = {isa = PBXBuildFile; fileRef = 43D9F81921EC593C000578CD /* UITableViewCell.swift */; };
		43D9F81E21EF0609000578CD /* NumberRangeEntry.swift in Sources */ = {isa = PBXBuildFile; fileRef = 43D9F81D21EF0609000578CD /* NumberRangeEntry.swift */; };
		43D9F82021EF0906000578CD /* NSNumber.swift in Sources */ = {isa = PBXBuildFile; fileRef = 43D9F81F21EF0906000578CD /* NSNumber.swift */; };
		43D9F82221EF0A7A000578CD /* QuantityRangeEntry.swift in Sources */ = {isa = PBXBuildFile; fileRef = 43D9F82121EF0A7A000578CD /* QuantityRangeEntry.swift */; };
		43D9F82421EFF1AB000578CD /* LessonResultsViewController.swift in Sources */ = {isa = PBXBuildFile; fileRef = 43D9F82321EFF1AB000578CD /* LessonResultsViewController.swift */; };
		43D9FFAA21EA9A0C00AF44BF /* Main.storyboard in Resources */ = {isa = PBXBuildFile; fileRef = 43D9FFA821EA9A0C00AF44BF /* Main.storyboard */; };
		43D9FFAC21EA9A0F00AF44BF /* Assets.xcassets in Resources */ = {isa = PBXBuildFile; fileRef = 43D9FFAB21EA9A0F00AF44BF /* Assets.xcassets */; };
		43D9FFAF21EA9A0F00AF44BF /* LaunchScreen.storyboard in Resources */ = {isa = PBXBuildFile; fileRef = 43D9FFAD21EA9A0F00AF44BF /* LaunchScreen.storyboard */; };
		43D9FFB421EA9AD800AF44BF /* LoopUI.framework in Frameworks */ = {isa = PBXBuildFile; fileRef = 4F75288B1DFE1DC600C322D6 /* LoopUI.framework */; };
		43D9FFB621EA9B2F00AF44BF /* HealthKit.framework in Frameworks */ = {isa = PBXBuildFile; fileRef = 43F5C2C81B929C09003EB13D /* HealthKit.framework */; };
		43D9FFBB21EA9CC900AF44BF /* LoopKit.framework in Frameworks */ = {isa = PBXBuildFile; fileRef = 43F78D4B1C914197002152D1 /* LoopKit.framework */; };
		43D9FFBC21EA9CCD00AF44BF /* LoopKitUI.framework in Frameworks */ = {isa = PBXBuildFile; fileRef = 437AFEE6203688CF008C4892 /* LoopKitUI.framework */; };
		43D9FFBD21EA9CD700AF44BF /* SwiftCharts.framework in Frameworks */ = {isa = PBXBuildFile; fileRef = 4346D1EF1C781BEA00ABAFE3 /* SwiftCharts.framework */; };
		43D9FFC021EAB22E00AF44BF /* DataManager.swift in Sources */ = {isa = PBXBuildFile; fileRef = 43D9FFBF21EAB22E00AF44BF /* DataManager.swift */; };
		43D9FFD321EAE05D00AF44BF /* LoopCore.h in Headers */ = {isa = PBXBuildFile; fileRef = 43D9FFD121EAE05D00AF44BF /* LoopCore.h */; settings = {ATTRIBUTES = (Public, ); }; };
		43D9FFD621EAE05D00AF44BF /* LoopCore.framework in Frameworks */ = {isa = PBXBuildFile; fileRef = 43D9FFCF21EAE05D00AF44BF /* LoopCore.framework */; };
		43D9FFD721EAE05D00AF44BF /* LoopCore.framework in Embed Frameworks */ = {isa = PBXBuildFile; fileRef = 43D9FFCF21EAE05D00AF44BF /* LoopCore.framework */; settings = {ATTRIBUTES = (CodeSignOnCopy, RemoveHeadersOnCopy, ); }; };
		43D9FFDE21EAE3AE00AF44BF /* LoopCore.framework in Frameworks */ = {isa = PBXBuildFile; fileRef = 43D9FFCF21EAE05D00AF44BF /* LoopCore.framework */; };
		43D9FFE021EAE3E500AF44BF /* LoopUI.framework in Embed Frameworks */ = {isa = PBXBuildFile; fileRef = 4F75288B1DFE1DC600C322D6 /* LoopUI.framework */; settings = {ATTRIBUTES = (CodeSignOnCopy, RemoveHeadersOnCopy, ); }; };
		43D9FFE121EAE3E500AF44BF /* LoopCore.framework in Embed Frameworks */ = {isa = PBXBuildFile; fileRef = 43D9FFCF21EAE05D00AF44BF /* LoopCore.framework */; settings = {ATTRIBUTES = (CodeSignOnCopy, RemoveHeadersOnCopy, ); }; };
		43D9FFF821EAF2EF00AF44BF /* LoopKit.framework in Frameworks */ = {isa = PBXBuildFile; fileRef = 43F78D4B1C914197002152D1 /* LoopKit.framework */; };
		43D9FFFA21EAF35900AF44BF /* HealthKit.framework in Frameworks */ = {isa = PBXBuildFile; fileRef = 43F5C2C81B929C09003EB13D /* HealthKit.framework */; };
		43D9FFFB21EAF3D300AF44BF /* NSTimeInterval.swift in Sources */ = {isa = PBXBuildFile; fileRef = 439897341CD2F7DE00223065 /* NSTimeInterval.swift */; };
		43DBF0531C93EC8200B3C386 /* DeviceDataManager.swift in Sources */ = {isa = PBXBuildFile; fileRef = 43DBF0521C93EC8200B3C386 /* DeviceDataManager.swift */; };
		43DBF0591C93F73800B3C386 /* CarbEntryTableViewController.swift in Sources */ = {isa = PBXBuildFile; fileRef = 43DBF0581C93F73800B3C386 /* CarbEntryTableViewController.swift */; };
		43DFB62320D4CAE7008A7BAE /* PumpManager.swift in Sources */ = {isa = PBXBuildFile; fileRef = 43C3B6F620BBCAA30026CAFA /* PumpManager.swift */; };
		43E2D8D41D20BF42004DA55F /* DoseMathTests.swift in Sources */ = {isa = PBXBuildFile; fileRef = 43E2D8D31D20BF42004DA55F /* DoseMathTests.swift */; };
		43E2D8DB1D20C03B004DA55F /* NSTimeInterval.swift in Sources */ = {isa = PBXBuildFile; fileRef = 439897341CD2F7DE00223065 /* NSTimeInterval.swift */; };
		43E2D8DC1D20C049004DA55F /* DoseMath.swift in Sources */ = {isa = PBXBuildFile; fileRef = 43F78D251C8FC000002152D1 /* DoseMath.swift */; };
		43E2D8EC1D20C0DB004DA55F /* read_selected_basal_profile.json in Resources */ = {isa = PBXBuildFile; fileRef = 43E2D8E11D20C0DB004DA55F /* read_selected_basal_profile.json */; };
		43E2D8ED1D20C0DB004DA55F /* recommend_temp_basal_correct_low_at_min.json in Resources */ = {isa = PBXBuildFile; fileRef = 43E2D8E21D20C0DB004DA55F /* recommend_temp_basal_correct_low_at_min.json */; };
		43E2D8EE1D20C0DB004DA55F /* recommend_temp_basal_flat_and_high.json in Resources */ = {isa = PBXBuildFile; fileRef = 43E2D8E31D20C0DB004DA55F /* recommend_temp_basal_flat_and_high.json */; };
		43E2D8EF1D20C0DB004DA55F /* recommend_temp_basal_high_and_falling.json in Resources */ = {isa = PBXBuildFile; fileRef = 43E2D8E41D20C0DB004DA55F /* recommend_temp_basal_high_and_falling.json */; };
		43E2D8F01D20C0DB004DA55F /* recommend_temp_basal_high_and_rising.json in Resources */ = {isa = PBXBuildFile; fileRef = 43E2D8E51D20C0DB004DA55F /* recommend_temp_basal_high_and_rising.json */; };
		43E2D8F11D20C0DB004DA55F /* recommend_temp_basal_in_range_and_rising.json in Resources */ = {isa = PBXBuildFile; fileRef = 43E2D8E61D20C0DB004DA55F /* recommend_temp_basal_in_range_and_rising.json */; };
		43E2D8F21D20C0DB004DA55F /* recommend_temp_basal_no_change_glucose.json in Resources */ = {isa = PBXBuildFile; fileRef = 43E2D8E71D20C0DB004DA55F /* recommend_temp_basal_no_change_glucose.json */; };
		43E2D8F31D20C0DB004DA55F /* recommend_temp_basal_start_high_end_in_range.json in Resources */ = {isa = PBXBuildFile; fileRef = 43E2D8E81D20C0DB004DA55F /* recommend_temp_basal_start_high_end_in_range.json */; };
		43E2D8F41D20C0DB004DA55F /* recommend_temp_basal_start_high_end_low.json in Resources */ = {isa = PBXBuildFile; fileRef = 43E2D8E91D20C0DB004DA55F /* recommend_temp_basal_start_high_end_low.json */; };
		43E2D8F51D20C0DB004DA55F /* recommend_temp_basal_start_low_end_high.json in Resources */ = {isa = PBXBuildFile; fileRef = 43E2D8EA1D20C0DB004DA55F /* recommend_temp_basal_start_low_end_high.json */; };
		43E2D8F61D20C0DB004DA55F /* recommend_temp_basal_start_low_end_in_range.json in Resources */ = {isa = PBXBuildFile; fileRef = 43E2D8EB1D20C0DB004DA55F /* recommend_temp_basal_start_low_end_in_range.json */; };
		43E2D9191D222759004DA55F /* LoopKit.framework in Frameworks */ = {isa = PBXBuildFile; fileRef = 43F78D4B1C914197002152D1 /* LoopKit.framework */; };
		43E3449F1B9D68E900C85C07 /* StatusTableViewController.swift in Sources */ = {isa = PBXBuildFile; fileRef = 43E3449E1B9D68E900C85C07 /* StatusTableViewController.swift */; };
		43E93FB51E4675E800EAB8DB /* NumberFormatter.swift in Sources */ = {isa = PBXBuildFile; fileRef = 43BFF0B31E45C1BE00FF19A9 /* NumberFormatter.swift */; };
		43E93FB61E469A4000EAB8DB /* NumberFormatter.swift in Sources */ = {isa = PBXBuildFile; fileRef = 43BFF0B31E45C1BE00FF19A9 /* NumberFormatter.swift */; };
		43E93FB71E469A5100EAB8DB /* HKUnit.swift in Sources */ = {isa = PBXBuildFile; fileRef = 4F526D5E1DF2459000A04910 /* HKUnit.swift */; };
		43F1C31A1F5DC87700395429 /* ChartPoint.swift in Sources */ = {isa = PBXBuildFile; fileRef = 438991661E91B563000EEF90 /* ChartPoint.swift */; };
		43F41C371D3BF32400C11ED6 /* UIAlertController.swift in Sources */ = {isa = PBXBuildFile; fileRef = 43F41C361D3BF32400C11ED6 /* UIAlertController.swift */; };
		43F5C2C91B929C09003EB13D /* HealthKit.framework in Frameworks */ = {isa = PBXBuildFile; fileRef = 43F5C2C81B929C09003EB13D /* HealthKit.framework */; };
		43F64DD91D9C92C900D24DC6 /* TitleSubtitleTableViewCell.swift in Sources */ = {isa = PBXBuildFile; fileRef = 43F64DD81D9C92C900D24DC6 /* TitleSubtitleTableViewCell.swift */; };
		43F78D261C8FC000002152D1 /* DoseMath.swift in Sources */ = {isa = PBXBuildFile; fileRef = 43F78D251C8FC000002152D1 /* DoseMath.swift */; };
		43F78D4F1C914197002152D1 /* LoopKit.framework in Frameworks */ = {isa = PBXBuildFile; fileRef = 43F78D4B1C914197002152D1 /* LoopKit.framework */; };
		43F89CA322BDFBBD006BB54E /* UIActivityIndicatorView.swift in Sources */ = {isa = PBXBuildFile; fileRef = 43F89CA222BDFBBC006BB54E /* UIActivityIndicatorView.swift */; };
		43FCBBC21E51710B00343C1B /* LaunchScreen.storyboard in Resources */ = {isa = PBXBuildFile; fileRef = 43776F9A1B8022E90074EA36 /* LaunchScreen.storyboard */; };
		43FCEEA9221A615B0013DD30 /* StatusChartsManager.swift in Sources */ = {isa = PBXBuildFile; fileRef = 43FCEEA8221A615B0013DD30 /* StatusChartsManager.swift */; };
		43FCEEAB221A61B40013DD30 /* IOBChart.swift in Sources */ = {isa = PBXBuildFile; fileRef = 43FCEEAA221A61B40013DD30 /* IOBChart.swift */; };
		43FCEEAD221A66780013DD30 /* DateFormatter.swift in Sources */ = {isa = PBXBuildFile; fileRef = 43FCEEAC221A66780013DD30 /* DateFormatter.swift */; };
		43FCEEAF221A67A70013DD30 /* NumberFormatter+Charts.swift in Sources */ = {isa = PBXBuildFile; fileRef = 43FCEEAE221A67A70013DD30 /* NumberFormatter+Charts.swift */; };
		43FCEEB1221A863E0013DD30 /* StatusChartsManager.swift in Sources */ = {isa = PBXBuildFile; fileRef = 43FCEEB0221A863E0013DD30 /* StatusChartsManager.swift */; };
		43FCEEB3221BC3B60013DD30 /* DoseChart.swift in Sources */ = {isa = PBXBuildFile; fileRef = 43FCEEB2221BC3B60013DD30 /* DoseChart.swift */; };
		43FCEEB5221BCA020013DD30 /* COBChart.swift in Sources */ = {isa = PBXBuildFile; fileRef = 43FCEEB4221BCA020013DD30 /* COBChart.swift */; };
		43FCEEBB22211C860013DD30 /* CarbEffectChart.swift in Sources */ = {isa = PBXBuildFile; fileRef = 43FCEEBA22211C860013DD30 /* CarbEffectChart.swift */; };
		43FCEEBD22212DD50013DD30 /* PredictedGlucoseChart.swift in Sources */ = {isa = PBXBuildFile; fileRef = 43FCEEBC22212DD50013DD30 /* PredictedGlucoseChart.swift */; };
		43FCEEBE22220CE70013DD30 /* LoopKitUI.framework in Frameworks */ = {isa = PBXBuildFile; fileRef = 437AFEE6203688CF008C4892 /* LoopKitUI.framework */; };
		43FCEEBF22220CF30013DD30 /* LoopKitUI.framework in Frameworks */ = {isa = PBXBuildFile; fileRef = 437AFEE6203688CF008C4892 /* LoopKitUI.framework */; };
		43FCEEC022220D1F0013DD30 /* LoopKit.framework in Frameworks */ = {isa = PBXBuildFile; fileRef = 43F78D4B1C914197002152D1 /* LoopKit.framework */; };
		4F08DE8F1E7BB871006741EA /* CollectionType+Loop.swift in Sources */ = {isa = PBXBuildFile; fileRef = 4F08DE8E1E7BB871006741EA /* CollectionType+Loop.swift */; };
		4F08DE9B1E7BC4ED006741EA /* SwiftCharts.framework in Frameworks */ = {isa = PBXBuildFile; fileRef = 4346D1EF1C781BEA00ABAFE3 /* SwiftCharts.framework */; };
		4F11D3C020DCBEEC006E072C /* GlucoseBackfillRequestUserInfo.swift in Sources */ = {isa = PBXBuildFile; fileRef = 4F11D3BF20DCBEEC006E072C /* GlucoseBackfillRequestUserInfo.swift */; };
		4F11D3C220DD80B3006E072C /* WatchHistoricalGlucose.swift in Sources */ = {isa = PBXBuildFile; fileRef = 4F11D3C120DD80B3006E072C /* WatchHistoricalGlucose.swift */; };
		4F11D3C320DD84DB006E072C /* GlucoseBackfillRequestUserInfo.swift in Sources */ = {isa = PBXBuildFile; fileRef = 4F11D3BF20DCBEEC006E072C /* GlucoseBackfillRequestUserInfo.swift */; };
		4F11D3C420DD881A006E072C /* WatchHistoricalGlucose.swift in Sources */ = {isa = PBXBuildFile; fileRef = 4F11D3C120DD80B3006E072C /* WatchHistoricalGlucose.swift */; };
		4F2C15741E0209F500E160D4 /* NSTimeInterval.swift in Sources */ = {isa = PBXBuildFile; fileRef = 439897341CD2F7DE00223065 /* NSTimeInterval.swift */; };
		4F2C15811E0495B200E160D4 /* WatchContext+WatchApp.swift in Sources */ = {isa = PBXBuildFile; fileRef = 4F2C15801E0495B200E160D4 /* WatchContext+WatchApp.swift */; };
		4F2C15821E074FC600E160D4 /* NSTimeInterval.swift in Sources */ = {isa = PBXBuildFile; fileRef = 439897341CD2F7DE00223065 /* NSTimeInterval.swift */; };
		4F2C15831E0757E600E160D4 /* HKUnit.swift in Sources */ = {isa = PBXBuildFile; fileRef = 4F526D5E1DF2459000A04910 /* HKUnit.swift */; };
		4F2C15851E075B8700E160D4 /* LoopUI.h in Headers */ = {isa = PBXBuildFile; fileRef = 4F75288D1DFE1DC600C322D6 /* LoopUI.h */; settings = {ATTRIBUTES = (Public, ); }; };
		4F2C15931E09BF2C00E160D4 /* HUDView.swift in Sources */ = {isa = PBXBuildFile; fileRef = 4F2C15921E09BF2C00E160D4 /* HUDView.swift */; };
		4F2C15951E09BF3C00E160D4 /* HUDView.xib in Resources */ = {isa = PBXBuildFile; fileRef = 4F2C15941E09BF3C00E160D4 /* HUDView.xib */; };
		4F2C15971E09E94E00E160D4 /* HUDAssets.xcassets in Resources */ = {isa = PBXBuildFile; fileRef = 4F2C15961E09E94E00E160D4 /* HUDAssets.xcassets */; };
		4F2C159A1E0C9E5600E160D4 /* LoopUI.framework in Embed Frameworks */ = {isa = PBXBuildFile; fileRef = 4F75288B1DFE1DC600C322D6 /* LoopUI.framework */; settings = {ATTRIBUTES = (CodeSignOnCopy, RemoveHeadersOnCopy, ); }; };
		4F526D611DF8D9A900A04910 /* NetBasal.swift in Sources */ = {isa = PBXBuildFile; fileRef = 4F526D601DF8D9A900A04910 /* NetBasal.swift */; };
		4F6663941E905FD2009E74FC /* ChartColorPalette+Loop.swift in Sources */ = {isa = PBXBuildFile; fileRef = 4F6663931E905FD2009E74FC /* ChartColorPalette+Loop.swift */; };
		4F70C1E11DE8DCA7006380B7 /* StatusViewController.swift in Sources */ = {isa = PBXBuildFile; fileRef = 4F70C1E01DE8DCA7006380B7 /* StatusViewController.swift */; };
		4F70C1E41DE8DCA7006380B7 /* MainInterface.storyboard in Resources */ = {isa = PBXBuildFile; fileRef = 4F70C1E21DE8DCA7006380B7 /* MainInterface.storyboard */; };
		4F70C1E81DE8DCA7006380B7 /* Loop Status Extension.appex in Embed App Extensions */ = {isa = PBXBuildFile; fileRef = 4F70C1DC1DE8DCA7006380B7 /* Loop Status Extension.appex */; settings = {ATTRIBUTES = (RemoveHeadersOnCopy, ); }; };
		4F70C2101DE8FAC5006380B7 /* StatusExtensionDataManager.swift in Sources */ = {isa = PBXBuildFile; fileRef = 4F70C20F1DE8FAC5006380B7 /* StatusExtensionDataManager.swift */; };
		4F70C2121DE900EA006380B7 /* StatusExtensionContext.swift in Sources */ = {isa = PBXBuildFile; fileRef = 4F70C2111DE900EA006380B7 /* StatusExtensionContext.swift */; };
		4F70C2131DE90339006380B7 /* StatusExtensionContext.swift in Sources */ = {isa = PBXBuildFile; fileRef = 4F70C2111DE900EA006380B7 /* StatusExtensionContext.swift */; };
		4F7528941DFE1E9500C322D6 /* LoopUI.framework in Frameworks */ = {isa = PBXBuildFile; fileRef = 4F75288B1DFE1DC600C322D6 /* LoopUI.framework */; };
		4F7528951DFE1E9B00C322D6 /* LoopUI.framework in Frameworks */ = {isa = PBXBuildFile; fileRef = 4F75288B1DFE1DC600C322D6 /* LoopUI.framework */; };
		4F75289A1DFE1F6000C322D6 /* BasalRateHUDView.swift in Sources */ = {isa = PBXBuildFile; fileRef = 437CEEBF1CD6FCD8003C8C80 /* BasalRateHUDView.swift */; };
		4F75289C1DFE1F6000C322D6 /* GlucoseHUDView.swift in Sources */ = {isa = PBXBuildFile; fileRef = 4337615E1D52F487004A3647 /* GlucoseHUDView.swift */; };
		4F75289E1DFE1F6000C322D6 /* LoopCompletionHUDView.swift in Sources */ = {isa = PBXBuildFile; fileRef = 437CEEBD1CD6E0CB003C8C80 /* LoopCompletionHUDView.swift */; };
		4F7528A01DFE1F9D00C322D6 /* LoopStateView.swift in Sources */ = {isa = PBXBuildFile; fileRef = 438DADC71CDE8F8B007697A5 /* LoopStateView.swift */; };
		4F7528A11DFE200B00C322D6 /* BasalStateView.swift in Sources */ = {isa = PBXBuildFile; fileRef = 43B371851CE583890013C5A6 /* BasalStateView.swift */; };
		4F7528A51DFE208C00C322D6 /* NSTimeInterval.swift in Sources */ = {isa = PBXBuildFile; fileRef = 439897341CD2F7DE00223065 /* NSTimeInterval.swift */; };
		4F7528AA1DFE215100C322D6 /* HKUnit.swift in Sources */ = {isa = PBXBuildFile; fileRef = 4F526D5E1DF2459000A04910 /* HKUnit.swift */; };
		4F75F00220FCFE8C00B5570E /* GlucoseChartScene.swift in Sources */ = {isa = PBXBuildFile; fileRef = 4F75F00120FCFE8C00B5570E /* GlucoseChartScene.swift */; };
		4F7E8AC520E2AB9600AEA65E /* Date.swift in Sources */ = {isa = PBXBuildFile; fileRef = 4F7E8AC420E2AB9600AEA65E /* Date.swift */; };
		4F7E8AC720E2AC0300AEA65E /* WatchPredictedGlucose.swift in Sources */ = {isa = PBXBuildFile; fileRef = 4F7E8AC620E2AC0300AEA65E /* WatchPredictedGlucose.swift */; };
		4F7E8ACB20E2ACB500AEA65E /* WatchPredictedGlucose.swift in Sources */ = {isa = PBXBuildFile; fileRef = 4F7E8AC620E2AC0300AEA65E /* WatchPredictedGlucose.swift */; };
		4F82655020E69F9A0031A8F5 /* HUDInterfaceController.swift in Sources */ = {isa = PBXBuildFile; fileRef = 4F82654F20E69F9A0031A8F5 /* HUDInterfaceController.swift */; };
		4FAC02541E22F6B20087A773 /* NSTimeInterval.swift in Sources */ = {isa = PBXBuildFile; fileRef = 439897341CD2F7DE00223065 /* NSTimeInterval.swift */; };
		4FB76FB01E8C3E8000B39636 /* SwiftCharts.framework in Frameworks */ = {isa = PBXBuildFile; fileRef = 4346D1EF1C781BEA00ABAFE3 /* SwiftCharts.framework */; };
		4FB76FB31E8C3EE400B39636 /* ChartAxisValueDoubleLog.swift in Sources */ = {isa = PBXBuildFile; fileRef = 4F08DE7C1E7BB6E5006741EA /* ChartAxisValueDoubleLog.swift */; };
		4FB76FB51E8C41E200B39636 /* ChartPointsScatterDownTrianglesLayer.swift in Sources */ = {isa = PBXBuildFile; fileRef = 4F08DE831E7BB70B006741EA /* ChartPointsScatterDownTrianglesLayer.swift */; };
		4FB76FB61E8C426900B39636 /* ChartPointsTouchHighlightLayerViewCache.swift in Sources */ = {isa = PBXBuildFile; fileRef = 4F08DE841E7BB70B006741EA /* ChartPointsTouchHighlightLayerViewCache.swift */; };
		4FB76FB81E8C429D00B39636 /* CGPoint.swift in Sources */ = {isa = PBXBuildFile; fileRef = 4F08DE801E7BB6F1006741EA /* CGPoint.swift */; };
		4FB76FB91E8C42B000B39636 /* CollectionType.swift in Sources */ = {isa = PBXBuildFile; fileRef = 43649A621C7A347F00523D7F /* CollectionType.swift */; };
		4FC8C8011DEB93E400A1452E /* NSUserDefaults+StatusExtension.swift in Sources */ = {isa = PBXBuildFile; fileRef = 4FC8C8001DEB93E400A1452E /* NSUserDefaults+StatusExtension.swift */; };
		4FC8C8021DEB943800A1452E /* NSUserDefaults+StatusExtension.swift in Sources */ = {isa = PBXBuildFile; fileRef = 4FC8C8001DEB93E400A1452E /* NSUserDefaults+StatusExtension.swift */; };
		4FDDD23720DC51DF00D04B16 /* LoopDataManager.swift in Sources */ = {isa = PBXBuildFile; fileRef = 4FDDD23620DC51DF00D04B16 /* LoopDataManager.swift */; };
		4FF4D0F81E1725B000846527 /* NibLoadable.swift in Sources */ = {isa = PBXBuildFile; fileRef = 434F54561D287FDB002A9274 /* NibLoadable.swift */; };
		4FF4D1001E18374700846527 /* WatchContext.swift in Sources */ = {isa = PBXBuildFile; fileRef = 4FF4D0FF1E18374700846527 /* WatchContext.swift */; };
		4FF4D1011E18375000846527 /* WatchContext.swift in Sources */ = {isa = PBXBuildFile; fileRef = 4FF4D0FF1E18374700846527 /* WatchContext.swift */; };
		7D23667D21250C7E0028B67D /* LocalizedString.swift in Sources */ = {isa = PBXBuildFile; fileRef = 7D23667C21250C7E0028B67D /* LocalizedString.swift */; };
		7D7076351FE06EDE004AC8EA /* Localizable.strings in Resources */ = {isa = PBXBuildFile; fileRef = 7D7076371FE06EDE004AC8EA /* Localizable.strings */; };
		7D7076451FE06EE0004AC8EA /* InfoPlist.strings in Resources */ = {isa = PBXBuildFile; fileRef = 7D7076471FE06EE0004AC8EA /* InfoPlist.strings */; };
		7D70764A1FE06EE1004AC8EA /* Localizable.strings in Resources */ = {isa = PBXBuildFile; fileRef = 7D70764C1FE06EE1004AC8EA /* Localizable.strings */; };
		7D70764F1FE06EE1004AC8EA /* InfoPlist.strings in Resources */ = {isa = PBXBuildFile; fileRef = 7D7076511FE06EE1004AC8EA /* InfoPlist.strings */; };
		7D7076591FE06EE2004AC8EA /* Localizable.strings in Resources */ = {isa = PBXBuildFile; fileRef = 7D70765B1FE06EE2004AC8EA /* Localizable.strings */; };
		7D70765E1FE06EE3004AC8EA /* Localizable.strings in Resources */ = {isa = PBXBuildFile; fileRef = 7D7076601FE06EE3004AC8EA /* Localizable.strings */; };
		7D7076631FE06EE4004AC8EA /* Localizable.strings in Resources */ = {isa = PBXBuildFile; fileRef = 7D7076651FE06EE4004AC8EA /* Localizable.strings */; };
		7D9BEEF32335CF8D005DCFD6 /* Localizable.strings in Resources */ = {isa = PBXBuildFile; fileRef = 7D9BEEF52335CF8D005DCFD6 /* Localizable.strings */; };
		80F864E62433BF5D0026EC26 /* InfoPlist.strings in Resources */ = {isa = PBXBuildFile; fileRef = 80F864E42433BF5D0026EC26 /* InfoPlist.strings */; };
		891B508524342BE1005DA578 /* CarbAndBolusFlowViewModel.swift in Sources */ = {isa = PBXBuildFile; fileRef = 891B508424342BE1005DA578 /* CarbAndBolusFlowViewModel.swift */; };
		892A5D2A222EF60A008961AB /* MockKit.framework in Frameworks */ = {isa = PBXBuildFile; fileRef = 892A5D29222EF60A008961AB /* MockKit.framework */; };
		892A5D2C222EF60A008961AB /* MockKitUI.framework in Frameworks */ = {isa = PBXBuildFile; fileRef = 892A5D2B222EF60A008961AB /* MockKitUI.framework */; };
		892A5D59222F0A27008961AB /* Debug.swift in Sources */ = {isa = PBXBuildFile; fileRef = 892A5D58222F0A27008961AB /* Debug.swift */; };
		892A5D5B222F0D7C008961AB /* LoopTestingKit.framework in Frameworks */ = {isa = PBXBuildFile; fileRef = 892A5D5A222F0D7C008961AB /* LoopTestingKit.framework */; };
		892A5D692230C41D008961AB /* RangeReplaceableCollection.swift in Sources */ = {isa = PBXBuildFile; fileRef = 892A5D682230C41D008961AB /* RangeReplaceableCollection.swift */; };
		892D7C5123B54A15008A9656 /* CarbEntryViewController.swift in Sources */ = {isa = PBXBuildFile; fileRef = 892D7C5023B54A14008A9656 /* CarbEntryViewController.swift */; };
		892FB4CD22040104005293EC /* OverridePresetRow.swift in Sources */ = {isa = PBXBuildFile; fileRef = 892FB4CC22040104005293EC /* OverridePresetRow.swift */; };
		892FB4CF220402C0005293EC /* OverrideSelectionController.swift in Sources */ = {isa = PBXBuildFile; fileRef = 892FB4CE220402C0005293EC /* OverrideSelectionController.swift */; };
		894F6DD3243BCBDB00CCE676 /* Environment+SizeClass.swift in Sources */ = {isa = PBXBuildFile; fileRef = 894F6DD2243BCBDB00CCE676 /* Environment+SizeClass.swift */; };
		894F6DD7243C047300CCE676 /* View+Position.swift in Sources */ = {isa = PBXBuildFile; fileRef = 894F6DD6243C047300CCE676 /* View+Position.swift */; };
		894F6DD9243C060600CCE676 /* ScalablePositionedText.swift in Sources */ = {isa = PBXBuildFile; fileRef = 894F6DD8243C060600CCE676 /* ScalablePositionedText.swift */; };
		894F6DDB243C07CF00CCE676 /* GramLabel.swift in Sources */ = {isa = PBXBuildFile; fileRef = 894F6DDA243C07CF00CCE676 /* GramLabel.swift */; };
		894F6DDD243C0A2300CCE676 /* CarbAmountLabel.swift in Sources */ = {isa = PBXBuildFile; fileRef = 894F6DDC243C0A2300CCE676 /* CarbAmountLabel.swift */; };
		895788AD242E69A2002CB114 /* AbsorptionTimeSelection.swift in Sources */ = {isa = PBXBuildFile; fileRef = 895788A5242E69A1002CB114 /* AbsorptionTimeSelection.swift */; };
		895788AE242E69A2002CB114 /* CarbAndBolusFlow.swift in Sources */ = {isa = PBXBuildFile; fileRef = 895788A6242E69A1002CB114 /* CarbAndBolusFlow.swift */; };
		895788AF242E69A2002CB114 /* BolusInput.swift in Sources */ = {isa = PBXBuildFile; fileRef = 895788A7242E69A1002CB114 /* BolusInput.swift */; };
		895788B1242E69A2002CB114 /* Color.swift in Sources */ = {isa = PBXBuildFile; fileRef = 895788A9242E69A1002CB114 /* Color.swift */; };
		895788B2242E69A2002CB114 /* CircularAccessoryButtonStyle.swift in Sources */ = {isa = PBXBuildFile; fileRef = 895788AA242E69A1002CB114 /* CircularAccessoryButtonStyle.swift */; };
		895788B3242E69A2002CB114 /* ActionButton.swift in Sources */ = {isa = PBXBuildFile; fileRef = 895788AB242E69A2002CB114 /* ActionButton.swift */; };
		895FE0952201234000FCF18A /* OverrideSelectionViewController.swift in Sources */ = {isa = PBXBuildFile; fileRef = 895FE0942201234000FCF18A /* OverrideSelectionViewController.swift */; };
		8968B1122408B3520074BB48 /* UIFont.swift in Sources */ = {isa = PBXBuildFile; fileRef = 8968B1112408B3520074BB48 /* UIFont.swift */; };
		8968B114240C55F10074BB48 /* LoopSettingsTests.swift in Sources */ = {isa = PBXBuildFile; fileRef = 8968B113240C55F10074BB48 /* LoopSettingsTests.swift */; };
		897A5A9624C2175B00C4E71D /* BolusEntryView.swift in Sources */ = {isa = PBXBuildFile; fileRef = 897A5A9524C2175B00C4E71D /* BolusEntryView.swift */; };
		897A5A9924C22DE800C4E71D /* BolusEntryViewModel.swift in Sources */ = {isa = PBXBuildFile; fileRef = 897A5A9824C22DE800C4E71D /* BolusEntryViewModel.swift */; };
		898ECA60218ABD17001E9D35 /* GlucoseChartScaler.swift in Sources */ = {isa = PBXBuildFile; fileRef = 898ECA5E218ABD17001E9D35 /* GlucoseChartScaler.swift */; };
		898ECA61218ABD17001E9D35 /* GlucoseChartData.swift in Sources */ = {isa = PBXBuildFile; fileRef = 898ECA5F218ABD17001E9D35 /* GlucoseChartData.swift */; };
		898ECA63218ABD21001E9D35 /* ComplicationChartManager.swift in Sources */ = {isa = PBXBuildFile; fileRef = 898ECA62218ABD21001E9D35 /* ComplicationChartManager.swift */; };
		898ECA65218ABD9B001E9D35 /* CGRect.swift in Sources */ = {isa = PBXBuildFile; fileRef = 898ECA64218ABD9A001E9D35 /* CGRect.swift */; };
		898ECA69218ABDA9001E9D35 /* CLKTextProvider+Compound.m in Sources */ = {isa = PBXBuildFile; fileRef = 898ECA67218ABDA8001E9D35 /* CLKTextProvider+Compound.m */; };
		899433B823FE129800FA4BEA /* OverrideBadgeView.swift in Sources */ = {isa = PBXBuildFile; fileRef = 899433B723FE129700FA4BEA /* OverrideBadgeView.swift */; };
		89A1B66E24ABFDF800117AC2 /* SupportedBolusVolumesUserInfo.swift in Sources */ = {isa = PBXBuildFile; fileRef = 89A1B66D24ABFDF800117AC2 /* SupportedBolusVolumesUserInfo.swift */; };
		89A1B66F24ABFDF800117AC2 /* SupportedBolusVolumesUserInfo.swift in Sources */ = {isa = PBXBuildFile; fileRef = 89A1B66D24ABFDF800117AC2 /* SupportedBolusVolumesUserInfo.swift */; };
		89A605E324327DFE009C1096 /* CarbAmountInput.swift in Sources */ = {isa = PBXBuildFile; fileRef = 89A605E224327DFE009C1096 /* CarbAmountInput.swift */; };
		89A605E524327F45009C1096 /* DoseVolumeInput.swift in Sources */ = {isa = PBXBuildFile; fileRef = 89A605E424327F45009C1096 /* DoseVolumeInput.swift */; };
		89A605E72432860C009C1096 /* PeriodicPublisher.swift in Sources */ = {isa = PBXBuildFile; fileRef = 89A605E62432860C009C1096 /* PeriodicPublisher.swift */; };
		89A605E924328862009C1096 /* Checkmark.swift in Sources */ = {isa = PBXBuildFile; fileRef = 89A605E824328862009C1096 /* Checkmark.swift */; };
		89A605EB243288E4009C1096 /* TopDownTriangle.swift in Sources */ = {isa = PBXBuildFile; fileRef = 89A605EA243288E4009C1096 /* TopDownTriangle.swift */; };
		89A605ED24328972009C1096 /* BolusArrow.swift in Sources */ = {isa = PBXBuildFile; fileRef = 89A605EC24328972009C1096 /* BolusArrow.swift */; };
		89A605EF2432925D009C1096 /* CompletionCheckmark.swift in Sources */ = {isa = PBXBuildFile; fileRef = 89A605EE2432925D009C1096 /* CompletionCheckmark.swift */; };
		89A605F12432BD18009C1096 /* BolusConfirmationVisual.swift in Sources */ = {isa = PBXBuildFile; fileRef = 89A605F02432BD18009C1096 /* BolusConfirmationVisual.swift */; };
		89ADE13B226BFA0F0067222B /* TestingScenariosManager.swift in Sources */ = {isa = PBXBuildFile; fileRef = 89ADE13A226BFA0F0067222B /* TestingScenariosManager.swift */; };
		89CA2B30226C0161004D9350 /* DirectoryObserver.swift in Sources */ = {isa = PBXBuildFile; fileRef = 89CA2B2F226C0161004D9350 /* DirectoryObserver.swift */; };
		89CA2B32226C18B8004D9350 /* TestingScenariosTableViewController.swift in Sources */ = {isa = PBXBuildFile; fileRef = 89CA2B31226C18B8004D9350 /* TestingScenariosTableViewController.swift */; };
		89CA2B3D226E6B13004D9350 /* LocalTestingScenariosManager.swift in Sources */ = {isa = PBXBuildFile; fileRef = 89CA2B3C226E6B13004D9350 /* LocalTestingScenariosManager.swift */; };
		89CAB36324C8FE96009EE3CE /* PredictedGlucoseChartView.swift in Sources */ = {isa = PBXBuildFile; fileRef = 89CAB36224C8FE95009EE3CE /* PredictedGlucoseChartView.swift */; };
		89D1503E24B506EB00EDE253 /* Dictionary.swift in Sources */ = {isa = PBXBuildFile; fileRef = 89D1503D24B506EB00EDE253 /* Dictionary.swift */; };
		89D6953E23B6DF8A002B3066 /* PotentialCarbEntryTableViewCell.swift in Sources */ = {isa = PBXBuildFile; fileRef = 89D6953D23B6DF8A002B3066 /* PotentialCarbEntryTableViewCell.swift */; };
		89E08FC2242E73DC000D719B /* CarbAmountPositionKey.swift in Sources */ = {isa = PBXBuildFile; fileRef = 89E08FC1242E73DC000D719B /* CarbAmountPositionKey.swift */; };
		89E08FC4242E73F0000D719B /* GramLabelPositionKey.swift in Sources */ = {isa = PBXBuildFile; fileRef = 89E08FC3242E73F0000D719B /* GramLabelPositionKey.swift */; };
		89E08FC6242E7506000D719B /* CarbAndDateInput.swift in Sources */ = {isa = PBXBuildFile; fileRef = 89E08FC5242E7506000D719B /* CarbAndDateInput.swift */; };
		89E08FC8242E76E9000D719B /* AnyTransition.swift in Sources */ = {isa = PBXBuildFile; fileRef = 89E08FC7242E76E9000D719B /* AnyTransition.swift */; };
		89E08FCA242E7714000D719B /* UIFont.swift in Sources */ = {isa = PBXBuildFile; fileRef = 89E08FC9242E7714000D719B /* UIFont.swift */; };
		89E08FCC242E790C000D719B /* Comparable.swift in Sources */ = {isa = PBXBuildFile; fileRef = 89E08FCB242E790C000D719B /* Comparable.swift */; };
		89E08FD0242E8B2B000D719B /* BolusConfirmationView.swift in Sources */ = {isa = PBXBuildFile; fileRef = 89E08FCF242E8B2B000D719B /* BolusConfirmationView.swift */; };
		89E267FC2292456700A3F2AF /* FeatureFlags.swift in Sources */ = {isa = PBXBuildFile; fileRef = 89E267FB2292456700A3F2AF /* FeatureFlags.swift */; };
		89E267FD2292456700A3F2AF /* FeatureFlags.swift in Sources */ = {isa = PBXBuildFile; fileRef = 89E267FB2292456700A3F2AF /* FeatureFlags.swift */; };
		89E267FF229267DF00A3F2AF /* Optional.swift in Sources */ = {isa = PBXBuildFile; fileRef = 89E267FE229267DF00A3F2AF /* Optional.swift */; };
		89E26800229267DF00A3F2AF /* Optional.swift in Sources */ = {isa = PBXBuildFile; fileRef = 89E267FE229267DF00A3F2AF /* Optional.swift */; };
		89F9118F24352F1600ECCAF3 /* DigitalCrownRotation.swift in Sources */ = {isa = PBXBuildFile; fileRef = 89F9118E24352F1600ECCAF3 /* DigitalCrownRotation.swift */; };
		89F9119224358E2B00ECCAF3 /* CarbEntryInputMode.swift in Sources */ = {isa = PBXBuildFile; fileRef = 89F9119124358E2B00ECCAF3 /* CarbEntryInputMode.swift */; };
		89F9119424358E4500ECCAF3 /* CarbAbsorptionTime.swift in Sources */ = {isa = PBXBuildFile; fileRef = 89F9119324358E4500ECCAF3 /* CarbAbsorptionTime.swift */; };
		89F9119624358E6900ECCAF3 /* BolusPickerValues.swift in Sources */ = {isa = PBXBuildFile; fileRef = 89F9119524358E6900ECCAF3 /* BolusPickerValues.swift */; };
		89FE21AD24AC57E30033F501 /* Collection.swift in Sources */ = {isa = PBXBuildFile; fileRef = 89FE21AC24AC57E30033F501 /* Collection.swift */; };
		A91E4C2124F867A700BE9213 /* StoredAlertTests.swift in Sources */ = {isa = PBXBuildFile; fileRef = A91E4C2024F867A700BE9213 /* StoredAlertTests.swift */; };
		A91E4C2324F86F1000BE9213 /* CriticalEventLogExportManagerTests.swift in Sources */ = {isa = PBXBuildFile; fileRef = A91E4C2224F86F1000BE9213 /* CriticalEventLogExportManagerTests.swift */; };
		A92E557E2464DFFD00DB93BB /* DosingDecisionStore.swift in Sources */ = {isa = PBXBuildFile; fileRef = A92E557D2464DFFD00DB93BB /* DosingDecisionStore.swift */; };
		A9347F2F24E7508A00C99C34 /* WatchHistoricalCarbs.swift in Sources */ = {isa = PBXBuildFile; fileRef = A9347F2E24E7508A00C99C34 /* WatchHistoricalCarbs.swift */; };
		A9347F3124E7521800C99C34 /* CarbBackfillRequestUserInfo.swift in Sources */ = {isa = PBXBuildFile; fileRef = A9347F3024E7521800C99C34 /* CarbBackfillRequestUserInfo.swift */; };
		A9347F3224E7522400C99C34 /* CarbBackfillRequestUserInfo.swift in Sources */ = {isa = PBXBuildFile; fileRef = A9347F3024E7521800C99C34 /* CarbBackfillRequestUserInfo.swift */; };
		A9347F3324E7522900C99C34 /* WatchHistoricalCarbs.swift in Sources */ = {isa = PBXBuildFile; fileRef = A9347F2E24E7508A00C99C34 /* WatchHistoricalCarbs.swift */; };
		A966152623EA5A26005D8B29 /* DefaultAssets.xcassets in Resources */ = {isa = PBXBuildFile; fileRef = A966152423EA5A25005D8B29 /* DefaultAssets.xcassets */; };
		A966152723EA5A26005D8B29 /* DerivedAssets.xcassets in Resources */ = {isa = PBXBuildFile; fileRef = A966152523EA5A25005D8B29 /* DerivedAssets.xcassets */; };
		A966152A23EA5A37005D8B29 /* DefaultAssets.xcassets in Resources */ = {isa = PBXBuildFile; fileRef = A966152823EA5A37005D8B29 /* DefaultAssets.xcassets */; };
		A966152B23EA5A37005D8B29 /* DerivedAssets.xcassets in Resources */ = {isa = PBXBuildFile; fileRef = A966152923EA5A37005D8B29 /* DerivedAssets.xcassets */; };
		A967D94C24F99B9300CDDF8A /* OutputStream.swift in Sources */ = {isa = PBXBuildFile; fileRef = A967D94B24F99B9300CDDF8A /* OutputStream.swift */; };
		A977A2F424ACFECF0059C207 /* CriticalEventLogExportManager.swift in Sources */ = {isa = PBXBuildFile; fileRef = A977A2F324ACFECF0059C207 /* CriticalEventLogExportManager.swift */; };
		A985464D251448300099C1A6 /* OutputStreamTests.swift in Sources */ = {isa = PBXBuildFile; fileRef = A985464C251448300099C1A6 /* OutputStreamTests.swift */; };
		A98556852493F901000FD662 /* AlertStore+SimulatedCoreData.swift in Sources */ = {isa = PBXBuildFile; fileRef = A98556842493F901000FD662 /* AlertStore+SimulatedCoreData.swift */; };
		A987CD4924A58A0100439ADC /* ZipArchive.swift in Sources */ = {isa = PBXBuildFile; fileRef = A987CD4824A58A0100439ADC /* ZipArchive.swift */; };
		A999D40424663CE1004C89D4 /* DoseStore.swift in Sources */ = {isa = PBXBuildFile; fileRef = A999D40324663CE1004C89D4 /* DoseStore.swift */; };
		A999D40624663D18004C89D4 /* PumpManagerError.swift in Sources */ = {isa = PBXBuildFile; fileRef = A999D40524663D18004C89D4 /* PumpManagerError.swift */; };
		A999D40A24663DC7004C89D4 /* CarbStore.swift in Sources */ = {isa = PBXBuildFile; fileRef = A999D40924663DC7004C89D4 /* CarbStore.swift */; };
		A9A056B324B93C62007CF06D /* CriticalEventLogExportView.swift in Sources */ = {isa = PBXBuildFile; fileRef = A9A056B224B93C62007CF06D /* CriticalEventLogExportView.swift */; };
		A9A056B524B94123007CF06D /* CriticalEventLogExportViewModel.swift in Sources */ = {isa = PBXBuildFile; fileRef = A9A056B424B94123007CF06D /* CriticalEventLogExportViewModel.swift */; };
		A9A63F8D246B261100588D5B /* DosingDecisionStoreTests.swift in Sources */ = {isa = PBXBuildFile; fileRef = A9A63F8C246B261100588D5B /* DosingDecisionStoreTests.swift */; };
		A9A63F8E246B271600588D5B /* NSTimeInterval.swift in Sources */ = {isa = PBXBuildFile; fileRef = 439897341CD2F7DE00223065 /* NSTimeInterval.swift */; };
		A9B607B0247F000F00792BE4 /* UserNotifications+Loop.swift in Sources */ = {isa = PBXBuildFile; fileRef = A9B607AF247F000F00792BE4 /* UserNotifications+Loop.swift */; };
		A9C62D8223316FF600535612 /* UserDefaults+Services.swift in Sources */ = {isa = PBXBuildFile; fileRef = A9C62D8123316FF500535612 /* UserDefaults+Services.swift */; };
		A9C62D842331700E00535612 /* DiagnosticLog+Subsystem.swift in Sources */ = {isa = PBXBuildFile; fileRef = A9C62D832331700D00535612 /* DiagnosticLog+Subsystem.swift */; };
		A9C62D882331703100535612 /* Service.swift in Sources */ = {isa = PBXBuildFile; fileRef = A9C62D852331703000535612 /* Service.swift */; };
		A9C62D892331703100535612 /* LoggingServicesManager.swift in Sources */ = {isa = PBXBuildFile; fileRef = A9C62D862331703000535612 /* LoggingServicesManager.swift */; };
		A9C62D8A2331703100535612 /* ServicesManager.swift in Sources */ = {isa = PBXBuildFile; fileRef = A9C62D872331703000535612 /* ServicesManager.swift */; };
		A9C62D8E2331708700535612 /* AuthenticationTableViewCell+NibLoadable.swift in Sources */ = {isa = PBXBuildFile; fileRef = A9C62D8D2331708700535612 /* AuthenticationTableViewCell+NibLoadable.swift */; };
		A9CBE458248AB564008E7BA2 /* DoseStore+SimulatedCoreData.swift in Sources */ = {isa = PBXBuildFile; fileRef = A9CBE457248AB564008E7BA2 /* DoseStore+SimulatedCoreData.swift */; };
		A9CBE45A248ACBE1008E7BA2 /* DosingDecisionStore+SimulatedCoreData.swift in Sources */ = {isa = PBXBuildFile; fileRef = A9CBE459248ACBE1008E7BA2 /* DosingDecisionStore+SimulatedCoreData.swift */; };
		A9CBE45C248ACC03008E7BA2 /* SettingsStore+SimulatedCoreData.swift in Sources */ = {isa = PBXBuildFile; fileRef = A9CBE45B248ACC03008E7BA2 /* SettingsStore+SimulatedCoreData.swift */; };
		A9CE912224CA032E00302A40 /* NSUserDefaults.swift in Sources */ = {isa = PBXBuildFile; fileRef = 430B29892041F54A00BA9F93 /* NSUserDefaults.swift */; };
		A9DAE7D02332D77F006AE942 /* LoopTests.swift in Sources */ = {isa = PBXBuildFile; fileRef = A9DAE7CF2332D77F006AE942 /* LoopTests.swift */; };
		A9DF02CB24F72B9E00B7C988 /* CriticalEventLogTests.swift in Sources */ = {isa = PBXBuildFile; fileRef = A9DF02CA24F72B9E00B7C988 /* CriticalEventLogTests.swift */; };
		A9DF02CD24F72BC800B7C988 /* PersistenceControllerTestCase.swift in Sources */ = {isa = PBXBuildFile; fileRef = A9DF02CC24F72BC800B7C988 /* PersistenceControllerTestCase.swift */; };
		A9DFAFB324F0415E00950D1E /* CarbBackfillRequestUserInfoTests.swift in Sources */ = {isa = PBXBuildFile; fileRef = A9DFAFB224F0415E00950D1E /* CarbBackfillRequestUserInfoTests.swift */; };
		A9DFAFB524F048A000950D1E /* WatchHistoricalCarbsTests.swift in Sources */ = {isa = PBXBuildFile; fileRef = A9DFAFB424F048A000950D1E /* WatchHistoricalCarbsTests.swift */; };
		A9E6DFE6246A042E005B1A1C /* CarbStoreTests.swift in Sources */ = {isa = PBXBuildFile; fileRef = A9E6DFE5246A042E005B1A1C /* CarbStoreTests.swift */; };
		A9E6DFE8246A043D005B1A1C /* DoseStoreTests.swift in Sources */ = {isa = PBXBuildFile; fileRef = A9E6DFE7246A043C005B1A1C /* DoseStoreTests.swift */; };
		A9E6DFEA246A0448005B1A1C /* PumpManagerErrorTests.swift in Sources */ = {isa = PBXBuildFile; fileRef = A9E6DFE9246A0448005B1A1C /* PumpManagerErrorTests.swift */; };
		A9E6DFEF246A0474005B1A1C /* LoopErrorTests.swift in Sources */ = {isa = PBXBuildFile; fileRef = A9E6DFEE246A0474005B1A1C /* LoopErrorTests.swift */; };
		A9F5F1F5251050EC00E7C8A4 /* ZipArchiveTests.swift in Sources */ = {isa = PBXBuildFile; fileRef = A9F5F1F4251050EC00E7C8A4 /* ZipArchiveTests.swift */; };
		A9F66FC3247F451500096EA7 /* UIDevice+Loop.swift in Sources */ = {isa = PBXBuildFile; fileRef = A9F66FC2247F451500096EA7 /* UIDevice+Loop.swift */; };
		A9F703732489BC8500C98AD8 /* CarbStore+SimulatedCoreData.swift in Sources */ = {isa = PBXBuildFile; fileRef = A9F703722489BC8500C98AD8 /* CarbStore+SimulatedCoreData.swift */; };
		A9F703752489C9A000C98AD8 /* GlucoseStore+SimulatedCoreData.swift in Sources */ = {isa = PBXBuildFile; fileRef = A9F703742489C9A000C98AD8 /* GlucoseStore+SimulatedCoreData.swift */; };
		A9F703772489D8AA00C98AD8 /* PersistentDeviceLog+SimulatedCoreData.swift in Sources */ = {isa = PBXBuildFile; fileRef = A9F703762489D8AA00C98AD8 /* PersistentDeviceLog+SimulatedCoreData.swift */; };
		B405E35924D2A75B00DD058D /* DerivedAssets.xcassets in Resources */ = {isa = PBXBuildFile; fileRef = A966152923EA5A37005D8B29 /* DerivedAssets.xcassets */; };
		B405E35A24D2B1A400DD058D /* HUDAssets.xcassets in Resources */ = {isa = PBXBuildFile; fileRef = 4F2C15961E09E94E00E160D4 /* HUDAssets.xcassets */; };
		B405E35B24D2E05600DD058D /* HUDAssets.xcassets in Resources */ = {isa = PBXBuildFile; fileRef = 4F2C15961E09E94E00E160D4 /* HUDAssets.xcassets */; };
		B40D07C7251A89D500C1C6D7 /* GlucoseDisplay.swift in Sources */ = {isa = PBXBuildFile; fileRef = B40D07C6251A89D500C1C6D7 /* GlucoseDisplay.swift */; };
		B42C951424A3C76000857C73 /* CGMStatusHUDViewModel.swift in Sources */ = {isa = PBXBuildFile; fileRef = B42C951324A3C76000857C73 /* CGMStatusHUDViewModel.swift */; };
		B43DA44124D9C12100CAFF4E /* DismissibleHostingController.swift in Sources */ = {isa = PBXBuildFile; fileRef = B43DA44024D9C12100CAFF4E /* DismissibleHostingController.swift */; };
		B44251B3252350CE00605937 /* ChartAxisValuesStaticGeneratorTests.swift in Sources */ = {isa = PBXBuildFile; fileRef = B44251B2252350CE00605937 /* ChartAxisValuesStaticGeneratorTests.swift */; };
		B44251B62523578300605937 /* PredictedGlucoseChartTests.swift in Sources */ = {isa = PBXBuildFile; fileRef = B44251B52523578300605937 /* PredictedGlucoseChartTests.swift */; };
		B47A791C2508009E006C0E11 /* ChartAxisValuesStaticGenerator.swift in Sources */ = {isa = PBXBuildFile; fileRef = B47A791B2508009E006C0E11 /* ChartAxisValuesStaticGenerator.swift */; };
		B48B0BAC24900093009A48DE /* PumpStatusHUDView.swift in Sources */ = {isa = PBXBuildFile; fileRef = B48B0BAB24900093009A48DE /* PumpStatusHUDView.swift */; };
		B490A03F24D0550F00F509FA /* GlucoseRangeCategory.swift in Sources */ = {isa = PBXBuildFile; fileRef = B490A03E24D0550F00F509FA /* GlucoseRangeCategory.swift */; };
		B490A04124D0559D00F509FA /* DeviceLifecycleProgressState.swift in Sources */ = {isa = PBXBuildFile; fileRef = B490A04024D0559D00F509FA /* DeviceLifecycleProgressState.swift */; };
		B490A04324D055D900F509FA /* DeviceStatusHighlight.swift in Sources */ = {isa = PBXBuildFile; fileRef = B490A04224D055D900F509FA /* DeviceStatusHighlight.swift */; };
		B491B09E24D0B600004CBE8F /* DerivedAssets.xcassets in Resources */ = {isa = PBXBuildFile; fileRef = A966152523EA5A25005D8B29 /* DerivedAssets.xcassets */; };
		B491B0A324D0B66D004CBE8F /* Color.swift in Sources */ = {isa = PBXBuildFile; fileRef = B490A03C24D04F9400F509FA /* Color.swift */; };
		B491B0A424D0B675004CBE8F /* UIColor.swift in Sources */ = {isa = PBXBuildFile; fileRef = 43BFF0B11E45C18400FF19A9 /* UIColor.swift */; };
		B4AC0D3F24B9005300CDB0A1 /* UIImage.swift in Sources */ = {isa = PBXBuildFile; fileRef = 437CEEE31CDE5C0A003C8C80 /* UIImage.swift */; };
		B4BC56382518DEA900373647 /* CGMStatusHUDViewModelTests.swift in Sources */ = {isa = PBXBuildFile; fileRef = B4BC56372518DEA900373647 /* CGMStatusHUDViewModelTests.swift */; };
		B4D620D424D9EDB900043B3C /* GuidanceColors.swift in Sources */ = {isa = PBXBuildFile; fileRef = B4D620D324D9EDB900043B3C /* GuidanceColors.swift */; };
		B4E96D4B248A6B6E002DABAD /* DeviceStatusHUDView.swift in Sources */ = {isa = PBXBuildFile; fileRef = B4E96D4A248A6B6E002DABAD /* DeviceStatusHUDView.swift */; };
		B4E96D4F248A6E20002DABAD /* CGMStatusHUDView.swift in Sources */ = {isa = PBXBuildFile; fileRef = B4E96D4E248A6E20002DABAD /* CGMStatusHUDView.swift */; };
		B4E96D53248A7386002DABAD /* GlucoseValueHUDView.swift in Sources */ = {isa = PBXBuildFile; fileRef = B4E96D52248A7386002DABAD /* GlucoseValueHUDView.swift */; };
		B4E96D55248A7509002DABAD /* GlucoseTrendHUDView.swift in Sources */ = {isa = PBXBuildFile; fileRef = B4E96D54248A7509002DABAD /* GlucoseTrendHUDView.swift */; };
		B4E96D57248A7B0F002DABAD /* StatusHighlightHUDView.swift in Sources */ = {isa = PBXBuildFile; fileRef = B4E96D56248A7B0F002DABAD /* StatusHighlightHUDView.swift */; };
		B4E96D59248A7F9A002DABAD /* StatusHighlightHUDView.xib in Resources */ = {isa = PBXBuildFile; fileRef = B4E96D58248A7F9A002DABAD /* StatusHighlightHUDView.xib */; };
		B4E96D5B248A8229002DABAD /* StatusBarHUDView.swift in Sources */ = {isa = PBXBuildFile; fileRef = B4E96D5A248A8229002DABAD /* StatusBarHUDView.swift */; };
		B4E96D5D248A82A2002DABAD /* StatusBarHUDView.xib in Resources */ = {isa = PBXBuildFile; fileRef = B4E96D5C248A82A2002DABAD /* StatusBarHUDView.xib */; };
		B4F3D25124AF890C0095CE44 /* BluetoothStateManager.swift in Sources */ = {isa = PBXBuildFile; fileRef = B4F3D25024AF890C0095CE44 /* BluetoothStateManager.swift */; };
		B4FEEF7D24B8A71F00A8DF9B /* DeviceDataManager+DeviceStatus.swift in Sources */ = {isa = PBXBuildFile; fileRef = B4FEEF7C24B8A71F00A8DF9B /* DeviceDataManager+DeviceStatus.swift */; };
		C10B28461EA9BA5E006EA1FC /* far_future_high_bg_forecast.json in Resources */ = {isa = PBXBuildFile; fileRef = C10B28451EA9BA5E006EA1FC /* far_future_high_bg_forecast.json */; };
		C11C87DE1E21EAAD00BB71D3 /* HKUnit.swift in Sources */ = {isa = PBXBuildFile; fileRef = 4F526D5E1DF2459000A04910 /* HKUnit.swift */; };
		C1201E2C23ECDBD0002DA84A /* WatchContextRequestUserInfo.swift in Sources */ = {isa = PBXBuildFile; fileRef = C1201E2B23ECDBD0002DA84A /* WatchContextRequestUserInfo.swift */; };
		C1201E2D23ECDF3D002DA84A /* WatchContextRequestUserInfo.swift in Sources */ = {isa = PBXBuildFile; fileRef = C1201E2B23ECDBD0002DA84A /* WatchContextRequestUserInfo.swift */; };
		C12F21A71DFA79CB00748193 /* recommend_temp_basal_very_low_end_in_range.json in Resources */ = {isa = PBXBuildFile; fileRef = C12F21A61DFA79CB00748193 /* recommend_temp_basal_very_low_end_in_range.json */; };
		C13255D6223E7BE2008AF50C /* BolusProgressTableViewCell.xib in Resources */ = {isa = PBXBuildFile; fileRef = C1F8B1DB223862D500DD66CF /* BolusProgressTableViewCell.xib */; };
		C136AA2423109CC6008A320D /* LoopPlugins.swift in Sources */ = {isa = PBXBuildFile; fileRef = C16DA84122E8E112008624C2 /* LoopPlugins.swift */; };
		C13BAD941E8009B000050CB5 /* NumberFormatter.swift in Sources */ = {isa = PBXBuildFile; fileRef = 43BFF0B31E45C1BE00FF19A9 /* NumberFormatter.swift */; };
		C13DA2B024F6C7690098BB29 /* UIViewController.swift in Sources */ = {isa = PBXBuildFile; fileRef = C13DA2AF24F6C7690098BB29 /* UIViewController.swift */; };
		C148CEE724FD91BD00711B3B /* DeliveryUncertaintyAlertManager.swift in Sources */ = {isa = PBXBuildFile; fileRef = C148CEE624FD91BD00711B3B /* DeliveryUncertaintyAlertManager.swift */; };
		C165B8CE23302C5D0004112E /* RemoteCommand.swift in Sources */ = {isa = PBXBuildFile; fileRef = C165B8CD23302C5D0004112E /* RemoteCommand.swift */; };
		C16DA84222E8E112008624C2 /* LoopPlugins.swift in Sources */ = {isa = PBXBuildFile; fileRef = C16DA84122E8E112008624C2 /* LoopPlugins.swift */; };
		C178249A1E1999FA00D9D25C /* CaseCountable.swift in Sources */ = {isa = PBXBuildFile; fileRef = C17824991E1999FA00D9D25C /* CaseCountable.swift */; };
		C17824A01E19CF9800D9D25C /* GlucoseThresholdTableViewController.swift in Sources */ = {isa = PBXBuildFile; fileRef = C178249F1E19CF9800D9D25C /* GlucoseThresholdTableViewController.swift */; };
		C17824A31E19EAB600D9D25C /* recommend_temp_basal_start_very_low_end_high.json in Resources */ = {isa = PBXBuildFile; fileRef = C17824A21E19EAB600D9D25C /* recommend_temp_basal_start_very_low_end_high.json */; };
		C17824A51E1AD4D100D9D25C /* BolusRecommendation.swift in Sources */ = {isa = PBXBuildFile; fileRef = C17824A41E1AD4D100D9D25C /* BolusRecommendation.swift */; };
		C17824A61E1AF91F00D9D25C /* BolusRecommendation.swift in Sources */ = {isa = PBXBuildFile; fileRef = C17824A41E1AD4D100D9D25C /* BolusRecommendation.swift */; };
		C1814B86225E507C008D2D8E /* Sequence.swift in Sources */ = {isa = PBXBuildFile; fileRef = C1814B85225E507C008D2D8E /* Sequence.swift */; };
		C19E96DF23D275F8003F79B0 /* LoopCompletionFreshness.swift in Sources */ = {isa = PBXBuildFile; fileRef = C19E96DD23D2733F003F79B0 /* LoopCompletionFreshness.swift */; };
		C19E96E023D275FA003F79B0 /* LoopCompletionFreshness.swift in Sources */ = {isa = PBXBuildFile; fileRef = C19E96DD23D2733F003F79B0 /* LoopCompletionFreshness.swift */; };
		C1C0BE2A224C0FA000C03B4D /* SwiftCharts.framework in Frameworks */ = {isa = PBXBuildFile; fileRef = 4346D1EF1C781BEA00ABAFE3 /* SwiftCharts.framework */; };
		C1C6591C1E1B1FDA0025CC58 /* recommend_temp_basal_dropping_then_rising.json in Resources */ = {isa = PBXBuildFile; fileRef = C1C6591B1E1B1FDA0025CC58 /* recommend_temp_basal_dropping_then_rising.json */; };
		C1C73F0D1DE3D0270022FC89 /* InfoPlist.strings in Resources */ = {isa = PBXBuildFile; fileRef = C1C73F0F1DE3D0270022FC89 /* InfoPlist.strings */; };
		C1D289B522F90A52003FFBD9 /* BasalDeliveryState.swift in Sources */ = {isa = PBXBuildFile; fileRef = C1D289B422F90A52003FFBD9 /* BasalDeliveryState.swift */; };
		C1E2773E224177C000354103 /* ClockKit.framework in Frameworks */ = {isa = PBXBuildFile; fileRef = C1E2773D224177C000354103 /* ClockKit.framework */; settings = {ATTRIBUTES = (Weak, ); }; };
		C1E2774822433D7A00354103 /* MKRingProgressView.framework in Frameworks */ = {isa = PBXBuildFile; fileRef = C1E2774722433D7A00354103 /* MKRingProgressView.framework */; };
		C1EBB081252590C7000D9680 /* Minizip.framework in Frameworks */ = {isa = PBXBuildFile; fileRef = C1EBB080252590C7000D9680 /* Minizip.framework */; };
		C1F8B243223E73FD00DD66CF /* BolusProgressTableViewCell.swift in Sources */ = {isa = PBXBuildFile; fileRef = C1F8B1D122375E4200DD66CF /* BolusProgressTableViewCell.swift */; };
		C1FB428C217806A400FAB378 /* StateColorPalette.swift in Sources */ = {isa = PBXBuildFile; fileRef = C1FB428B217806A300FAB378 /* StateColorPalette.swift */; };
		C1FB428D21791D2500FAB378 /* PumpManager.swift in Sources */ = {isa = PBXBuildFile; fileRef = 43C3B6F620BBCAA30026CAFA /* PumpManager.swift */; };
		C1FB428F217921D600FAB378 /* PumpManagerUI.swift in Sources */ = {isa = PBXBuildFile; fileRef = C1FB428E217921D600FAB378 /* PumpManagerUI.swift */; };
		C1FB4290217922A100FAB378 /* PumpManagerUI.swift in Sources */ = {isa = PBXBuildFile; fileRef = C1FB428E217921D600FAB378 /* PumpManagerUI.swift */; };
		E90909D124E34AC500F963D2 /* high_and_rising_with_cob_momentum_effect.json in Resources */ = {isa = PBXBuildFile; fileRef = E90909CC24E34AC500F963D2 /* high_and_rising_with_cob_momentum_effect.json */; };
		E90909D224E34AC500F963D2 /* high_and_rising_with_cob_insulin_effect.json in Resources */ = {isa = PBXBuildFile; fileRef = E90909CD24E34AC500F963D2 /* high_and_rising_with_cob_insulin_effect.json */; };
		E90909D324E34AC500F963D2 /* high_and_rising_with_cob_predicted_glucose.json in Resources */ = {isa = PBXBuildFile; fileRef = E90909CE24E34AC500F963D2 /* high_and_rising_with_cob_predicted_glucose.json */; };
		E90909D424E34AC500F963D2 /* high_and_rising_with_cob_carb_effect.json in Resources */ = {isa = PBXBuildFile; fileRef = E90909CF24E34AC500F963D2 /* high_and_rising_with_cob_carb_effect.json */; };
		E90909D524E34AC500F963D2 /* high_and_rising_with_cob_counteraction_effect.json in Resources */ = {isa = PBXBuildFile; fileRef = E90909D024E34AC500F963D2 /* high_and_rising_with_cob_counteraction_effect.json */; };
		E90909DC24E34F1600F963D2 /* low_and_falling_predicted_glucose.json in Resources */ = {isa = PBXBuildFile; fileRef = E90909D724E34F1500F963D2 /* low_and_falling_predicted_glucose.json */; };
		E90909DD24E34F1600F963D2 /* low_and_falling_carb_effect.json in Resources */ = {isa = PBXBuildFile; fileRef = E90909D824E34F1500F963D2 /* low_and_falling_carb_effect.json */; };
		E90909DE24E34F1600F963D2 /* low_and_falling_counteraction_effect.json in Resources */ = {isa = PBXBuildFile; fileRef = E90909D924E34F1500F963D2 /* low_and_falling_counteraction_effect.json */; };
		E90909DF24E34F1600F963D2 /* low_and_falling_insulin_effect.json in Resources */ = {isa = PBXBuildFile; fileRef = E90909DA24E34F1600F963D2 /* low_and_falling_insulin_effect.json */; };
		E90909E024E34F1600F963D2 /* low_and_falling_momentum_effect.json in Resources */ = {isa = PBXBuildFile; fileRef = E90909DB24E34F1600F963D2 /* low_and_falling_momentum_effect.json */; };
		E90909E724E3530200F963D2 /* low_with_low_treatment_carb_effect.json in Resources */ = {isa = PBXBuildFile; fileRef = E90909E224E3530200F963D2 /* low_with_low_treatment_carb_effect.json */; };
		E90909E824E3530200F963D2 /* low_with_low_treatment_insulin_effect.json in Resources */ = {isa = PBXBuildFile; fileRef = E90909E324E3530200F963D2 /* low_with_low_treatment_insulin_effect.json */; };
		E90909E924E3530200F963D2 /* low_with_low_treatment_predicted_glucose.json in Resources */ = {isa = PBXBuildFile; fileRef = E90909E424E3530200F963D2 /* low_with_low_treatment_predicted_glucose.json */; };
		E90909EA24E3530200F963D2 /* low_with_low_treatment_momentum_effect.json in Resources */ = {isa = PBXBuildFile; fileRef = E90909E524E3530200F963D2 /* low_with_low_treatment_momentum_effect.json */; };
		E90909EB24E3530200F963D2 /* low_with_low_treatment_counteraction_effect.json in Resources */ = {isa = PBXBuildFile; fileRef = E90909E624E3530200F963D2 /* low_with_low_treatment_counteraction_effect.json */; };
		E90909EE24E35B4000F963D2 /* high_and_falling_predicted_glucose.json in Resources */ = {isa = PBXBuildFile; fileRef = E90909ED24E35B4000F963D2 /* high_and_falling_predicted_glucose.json */; };
		E90909F224E35B4D00F963D2 /* high_and_falling_counteraction_effect.json in Resources */ = {isa = PBXBuildFile; fileRef = E90909EF24E35B4C00F963D2 /* high_and_falling_counteraction_effect.json */; };
		E90909F324E35B4D00F963D2 /* high_and_falling_carb_effect.json in Resources */ = {isa = PBXBuildFile; fileRef = E90909F024E35B4C00F963D2 /* high_and_falling_carb_effect.json */; };
		E90909F424E35B4D00F963D2 /* high_and_falling_insulin_effect.json in Resources */ = {isa = PBXBuildFile; fileRef = E90909F124E35B4C00F963D2 /* high_and_falling_insulin_effect.json */; };
		E90909F624E35B7C00F963D2 /* high_and_falling_momentum_effect.json in Resources */ = {isa = PBXBuildFile; fileRef = E90909F524E35B7C00F963D2 /* high_and_falling_momentum_effect.json */; };
		E93E865424DB6CBA00FF40C8 /* retrospective_output.json in Resources */ = {isa = PBXBuildFile; fileRef = E93E865324DB6CBA00FF40C8 /* retrospective_output.json */; };
		E93E865624DB731900FF40C8 /* predicted_glucose_without_retrospective.json in Resources */ = {isa = PBXBuildFile; fileRef = E93E865524DB731900FF40C8 /* predicted_glucose_without_retrospective.json */; };
		E93E865824DB75BE00FF40C8 /* predicted_glucose_very_negative.json in Resources */ = {isa = PBXBuildFile; fileRef = E93E865724DB75BD00FF40C8 /* predicted_glucose_very_negative.json */; };
		E93E86A824DDCC4400FF40C8 /* MockDoseStore.swift in Sources */ = {isa = PBXBuildFile; fileRef = E93E86A724DDCC4400FF40C8 /* MockDoseStore.swift */; };
		E93E86B024DDE1BD00FF40C8 /* MockGlucoseStore.swift in Sources */ = {isa = PBXBuildFile; fileRef = E93E86AF24DDE1BD00FF40C8 /* MockGlucoseStore.swift */; };
		E93E86B224DDE21D00FF40C8 /* MockCarbStore.swift in Sources */ = {isa = PBXBuildFile; fileRef = E93E86B124DDE21D00FF40C8 /* MockCarbStore.swift */; };
		E93E86BA24E1FDC400FF40C8 /* flat_and_stable_insulin_effect.json in Resources */ = {isa = PBXBuildFile; fileRef = E93E86B424E1FDC400FF40C8 /* flat_and_stable_insulin_effect.json */; };
		E93E86BB24E1FDC400FF40C8 /* flat_and_stable_momentum_effect.json in Resources */ = {isa = PBXBuildFile; fileRef = E93E86B524E1FDC400FF40C8 /* flat_and_stable_momentum_effect.json */; };
		E93E86BC24E1FDC400FF40C8 /* flat_and_stable_predicted_glucose.json in Resources */ = {isa = PBXBuildFile; fileRef = E93E86B624E1FDC400FF40C8 /* flat_and_stable_predicted_glucose.json */; };
		E93E86BE24E1FDC400FF40C8 /* flat_and_stable_carb_effect.json in Resources */ = {isa = PBXBuildFile; fileRef = E93E86B824E1FDC400FF40C8 /* flat_and_stable_carb_effect.json */; };
		E93E86C324E1FE6100FF40C8 /* flat_and_stable_counteraction_effect.json in Resources */ = {isa = PBXBuildFile; fileRef = E93E86C224E1FE6100FF40C8 /* flat_and_stable_counteraction_effect.json */; };
		E93E86CA24E2E02200FF40C8 /* high_and_stable_insulin_effect.json in Resources */ = {isa = PBXBuildFile; fileRef = E93E86C524E2E02200FF40C8 /* high_and_stable_insulin_effect.json */; };
		E93E86CB24E2E02200FF40C8 /* high_and_stable_carb_effect.json in Resources */ = {isa = PBXBuildFile; fileRef = E93E86C624E2E02200FF40C8 /* high_and_stable_carb_effect.json */; };
		E93E86CC24E2E02200FF40C8 /* high_and_stable_predicted_glucose.json in Resources */ = {isa = PBXBuildFile; fileRef = E93E86C724E2E02200FF40C8 /* high_and_stable_predicted_glucose.json */; };
		E93E86CD24E2E02200FF40C8 /* high_and_stable_counteraction_effect.json in Resources */ = {isa = PBXBuildFile; fileRef = E93E86C824E2E02200FF40C8 /* high_and_stable_counteraction_effect.json */; };
		E93E86CE24E2E02200FF40C8 /* high_and_stable_momentum_effect.json in Resources */ = {isa = PBXBuildFile; fileRef = E93E86C924E2E02200FF40C8 /* high_and_stable_momentum_effect.json */; };
		E95D380124EADE7C005E2F50 /* DoseStoreProtocol.swift in Sources */ = {isa = PBXBuildFile; fileRef = E95D380024EADE7C005E2F50 /* DoseStoreProtocol.swift */; };
		E95D380324EADF36005E2F50 /* CarbStoreProtocol.swift in Sources */ = {isa = PBXBuildFile; fileRef = E95D380224EADF36005E2F50 /* CarbStoreProtocol.swift */; };
		E95D380524EADF78005E2F50 /* GlucoseStoreProtocol.swift in Sources */ = {isa = PBXBuildFile; fileRef = E95D380424EADF78005E2F50 /* GlucoseStoreProtocol.swift */; };
		E98A55ED24EDD6380008715D /* SettingsStoreProtocol.swift in Sources */ = {isa = PBXBuildFile; fileRef = E98A55EC24EDD6380008715D /* SettingsStoreProtocol.swift */; };
		E98A55EF24EDD6E60008715D /* DosingDecisionStoreProtocol.swift in Sources */ = {isa = PBXBuildFile; fileRef = E98A55EE24EDD6E60008715D /* DosingDecisionStoreProtocol.swift */; };
		E98A55F124EDD85E0008715D /* MockDosingDecisionStore.swift in Sources */ = {isa = PBXBuildFile; fileRef = E98A55F024EDD85E0008715D /* MockDosingDecisionStore.swift */; };
		E98A55F324EDD9530008715D /* MockSettingsStore.swift in Sources */ = {isa = PBXBuildFile; fileRef = E98A55F224EDD9530008715D /* MockSettingsStore.swift */; };
		E98A55F524EEE15A0008715D /* OnOffSelectionController.swift in Sources */ = {isa = PBXBuildFile; fileRef = E98A55F424EEE15A0008715D /* OnOffSelectionController.swift */; };
		E98A55F724EEE1E10008715D /* OnOffSelectionView.swift in Sources */ = {isa = PBXBuildFile; fileRef = E98A55F624EEE1E10008715D /* OnOffSelectionView.swift */; };
		E98A55F924EEFC200008715D /* OnOffSelectionViewModel.swift in Sources */ = {isa = PBXBuildFile; fileRef = E98A55F824EEFC200008715D /* OnOffSelectionViewModel.swift */; };
		E9BB27AB23B85C3500FB4987 /* SleepStore.swift in Sources */ = {isa = PBXBuildFile; fileRef = E9BB27AA23B85C3500FB4987 /* SleepStore.swift */; };
		E9C00EF224C6221B00628F35 /* LoopSettings.swift in Sources */ = {isa = PBXBuildFile; fileRef = E9C00EEF24C620EF00628F35 /* LoopSettings.swift */; };
		E9C00EF324C6222400628F35 /* LoopSettings.swift in Sources */ = {isa = PBXBuildFile; fileRef = E9C00EEF24C620EF00628F35 /* LoopSettings.swift */; };
		E9C00EF524C623EF00628F35 /* LoopSettings+Loop.swift in Sources */ = {isa = PBXBuildFile; fileRef = E9C00EF424C623EF00628F35 /* LoopSettings+Loop.swift */; };
		E9C58A7324DB4A2700487A17 /* LoopDataManagerTests.swift in Sources */ = {isa = PBXBuildFile; fileRef = E9C58A7124DB489100487A17 /* LoopDataManagerTests.swift */; };
		E9C58A7C24DB529A00487A17 /* momentum_effect_bouncing.json in Resources */ = {isa = PBXBuildFile; fileRef = E9C58A7724DB529A00487A17 /* momentum_effect_bouncing.json */; };
		E9C58A7D24DB529A00487A17 /* basal_profile.json in Resources */ = {isa = PBXBuildFile; fileRef = E9C58A7824DB529A00487A17 /* basal_profile.json */; };
		E9C58A7E24DB529A00487A17 /* dynamic_glucose_effect_partially_observed.json in Resources */ = {isa = PBXBuildFile; fileRef = E9C58A7924DB529A00487A17 /* dynamic_glucose_effect_partially_observed.json */; };
		E9C58A7F24DB529A00487A17 /* counteraction_effect_falling_glucose.json in Resources */ = {isa = PBXBuildFile; fileRef = E9C58A7A24DB529A00487A17 /* counteraction_effect_falling_glucose.json */; };
		E9C58A8024DB529A00487A17 /* insulin_effect.json in Resources */ = {isa = PBXBuildFile; fileRef = E9C58A7B24DB529A00487A17 /* insulin_effect.json */; };
		E9E5E56024D3519700B5DFFE /* far_future_high_bg_forecast_after_6_hours.json in Resources */ = {isa = PBXBuildFile; fileRef = E9E5E55F24D3519700B5DFFE /* far_future_high_bg_forecast_after_6_hours.json */; };
/* End PBXBuildFile section */

/* Begin PBXContainerItemProxy section */
		43A943801B926B7B0051FA24 /* PBXContainerItemProxy */ = {
			isa = PBXContainerItemProxy;
			containerPortal = 43776F841B8022E90074EA36 /* Project object */;
			proxyType = 1;
			remoteGlobalIDString = 43A9437D1B926B7B0051FA24;
			remoteInfo = "WatchApp Extension";
		};
		43A943921B926B7B0051FA24 /* PBXContainerItemProxy */ = {
			isa = PBXContainerItemProxy;
			containerPortal = 43776F841B8022E90074EA36 /* Project object */;
			proxyType = 1;
			remoteGlobalIDString = 43A943711B926B7B0051FA24;
			remoteInfo = WatchApp;
		};
		43D9000C21EB0BEA00AF44BF /* PBXContainerItemProxy */ = {
			isa = PBXContainerItemProxy;
			containerPortal = 43776F841B8022E90074EA36 /* Project object */;
			proxyType = 1;
			remoteGlobalIDString = 43D9FFCE21EAE05D00AF44BF;
			remoteInfo = LoopCore;
		};
		43D9001221EB137A00AF44BF /* PBXContainerItemProxy */ = {
			isa = PBXContainerItemProxy;
			containerPortal = 43776F841B8022E90074EA36 /* Project object */;
			proxyType = 1;
			remoteGlobalIDString = 43D9FFCE21EAE05D00AF44BF;
			remoteInfo = LoopCore;
		};
		43D9FFB921EA9CA400AF44BF /* PBXContainerItemProxy */ = {
			isa = PBXContainerItemProxy;
			containerPortal = 43776F841B8022E90074EA36 /* Project object */;
			proxyType = 1;
			remoteGlobalIDString = 4F75288A1DFE1DC600C322D6;
			remoteInfo = LoopUI;
		};
		43D9FFD421EAE05D00AF44BF /* PBXContainerItemProxy */ = {
			isa = PBXContainerItemProxy;
			containerPortal = 43776F841B8022E90074EA36 /* Project object */;
			proxyType = 1;
			remoteGlobalIDString = 43D9FFCE21EAE05D00AF44BF;
			remoteInfo = LoopCore;
		};
		43E2D9101D20C581004DA55F /* PBXContainerItemProxy */ = {
			isa = PBXContainerItemProxy;
			containerPortal = 43776F841B8022E90074EA36 /* Project object */;
			proxyType = 1;
			remoteGlobalIDString = 43776F8B1B8022E90074EA36;
			remoteInfo = Loop;
		};
		4F70C1E61DE8DCA7006380B7 /* PBXContainerItemProxy */ = {
			isa = PBXContainerItemProxy;
			containerPortal = 43776F841B8022E90074EA36 /* Project object */;
			proxyType = 1;
			remoteGlobalIDString = 4F70C1DB1DE8DCA7006380B7;
			remoteInfo = "Loop Status Extension";
		};
		4F7528961DFE1ED400C322D6 /* PBXContainerItemProxy */ = {
			isa = PBXContainerItemProxy;
			containerPortal = 43776F841B8022E90074EA36 /* Project object */;
			proxyType = 1;
			remoteGlobalIDString = 4F75288A1DFE1DC600C322D6;
			remoteInfo = LoopUI;
		};
		4F7528981DFE1ED800C322D6 /* PBXContainerItemProxy */ = {
			isa = PBXContainerItemProxy;
			containerPortal = 43776F841B8022E90074EA36 /* Project object */;
			proxyType = 1;
			remoteGlobalIDString = 4F75288A1DFE1DC600C322D6;
			remoteInfo = LoopUI;
		};
		A942E444225FD97F00DD4980 /* PBXContainerItemProxy */ = {
			isa = PBXContainerItemProxy;
			containerPortal = 43776F841B8022E90074EA36 /* Project object */;
			proxyType = 1;
			remoteGlobalIDString = 43D9FFCE21EAE05D00AF44BF;
			remoteInfo = LoopCore;
		};
		A942E446225FD9A300DD4980 /* PBXContainerItemProxy */ = {
			isa = PBXContainerItemProxy;
			containerPortal = 43776F841B8022E90074EA36 /* Project object */;
			proxyType = 1;
			remoteGlobalIDString = 43D9FFCE21EAE05D00AF44BF;
			remoteInfo = LoopCore;
		};
		C117ED70232EDB3200DA57CD /* PBXContainerItemProxy */ = {
			isa = PBXContainerItemProxy;
			containerPortal = 43776F841B8022E90074EA36 /* Project object */;
			proxyType = 1;
			remoteGlobalIDString = 43D9001A21EB209400AF44BF;
			remoteInfo = "LoopCore-watchOS";
		};
/* End PBXContainerItemProxy section */

/* Begin PBXCopyFilesBuildPhase section */
		43A943981B926B7B0051FA24 /* Embed App Extensions */ = {
			isa = PBXCopyFilesBuildPhase;
			buildActionMask = 2147483647;
			dstPath = "";
			dstSubfolderSpec = 13;
			files = (
				43A9437F1B926B7B0051FA24 /* WatchApp Extension.appex in Embed App Extensions */,
			);
			name = "Embed App Extensions";
			runOnlyForDeploymentPostprocessing = 0;
		};
		43A9439C1B926B7B0051FA24 /* Embed Watch Content */ = {
			isa = PBXCopyFilesBuildPhase;
			buildActionMask = 2147483647;
			dstPath = "$(CONTENTS_FOLDER_PATH)/Watch";
			dstSubfolderSpec = 16;
			files = (
				43A943941B926B7B0051FA24 /* WatchApp.app in Embed Watch Content */,
			);
			name = "Embed Watch Content";
			runOnlyForDeploymentPostprocessing = 0;
		};
		43A943AE1B928D400051FA24 /* Embed Frameworks */ = {
			isa = PBXCopyFilesBuildPhase;
			buildActionMask = 2147483647;
			dstPath = "";
			dstSubfolderSpec = 10;
			files = (
				4F2C159A1E0C9E5600E160D4 /* LoopUI.framework in Embed Frameworks */,
				43D9FFD721EAE05D00AF44BF /* LoopCore.framework in Embed Frameworks */,
			);
			name = "Embed Frameworks";
			runOnlyForDeploymentPostprocessing = 0;
		};
		43C667D71C5577280050C674 /* Embed Frameworks */ = {
			isa = PBXCopyFilesBuildPhase;
			buildActionMask = 2147483647;
			dstPath = "";
			dstSubfolderSpec = 10;
			files = (
				43C05CB221EBD88A006FB252 /* LoopCore.framework in Embed Frameworks */,
			);
			name = "Embed Frameworks";
			runOnlyForDeploymentPostprocessing = 0;
		};
		43D9FFDF21EAE3C600AF44BF /* Embed Frameworks */ = {
			isa = PBXCopyFilesBuildPhase;
			buildActionMask = 2147483647;
			dstPath = "";
			dstSubfolderSpec = 10;
			files = (
				43D9FFE021EAE3E500AF44BF /* LoopUI.framework in Embed Frameworks */,
				43D9FFE121EAE3E500AF44BF /* LoopCore.framework in Embed Frameworks */,
			);
			name = "Embed Frameworks";
			runOnlyForDeploymentPostprocessing = 0;
		};
		43E2D8DD1D20C072004DA55F /* CopyFiles */ = {
			isa = PBXCopyFilesBuildPhase;
			buildActionMask = 2147483647;
			dstPath = "";
			dstSubfolderSpec = 10;
			files = (
				4345E40021F051DD009E00E5 /* LoopCore.framework in CopyFiles */,
			);
			runOnlyForDeploymentPostprocessing = 0;
		};
		4F70C1EC1DE8DCA8006380B7 /* Embed App Extensions */ = {
			isa = PBXCopyFilesBuildPhase;
			buildActionMask = 2147483647;
			dstPath = "";
			dstSubfolderSpec = 13;
			files = (
				4F70C1E81DE8DCA7006380B7 /* Loop Status Extension.appex in Embed App Extensions */,
			);
			name = "Embed App Extensions";
			runOnlyForDeploymentPostprocessing = 0;
		};
/* End PBXCopyFilesBuildPhase section */

/* Begin PBXFileReference section */
		1D05219A2469E9DF000EBBDE /* StoredAlert.swift */ = {isa = PBXFileReference; lastKnownFileType = sourcecode.swift; path = StoredAlert.swift; sourceTree = "<group>"; };
		1D05219C2469F1F5000EBBDE /* AlertStore.swift */ = {isa = PBXFileReference; lastKnownFileType = sourcecode.swift; path = AlertStore.swift; sourceTree = "<group>"; };
		1D080CBC2473214A00356610 /* AlertStore.xcdatamodel */ = {isa = PBXFileReference; lastKnownFileType = wrapper.xcdatamodel; path = AlertStore.xcdatamodel; sourceTree = "<group>"; };
		1D2609AC248EEB9900A6F258 /* LoopAlertsManager.swift */ = {isa = PBXFileReference; lastKnownFileType = sourcecode.swift; path = LoopAlertsManager.swift; sourceTree = "<group>"; };
		1D49795724E7289700948F05 /* ServicesViewModel.swift */ = {isa = PBXFileReference; lastKnownFileType = sourcecode.swift; path = ServicesViewModel.swift; sourceTree = "<group>"; };
		1D4A3E2B2478628500FD601B /* StoredAlert+CoreDataClass.swift */ = {isa = PBXFileReference; lastKnownFileType = sourcecode.swift; path = "StoredAlert+CoreDataClass.swift"; sourceTree = "<group>"; };
		1D4A3E2C2478628500FD601B /* StoredAlert+CoreDataProperties.swift */ = {isa = PBXFileReference; lastKnownFileType = sourcecode.swift; path = "StoredAlert+CoreDataProperties.swift"; sourceTree = "<group>"; };
		1D80313C24746274002810DF /* AlertStoreTests.swift */ = {isa = PBXFileReference; lastKnownFileType = sourcecode.swift; path = AlertStoreTests.swift; sourceTree = "<group>"; };
		1D8D55BB252274650044DBB6 /* BolusEntryViewModelTests.swift */ = {isa = PBXFileReference; lastKnownFileType = sourcecode.swift; path = BolusEntryViewModelTests.swift; sourceTree = "<group>"; };
		1D9650C72523FBA100A1370B /* DeviceDataManager+BolusEntryViewModelDelegate.swift */ = {isa = PBXFileReference; lastKnownFileType = sourcecode.swift; path = "DeviceDataManager+BolusEntryViewModelDelegate.swift"; sourceTree = "<group>"; };
		1DA46B5F2492E2E300D71A63 /* NotificationsCriticalAlertPermissionsView.swift */ = {isa = PBXFileReference; lastKnownFileType = sourcecode.swift; path = NotificationsCriticalAlertPermissionsView.swift; sourceTree = "<group>"; };
		1DA649A6244126CD00F61E75 /* UserNotificationAlertPresenter.swift */ = {isa = PBXFileReference; fileEncoding = 4; lastKnownFileType = sourcecode.swift; path = UserNotificationAlertPresenter.swift; sourceTree = "<group>"; };
		1DA649A8244126DA00F61E75 /* InAppModalAlertPresenter.swift */ = {isa = PBXFileReference; fileEncoding = 4; lastKnownFileType = sourcecode.swift; path = InAppModalAlertPresenter.swift; sourceTree = "<group>"; };
		1DA7A84124476EAD008257F0 /* AlertManagerTests.swift */ = {isa = PBXFileReference; lastKnownFileType = sourcecode.swift; path = AlertManagerTests.swift; sourceTree = "<group>"; };
		1DA7A84324477698008257F0 /* InAppModalAlertPresenterTests.swift */ = {isa = PBXFileReference; lastKnownFileType = sourcecode.swift; path = InAppModalAlertPresenterTests.swift; sourceTree = "<group>"; };
		1DB1065024467E18005542BD /* AlertManager.swift */ = {isa = PBXFileReference; fileEncoding = 4; lastKnownFileType = sourcecode.swift; path = AlertManager.swift; sourceTree = "<group>"; };
		1DB1CA4C24A55F0000B3B94C /* Image.swift */ = {isa = PBXFileReference; lastKnownFileType = sourcecode.swift; path = Image.swift; sourceTree = "<group>"; };
		1DB1CA4E24A56D7600B3B94C /* SettingsViewModel.swift */ = {isa = PBXFileReference; lastKnownFileType = sourcecode.swift; path = SettingsViewModel.swift; sourceTree = "<group>"; };
		1DD0B76624EC77AC008A2DC3 /* SupportScreenView.swift */ = {isa = PBXFileReference; lastKnownFileType = sourcecode.swift; path = SupportScreenView.swift; sourceTree = "<group>"; };
		1DE09BA824A3E23F009EE9F9 /* SettingsView.swift */ = {isa = PBXFileReference; lastKnownFileType = sourcecode.swift; path = SettingsView.swift; sourceTree = "<group>"; };
		1DFE9E162447B6270082C280 /* UserNotificationAlertPresenterTests.swift */ = {isa = PBXFileReference; lastKnownFileType = sourcecode.swift; path = UserNotificationAlertPresenterTests.swift; sourceTree = "<group>"; };
		4302F4E01D4E9C8900F0FCAF /* TextFieldTableViewController.swift */ = {isa = PBXFileReference; fileEncoding = 4; lastKnownFileType = sourcecode.swift; path = TextFieldTableViewController.swift; sourceTree = "<group>"; };
		4302F4E21D4EA54200F0FCAF /* InsulinDeliveryTableViewController.swift */ = {isa = PBXFileReference; fileEncoding = 4; lastKnownFileType = sourcecode.swift; path = InsulinDeliveryTableViewController.swift; sourceTree = "<group>"; };
		430B29892041F54A00BA9F93 /* NSUserDefaults.swift */ = {isa = PBXFileReference; fileEncoding = 4; lastKnownFileType = sourcecode.swift; path = NSUserDefaults.swift; sourceTree = "<group>"; };
		430B29922041F5B200BA9F93 /* UserDefaults+Loop.swift */ = {isa = PBXFileReference; fileEncoding = 4; lastKnownFileType = sourcecode.swift; path = "UserDefaults+Loop.swift"; sourceTree = "<group>"; };
		430D85881F44037000AF2D4F /* HUDViewTableViewCell.swift */ = {isa = PBXFileReference; fileEncoding = 4; lastKnownFileType = sourcecode.swift; path = HUDViewTableViewCell.swift; sourceTree = "<group>"; };
		430DA58D1D4AEC230097D1CA /* NSBundle.swift */ = {isa = PBXFileReference; fileEncoding = 4; lastKnownFileType = sourcecode.swift; path = NSBundle.swift; sourceTree = "<group>"; };
		4311FB9A1F37FE1B00D4C0A7 /* TitleSubtitleTextFieldTableViewCell.swift */ = {isa = PBXFileReference; fileEncoding = 4; lastKnownFileType = sourcecode.swift; path = TitleSubtitleTextFieldTableViewCell.swift; sourceTree = "<group>"; };
		431A8C3F1EC6E8AB00823B9C /* CircleMaskView.swift */ = {isa = PBXFileReference; fileEncoding = 4; lastKnownFileType = sourcecode.swift; path = CircleMaskView.swift; sourceTree = "<group>"; };
		431E73471FF95A900069B5F7 /* PersistenceController.swift */ = {isa = PBXFileReference; lastKnownFileType = sourcecode.swift; path = PersistenceController.swift; sourceTree = "<group>"; };
		4326BA631F3A44D9007CCAD4 /* ChartLineModel.swift */ = {isa = PBXFileReference; fileEncoding = 4; lastKnownFileType = sourcecode.swift; path = ChartLineModel.swift; sourceTree = "<group>"; };
		4328E0151CFBE1DA00E199AA /* ActionHUDController.swift */ = {isa = PBXFileReference; fileEncoding = 4; lastKnownFileType = sourcecode.swift; path = ActionHUDController.swift; sourceTree = "<group>"; };
		4328E01D1CFBE25F00E199AA /* CarbAndBolusFlowController.swift */ = {isa = PBXFileReference; fileEncoding = 4; lastKnownFileType = sourcecode.swift; path = CarbAndBolusFlowController.swift; sourceTree = "<group>"; };
		4328E0221CFBE2C500E199AA /* CLKComplicationTemplate.swift */ = {isa = PBXFileReference; fileEncoding = 4; lastKnownFileType = sourcecode.swift; path = CLKComplicationTemplate.swift; sourceTree = "<group>"; };
		4328E0231CFBE2C500E199AA /* NSUserDefaults+WatchApp.swift */ = {isa = PBXFileReference; fileEncoding = 4; lastKnownFileType = sourcecode.swift; path = "NSUserDefaults+WatchApp.swift"; sourceTree = "<group>"; };
		4328E0241CFBE2C500E199AA /* UIColor.swift */ = {isa = PBXFileReference; fileEncoding = 4; lastKnownFileType = sourcecode.swift; path = UIColor.swift; sourceTree = "<group>"; };
		4328E0251CFBE2C500E199AA /* WKAlertAction.swift */ = {isa = PBXFileReference; fileEncoding = 4; lastKnownFileType = sourcecode.swift; path = WKAlertAction.swift; sourceTree = "<group>"; };
		4328E02E1CFBF81800E199AA /* WKInterfaceImage.swift */ = {isa = PBXFileReference; fileEncoding = 4; lastKnownFileType = sourcecode.swift; path = WKInterfaceImage.swift; sourceTree = "<group>"; };
		4328E0311CFC068900E199AA /* WatchContext+LoopKit.swift */ = {isa = PBXFileReference; fileEncoding = 4; lastKnownFileType = sourcecode.swift; path = "WatchContext+LoopKit.swift"; sourceTree = "<group>"; };
		4328E0341CFC0AE100E199AA /* WatchDataManager.swift */ = {isa = PBXFileReference; fileEncoding = 4; lastKnownFileType = sourcecode.swift; lineEnding = 0; path = WatchDataManager.swift; sourceTree = "<group>"; xcLanguageSpecificationIdentifier = xcode.lang.swift; };
		432E73CA1D24B3D6009AD15D /* RemoteDataServicesManager.swift */ = {isa = PBXFileReference; fileEncoding = 4; lastKnownFileType = sourcecode.swift; path = RemoteDataServicesManager.swift; sourceTree = "<group>"; };
		4337615E1D52F487004A3647 /* GlucoseHUDView.swift */ = {isa = PBXFileReference; fileEncoding = 4; lastKnownFileType = sourcecode.swift; path = GlucoseHUDView.swift; sourceTree = "<group>"; };
		433EA4C31D9F71C800CD78FB /* CommandResponseViewController.swift */ = {isa = PBXFileReference; fileEncoding = 4; lastKnownFileType = sourcecode.swift; path = CommandResponseViewController.swift; sourceTree = "<group>"; };
		4344628120A7A37E00C4BE6F /* CoreBluetooth.framework */ = {isa = PBXFileReference; lastKnownFileType = wrapper.framework; name = CoreBluetooth.framework; path = Platforms/WatchOS.platform/Developer/SDKs/WatchOS.sdk/System/Library/Frameworks/CoreBluetooth.framework; sourceTree = DEVELOPER_DIR; };
		4344628320A7A3BE00C4BE6F /* LoopKit.framework */ = {isa = PBXFileReference; explicitFileType = wrapper.framework; path = LoopKit.framework; sourceTree = BUILT_PRODUCTS_DIR; };
		4344628420A7A3BE00C4BE6F /* CGMBLEKit.framework */ = {isa = PBXFileReference; explicitFileType = wrapper.framework; path = CGMBLEKit.framework; sourceTree = BUILT_PRODUCTS_DIR; };
		4344628D20A7ADD100C4BE6F /* UserDefaults+CGM.swift */ = {isa = PBXFileReference; lastKnownFileType = sourcecode.swift; path = "UserDefaults+CGM.swift"; sourceTree = "<group>"; };
		4344629120A7C19800C4BE6F /* ButtonGroup.swift */ = {isa = PBXFileReference; lastKnownFileType = sourcecode.swift; path = ButtonGroup.swift; sourceTree = "<group>"; };
		4345E3F721F03D2A009E00E5 /* DatesAndNumberCell.swift */ = {isa = PBXFileReference; lastKnownFileType = sourcecode.swift; path = DatesAndNumberCell.swift; sourceTree = "<group>"; };
		4345E3F921F0473B009E00E5 /* TextCell.swift */ = {isa = PBXFileReference; lastKnownFileType = sourcecode.swift; path = TextCell.swift; sourceTree = "<group>"; };
		4345E3FD21F04A50009E00E5 /* DateIntervalFormatter.swift */ = {isa = PBXFileReference; lastKnownFileType = sourcecode.swift; path = DateIntervalFormatter.swift; sourceTree = "<group>"; };
		4345E40321F68AD9009E00E5 /* TextRowController.swift */ = {isa = PBXFileReference; lastKnownFileType = sourcecode.swift; path = TextRowController.swift; sourceTree = "<group>"; };
		4345E40521F68E18009E00E5 /* CarbEntryListController.swift */ = {isa = PBXFileReference; lastKnownFileType = sourcecode.swift; path = CarbEntryListController.swift; sourceTree = "<group>"; };
		4346D1EF1C781BEA00ABAFE3 /* SwiftCharts.framework */ = {isa = PBXFileReference; explicitFileType = wrapper.framework; path = SwiftCharts.framework; sourceTree = BUILT_PRODUCTS_DIR; };
		434F54561D287FDB002A9274 /* NibLoadable.swift */ = {isa = PBXFileReference; fileEncoding = 4; lastKnownFileType = sourcecode.swift; path = NibLoadable.swift; sourceTree = "<group>"; };
		434FF1E91CF26C29000DB779 /* IdentifiableClass.swift */ = {isa = PBXFileReference; fileEncoding = 4; lastKnownFileType = sourcecode.swift; path = IdentifiableClass.swift; sourceTree = "<group>"; };
		434FF1ED1CF27EEF000DB779 /* UITableViewCell.swift */ = {isa = PBXFileReference; fileEncoding = 4; lastKnownFileType = sourcecode.swift; path = UITableViewCell.swift; sourceTree = "<group>"; };
		43511CDF21FD80E400566C63 /* RetrospectiveCorrection.swift */ = {isa = PBXFileReference; fileEncoding = 4; lastKnownFileType = sourcecode.swift; path = RetrospectiveCorrection.swift; sourceTree = "<group>"; };
		43511CE021FD80E400566C63 /* StandardRetrospectiveCorrection.swift */ = {isa = PBXFileReference; fileEncoding = 4; lastKnownFileType = sourcecode.swift; path = StandardRetrospectiveCorrection.swift; sourceTree = "<group>"; };
		43511CED220FC61700566C63 /* HUDRowController.swift */ = {isa = PBXFileReference; lastKnownFileType = sourcecode.swift; path = HUDRowController.swift; sourceTree = "<group>"; };
		43517916230A0E1A0072ECC0 /* WKInterfaceLabel.swift */ = {isa = PBXFileReference; lastKnownFileType = sourcecode.swift; path = WKInterfaceLabel.swift; sourceTree = "<group>"; };
		435400331C9F878D00D5819C /* SetBolusUserInfo.swift */ = {isa = PBXFileReference; fileEncoding = 4; lastKnownFileType = sourcecode.swift; path = SetBolusUserInfo.swift; sourceTree = "<group>"; };
		43649A621C7A347F00523D7F /* CollectionType.swift */ = {isa = PBXFileReference; fileEncoding = 4; lastKnownFileType = sourcecode.swift; path = CollectionType.swift; sourceTree = "<group>"; };
		4369618F1F19C86400447E89 /* ChartPointsContextFillLayer.swift */ = {isa = PBXFileReference; fileEncoding = 4; lastKnownFileType = sourcecode.swift; path = ChartPointsContextFillLayer.swift; sourceTree = "<group>"; };
		436A0DA41D236A2A00104B24 /* LoopError.swift */ = {isa = PBXFileReference; fileEncoding = 4; lastKnownFileType = sourcecode.swift; path = LoopError.swift; sourceTree = "<group>"; };
		436D9BF71F6F4EA100CFA75F /* recommended_temp_start_low_end_just_above_range.json */ = {isa = PBXFileReference; fileEncoding = 4; lastKnownFileType = text.json; path = recommended_temp_start_low_end_just_above_range.json; sourceTree = "<group>"; };
		4372E486213C86240068E043 /* SampleValue.swift */ = {isa = PBXFileReference; lastKnownFileType = sourcecode.swift; path = SampleValue.swift; sourceTree = "<group>"; };
		4372E48A213CB5F00068E043 /* Double.swift */ = {isa = PBXFileReference; lastKnownFileType = sourcecode.swift; path = Double.swift; sourceTree = "<group>"; };
		4372E48F213CFCE70068E043 /* LoopSettingsUserInfo.swift */ = {isa = PBXFileReference; lastKnownFileType = sourcecode.swift; path = LoopSettingsUserInfo.swift; sourceTree = "<group>"; };
		4372E495213DCDD30068E043 /* GlucoseChartValueHashable.swift */ = {isa = PBXFileReference; lastKnownFileType = sourcecode.swift; path = GlucoseChartValueHashable.swift; sourceTree = "<group>"; };
		4374B5EE209D84BE00D17AA8 /* OSLog.swift */ = {isa = PBXFileReference; fileEncoding = 4; lastKnownFileType = sourcecode.swift; path = OSLog.swift; sourceTree = "<group>"; };
		4374B5F3209D89A900D17AA8 /* TextFieldTableViewCell.swift */ = {isa = PBXFileReference; fileEncoding = 4; lastKnownFileType = sourcecode.swift; path = TextFieldTableViewCell.swift; sourceTree = "<group>"; };
		43776F8C1B8022E90074EA36 /* Loop.app */ = {isa = PBXFileReference; explicitFileType = wrapper.application; includeInIndex = 0; path = Loop.app; sourceTree = BUILT_PRODUCTS_DIR; };
		43776F8F1B8022E90074EA36 /* AppDelegate.swift */ = {isa = PBXFileReference; lastKnownFileType = sourcecode.swift; lineEnding = 0; path = AppDelegate.swift; sourceTree = "<group>"; xcLanguageSpecificationIdentifier = xcode.lang.swift; };
		43776F961B8022E90074EA36 /* Base */ = {isa = PBXFileReference; lastKnownFileType = file.storyboard; name = Base; path = Base.lproj/Main.storyboard; sourceTree = "<group>"; };
		43776F9B1B8022E90074EA36 /* Base */ = {isa = PBXFileReference; lastKnownFileType = file.storyboard; name = Base; path = Base.lproj/LaunchScreen.storyboard; sourceTree = "<group>"; };
		43785E922120A01B0057DED1 /* NewCarbEntryIntent+Loop.swift */ = {isa = PBXFileReference; lastKnownFileType = sourcecode.swift; path = "NewCarbEntryIntent+Loop.swift"; sourceTree = "<group>"; };
		43785E952120E4010057DED1 /* INRelevantShortcutStore+Loop.swift */ = {isa = PBXFileReference; lastKnownFileType = sourcecode.swift; path = "INRelevantShortcutStore+Loop.swift"; sourceTree = "<group>"; };
		43785E9A2120E7060057DED1 /* Base */ = {isa = PBXFileReference; lastKnownFileType = file.intentdefinition; name = Base; path = Base.lproj/Intents.intentdefinition; sourceTree = "<group>"; };
		43785E9F2122774A0057DED1 /* es */ = {isa = PBXFileReference; lastKnownFileType = text.plist.strings; name = es; path = es.lproj/Intents.strings; sourceTree = "<group>"; };
		43785EA12122774B0057DED1 /* ru */ = {isa = PBXFileReference; lastKnownFileType = text.plist.strings; name = ru; path = ru.lproj/Intents.strings; sourceTree = "<group>"; };
		4379CFEF21112CF700AADC79 /* ShareClientUI.framework */ = {isa = PBXFileReference; explicitFileType = wrapper.framework; path = ShareClientUI.framework; sourceTree = BUILT_PRODUCTS_DIR; };
		437AFEE6203688CF008C4892 /* LoopKitUI.framework */ = {isa = PBXFileReference; explicitFileType = wrapper.framework; path = LoopKitUI.framework; sourceTree = BUILT_PRODUCTS_DIR; };
		437CEEBD1CD6E0CB003C8C80 /* LoopCompletionHUDView.swift */ = {isa = PBXFileReference; fileEncoding = 4; lastKnownFileType = sourcecode.swift; path = LoopCompletionHUDView.swift; sourceTree = "<group>"; };
		437CEEBF1CD6FCD8003C8C80 /* BasalRateHUDView.swift */ = {isa = PBXFileReference; fileEncoding = 4; lastKnownFileType = sourcecode.swift; path = BasalRateHUDView.swift; sourceTree = "<group>"; };
		437CEEE31CDE5C0A003C8C80 /* UIImage.swift */ = {isa = PBXFileReference; fileEncoding = 4; lastKnownFileType = sourcecode.swift; path = UIImage.swift; sourceTree = "<group>"; };
		437D9BA11D7B5203007245E8 /* Loop.xcconfig */ = {isa = PBXFileReference; lastKnownFileType = text.xcconfig; path = Loop.xcconfig; sourceTree = "<group>"; };
		437D9BA21D7BC977007245E8 /* PredictionTableViewController.swift */ = {isa = PBXFileReference; fileEncoding = 4; lastKnownFileType = sourcecode.swift; path = PredictionTableViewController.swift; sourceTree = "<group>"; };
		438172D81F4E9E37003C3328 /* NewPumpEvent.swift */ = {isa = PBXFileReference; lastKnownFileType = sourcecode.swift; path = NewPumpEvent.swift; sourceTree = "<group>"; };
		438991661E91B563000EEF90 /* ChartPoint.swift */ = {isa = PBXFileReference; fileEncoding = 4; lastKnownFileType = sourcecode.swift; path = ChartPoint.swift; sourceTree = "<group>"; };
		4389916A1E91B689000EEF90 /* ChartSettings+Loop.swift */ = {isa = PBXFileReference; fileEncoding = 4; lastKnownFileType = sourcecode.swift; path = "ChartSettings+Loop.swift"; sourceTree = "<group>"; };
		438A95A71D8B9B24009D12E1 /* CGMBLEKit.framework */ = {isa = PBXFileReference; explicitFileType = wrapper.framework; path = CGMBLEKit.framework; sourceTree = BUILT_PRODUCTS_DIR; };
		438D42F81D7C88BC003244B0 /* PredictionInputEffect.swift */ = {isa = PBXFileReference; fileEncoding = 4; lastKnownFileType = sourcecode.swift; path = PredictionInputEffect.swift; sourceTree = "<group>"; };
		438D42FA1D7D11A4003244B0 /* PredictionInputEffectTableViewCell.swift */ = {isa = PBXFileReference; fileEncoding = 4; lastKnownFileType = sourcecode.swift; path = PredictionInputEffectTableViewCell.swift; sourceTree = "<group>"; };
		438DADC71CDE8F8B007697A5 /* LoopStateView.swift */ = {isa = PBXFileReference; fileEncoding = 4; lastKnownFileType = sourcecode.swift; path = LoopStateView.swift; sourceTree = "<group>"; };
		439706E522D2E84900C81566 /* PredictionSettingTableViewCell.swift */ = {isa = PBXFileReference; lastKnownFileType = sourcecode.swift; path = PredictionSettingTableViewCell.swift; sourceTree = "<group>"; };
		439897341CD2F7DE00223065 /* NSTimeInterval.swift */ = {isa = PBXFileReference; fileEncoding = 4; lastKnownFileType = sourcecode.swift; path = NSTimeInterval.swift; sourceTree = "<group>"; };
		439897361CD2F80600223065 /* AnalyticsServicesManager.swift */ = {isa = PBXFileReference; fileEncoding = 4; lastKnownFileType = sourcecode.swift; lineEnding = 0; path = AnalyticsServicesManager.swift; sourceTree = "<group>"; xcLanguageSpecificationIdentifier = xcode.lang.swift; };
		439A7941211F631C0041B75F /* RootNavigationController.swift */ = {isa = PBXFileReference; lastKnownFileType = sourcecode.swift; path = RootNavigationController.swift; sourceTree = "<group>"; };
		439A7943211FE22F0041B75F /* NSUserActivity.swift */ = {isa = PBXFileReference; lastKnownFileType = sourcecode.swift; path = NSUserActivity.swift; sourceTree = "<group>"; };
		439BED291E76093C00B0AED5 /* CGMManager.swift */ = {isa = PBXFileReference; fileEncoding = 4; lastKnownFileType = sourcecode.swift; path = CGMManager.swift; sourceTree = "<group>"; };
		43A51E1E1EB6D62A000736CC /* CarbAbsorptionViewController.swift */ = {isa = PBXFileReference; fileEncoding = 4; lastKnownFileType = sourcecode.swift; path = CarbAbsorptionViewController.swift; sourceTree = "<group>"; };
		43A51E201EB6DBDD000736CC /* LoopChartsTableViewController.swift */ = {isa = PBXFileReference; fileEncoding = 4; lastKnownFileType = sourcecode.swift; path = LoopChartsTableViewController.swift; sourceTree = "<group>"; };
		43A567681C94880B00334FAC /* LoopDataManager.swift */ = {isa = PBXFileReference; fileEncoding = 4; lastKnownFileType = sourcecode.swift; lineEnding = 0; path = LoopDataManager.swift; sourceTree = "<group>"; xcLanguageSpecificationIdentifier = xcode.lang.swift; };
		43A8EC6E210E622600A81379 /* CGMBLEKitUI.framework */ = {isa = PBXFileReference; explicitFileType = wrapper.framework; path = CGMBLEKitUI.framework; sourceTree = BUILT_PRODUCTS_DIR; };
		43A943721B926B7B0051FA24 /* WatchApp.app */ = {isa = PBXFileReference; explicitFileType = wrapper.application; includeInIndex = 0; path = WatchApp.app; sourceTree = BUILT_PRODUCTS_DIR; };
		43A943751B926B7B0051FA24 /* Base */ = {isa = PBXFileReference; lastKnownFileType = file.storyboard; name = Base; path = Base.lproj/Interface.storyboard; sourceTree = "<group>"; };
		43A9437E1B926B7B0051FA24 /* WatchApp Extension.appex */ = {isa = PBXFileReference; explicitFileType = "wrapper.app-extension"; includeInIndex = 0; path = "WatchApp Extension.appex"; sourceTree = BUILT_PRODUCTS_DIR; };
		43A943841B926B7B0051FA24 /* PushNotificationPayload.apns */ = {isa = PBXFileReference; lastKnownFileType = text; path = PushNotificationPayload.apns; sourceTree = "<group>"; };
		43A943871B926B7B0051FA24 /* ExtensionDelegate.swift */ = {isa = PBXFileReference; lastKnownFileType = sourcecode.swift; path = ExtensionDelegate.swift; sourceTree = "<group>"; };
		43A943891B926B7B0051FA24 /* NotificationController.swift */ = {isa = PBXFileReference; lastKnownFileType = sourcecode.swift; path = NotificationController.swift; sourceTree = "<group>"; };
		43A9438D1B926B7B0051FA24 /* ComplicationController.swift */ = {isa = PBXFileReference; lastKnownFileType = sourcecode.swift; path = ComplicationController.swift; sourceTree = "<group>"; };
		43A9438F1B926B7B0051FA24 /* Assets.xcassets */ = {isa = PBXFileReference; lastKnownFileType = folder.assetcatalog; path = Assets.xcassets; sourceTree = "<group>"; };
		43A943911B926B7B0051FA24 /* Info.plist */ = {isa = PBXFileReference; lastKnownFileType = text.plist.xml; path = Info.plist; sourceTree = "<group>"; };
		43B260481ED248FB008CAA77 /* CarbEntryTableViewCell.swift */ = {isa = PBXFileReference; fileEncoding = 4; lastKnownFileType = sourcecode.swift; path = CarbEntryTableViewCell.swift; sourceTree = "<group>"; };
		43B371851CE583890013C5A6 /* BasalStateView.swift */ = {isa = PBXFileReference; fileEncoding = 4; lastKnownFileType = sourcecode.swift; path = BasalStateView.swift; sourceTree = "<group>"; };
		43B371871CE597D10013C5A6 /* ShareClient.framework */ = {isa = PBXFileReference; explicitFileType = wrapper.framework; path = ShareClient.framework; sourceTree = BUILT_PRODUCTS_DIR; };
		43BFF0B11E45C18400FF19A9 /* UIColor.swift */ = {isa = PBXFileReference; fileEncoding = 4; lastKnownFileType = sourcecode.swift; path = UIColor.swift; sourceTree = "<group>"; };
		43BFF0B31E45C1BE00FF19A9 /* NumberFormatter.swift */ = {isa = PBXFileReference; fileEncoding = 4; lastKnownFileType = sourcecode.swift; path = NumberFormatter.swift; sourceTree = "<group>"; };
		43BFF0C31E4659E700FF19A9 /* UIColor+HIG.swift */ = {isa = PBXFileReference; fileEncoding = 4; lastKnownFileType = sourcecode.swift; path = "UIColor+HIG.swift"; sourceTree = "<group>"; };
		43BFF0CC1E466C8400FF19A9 /* StateColorPalette.swift */ = {isa = PBXFileReference; fileEncoding = 4; lastKnownFileType = sourcecode.swift; path = StateColorPalette.swift; sourceTree = "<group>"; };
		43C05CB021EBBDB9006FB252 /* TimeInRangeLesson.swift */ = {isa = PBXFileReference; lastKnownFileType = sourcecode.swift; path = TimeInRangeLesson.swift; sourceTree = "<group>"; };
		43C05CB421EBE274006FB252 /* Date.swift */ = {isa = PBXFileReference; lastKnownFileType = sourcecode.swift; path = Date.swift; sourceTree = "<group>"; };
		43C05CB721EBEA54006FB252 /* HKUnit.swift */ = {isa = PBXFileReference; lastKnownFileType = sourcecode.swift; path = HKUnit.swift; sourceTree = "<group>"; };
		43C05CBC21EBF77D006FB252 /* LessonsViewController.swift */ = {isa = PBXFileReference; lastKnownFileType = sourcecode.swift; path = LessonsViewController.swift; sourceTree = "<group>"; };
		43C05CBF21EBFFA4006FB252 /* Lesson.swift */ = {isa = PBXFileReference; lastKnownFileType = sourcecode.swift; path = Lesson.swift; sourceTree = "<group>"; };
		43C05CC121EC06E4006FB252 /* LessonConfigurationViewController.swift */ = {isa = PBXFileReference; lastKnownFileType = sourcecode.swift; path = LessonConfigurationViewController.swift; sourceTree = "<group>"; };
		43C05CC921EC382B006FB252 /* NumberEntry.swift */ = {isa = PBXFileReference; lastKnownFileType = sourcecode.swift; path = NumberEntry.swift; sourceTree = "<group>"; };
		43C094491CACCC73001F6403 /* NotificationManager.swift */ = {isa = PBXFileReference; fileEncoding = 4; lastKnownFileType = sourcecode.swift; path = NotificationManager.swift; sourceTree = "<group>"; };
		43C246A71D89990F0031F8D1 /* Crypto.framework */ = {isa = PBXFileReference; explicitFileType = wrapper.framework; path = Crypto.framework; sourceTree = BUILT_PRODUCTS_DIR; };
		43C2FAE01EB656A500364AFF /* GlucoseEffectVelocity.swift */ = {isa = PBXFileReference; fileEncoding = 4; lastKnownFileType = sourcecode.swift; path = GlucoseEffectVelocity.swift; sourceTree = "<group>"; };
		43C3B6F620BBCAA30026CAFA /* PumpManager.swift */ = {isa = PBXFileReference; lastKnownFileType = sourcecode.swift; path = PumpManager.swift; sourceTree = "<group>"; };
		43C513181E864C4E001547C7 /* GlucoseRangeSchedule.swift */ = {isa = PBXFileReference; fileEncoding = 4; lastKnownFileType = sourcecode.swift; path = GlucoseRangeSchedule.swift; sourceTree = "<group>"; };
		43C5F256222C7B7200905D10 /* TimeComponents.swift */ = {isa = PBXFileReference; lastKnownFileType = sourcecode.swift; path = TimeComponents.swift; sourceTree = "<group>"; };
		43C5F259222C921B00905D10 /* OSLog.swift */ = {isa = PBXFileReference; lastKnownFileType = sourcecode.swift; path = OSLog.swift; sourceTree = "<group>"; };
		43C728F4222266F000C62969 /* ModalDayLesson.swift */ = {isa = PBXFileReference; lastKnownFileType = sourcecode.swift; path = ModalDayLesson.swift; sourceTree = "<group>"; };
		43C728F62222700000C62969 /* DateIntervalEntry.swift */ = {isa = PBXFileReference; lastKnownFileType = sourcecode.swift; path = DateIntervalEntry.swift; sourceTree = "<group>"; };
		43C728F8222A448700C62969 /* DayCalculator.swift */ = {isa = PBXFileReference; lastKnownFileType = sourcecode.swift; path = DayCalculator.swift; sourceTree = "<group>"; };
		43C98058212A799E003B5D17 /* en */ = {isa = PBXFileReference; lastKnownFileType = text.plist.strings; name = en; path = en.lproj/Intents.strings; sourceTree = "<group>"; };
		43CB2B2A1D924D450079823D /* WCSession.swift */ = {isa = PBXFileReference; fileEncoding = 4; lastKnownFileType = sourcecode.swift; path = WCSession.swift; sourceTree = "<group>"; };
		43CE7CDD1CA8B63E003CC1B0 /* Data.swift */ = {isa = PBXFileReference; fileEncoding = 4; lastKnownFileType = sourcecode.swift; path = Data.swift; sourceTree = "<group>"; };
		43D381611EBD9759007F8C8F /* HeaderValuesTableViewCell.swift */ = {isa = PBXFileReference; fileEncoding = 4; lastKnownFileType = sourcecode.swift; path = HeaderValuesTableViewCell.swift; sourceTree = "<group>"; };
		43D533BB1CFD1DD7009E3085 /* WatchApp Extension.entitlements */ = {isa = PBXFileReference; lastKnownFileType = text.xml; path = "WatchApp Extension.entitlements"; sourceTree = "<group>"; };
		43D848AF1E7DCBE100DADCBC /* Result.swift */ = {isa = PBXFileReference; fileEncoding = 4; lastKnownFileType = sourcecode.swift; path = Result.swift; sourceTree = "<group>"; };
		43D9002A21EB209400AF44BF /* LoopCore.framework */ = {isa = PBXFileReference; explicitFileType = wrapper.framework; includeInIndex = 0; path = LoopCore.framework; sourceTree = BUILT_PRODUCTS_DIR; };
		43D9002C21EB225D00AF44BF /* HealthKit.framework */ = {isa = PBXFileReference; lastKnownFileType = wrapper.framework; name = HealthKit.framework; path = Platforms/WatchOS.platform/Developer/SDKs/WatchOS.sdk/System/Library/Frameworks/HealthKit.framework; sourceTree = DEVELOPER_DIR; };
		43D9F81721EC51CC000578CD /* DateEntry.swift */ = {isa = PBXFileReference; lastKnownFileType = sourcecode.swift; path = DateEntry.swift; sourceTree = "<group>"; };
		43D9F81921EC593C000578CD /* UITableViewCell.swift */ = {isa = PBXFileReference; lastKnownFileType = sourcecode.swift; path = UITableViewCell.swift; sourceTree = "<group>"; };
		43D9F81D21EF0609000578CD /* NumberRangeEntry.swift */ = {isa = PBXFileReference; lastKnownFileType = sourcecode.swift; path = NumberRangeEntry.swift; sourceTree = "<group>"; };
		43D9F81F21EF0906000578CD /* NSNumber.swift */ = {isa = PBXFileReference; lastKnownFileType = sourcecode.swift; path = NSNumber.swift; sourceTree = "<group>"; };
		43D9F82121EF0A7A000578CD /* QuantityRangeEntry.swift */ = {isa = PBXFileReference; lastKnownFileType = sourcecode.swift; path = QuantityRangeEntry.swift; sourceTree = "<group>"; };
		43D9F82321EFF1AB000578CD /* LessonResultsViewController.swift */ = {isa = PBXFileReference; lastKnownFileType = sourcecode.swift; path = LessonResultsViewController.swift; sourceTree = "<group>"; };
		43D9FFA221EA9A0C00AF44BF /* Learn.app */ = {isa = PBXFileReference; explicitFileType = wrapper.application; includeInIndex = 0; path = Learn.app; sourceTree = BUILT_PRODUCTS_DIR; };
		43D9FFA421EA9A0C00AF44BF /* AppDelegate.swift */ = {isa = PBXFileReference; lastKnownFileType = sourcecode.swift; path = AppDelegate.swift; sourceTree = "<group>"; };
		43D9FFA921EA9A0C00AF44BF /* Base */ = {isa = PBXFileReference; lastKnownFileType = file.storyboard; name = Base; path = Base.lproj/Main.storyboard; sourceTree = "<group>"; };
		43D9FFAB21EA9A0F00AF44BF /* Assets.xcassets */ = {isa = PBXFileReference; lastKnownFileType = folder.assetcatalog; path = Assets.xcassets; sourceTree = "<group>"; };
		43D9FFAE21EA9A0F00AF44BF /* Base */ = {isa = PBXFileReference; lastKnownFileType = file.storyboard; name = Base; path = Base.lproj/LaunchScreen.storyboard; sourceTree = "<group>"; };
		43D9FFB021EA9A0F00AF44BF /* Info.plist */ = {isa = PBXFileReference; lastKnownFileType = text.plist.xml; path = Info.plist; sourceTree = "<group>"; };
		43D9FFB521EA9B0100AF44BF /* Learn.entitlements */ = {isa = PBXFileReference; lastKnownFileType = text.plist.entitlements; path = Learn.entitlements; sourceTree = "<group>"; };
		43D9FFBF21EAB22E00AF44BF /* DataManager.swift */ = {isa = PBXFileReference; lastKnownFileType = sourcecode.swift; path = DataManager.swift; sourceTree = "<group>"; };
		43D9FFCF21EAE05D00AF44BF /* LoopCore.framework */ = {isa = PBXFileReference; explicitFileType = wrapper.framework; includeInIndex = 0; path = LoopCore.framework; sourceTree = BUILT_PRODUCTS_DIR; };
		43D9FFD121EAE05D00AF44BF /* LoopCore.h */ = {isa = PBXFileReference; lastKnownFileType = sourcecode.c.h; path = LoopCore.h; sourceTree = "<group>"; };
		43D9FFD221EAE05D00AF44BF /* Info.plist */ = {isa = PBXFileReference; lastKnownFileType = text.plist.xml; path = Info.plist; sourceTree = "<group>"; };
		43DBF0521C93EC8200B3C386 /* DeviceDataManager.swift */ = {isa = PBXFileReference; fileEncoding = 4; lastKnownFileType = sourcecode.swift; lineEnding = 0; path = DeviceDataManager.swift; sourceTree = "<group>"; xcLanguageSpecificationIdentifier = xcode.lang.swift; };
		43DBF0581C93F73800B3C386 /* CarbEntryTableViewController.swift */ = {isa = PBXFileReference; fileEncoding = 4; lastKnownFileType = sourcecode.swift; path = CarbEntryTableViewController.swift; sourceTree = "<group>"; };
		43DE92581C5479E4001FFDE1 /* PotentialCarbEntryUserInfo.swift */ = {isa = PBXFileReference; fileEncoding = 4; lastKnownFileType = sourcecode.swift; path = PotentialCarbEntryUserInfo.swift; sourceTree = "<group>"; };
		43E2D8D11D20BF42004DA55F /* DoseMathTests.xctest */ = {isa = PBXFileReference; explicitFileType = wrapper.cfbundle; includeInIndex = 0; path = DoseMathTests.xctest; sourceTree = BUILT_PRODUCTS_DIR; };
		43E2D8D31D20BF42004DA55F /* DoseMathTests.swift */ = {isa = PBXFileReference; lastKnownFileType = sourcecode.swift; path = DoseMathTests.swift; sourceTree = "<group>"; };
		43E2D8D51D20BF42004DA55F /* Info.plist */ = {isa = PBXFileReference; lastKnownFileType = text.plist.xml; path = Info.plist; sourceTree = "<group>"; };
		43E2D8E11D20C0DB004DA55F /* read_selected_basal_profile.json */ = {isa = PBXFileReference; fileEncoding = 4; lastKnownFileType = text.json; path = read_selected_basal_profile.json; sourceTree = "<group>"; };
		43E2D8E21D20C0DB004DA55F /* recommend_temp_basal_correct_low_at_min.json */ = {isa = PBXFileReference; fileEncoding = 4; lastKnownFileType = text.json; path = recommend_temp_basal_correct_low_at_min.json; sourceTree = "<group>"; };
		43E2D8E31D20C0DB004DA55F /* recommend_temp_basal_flat_and_high.json */ = {isa = PBXFileReference; fileEncoding = 4; lastKnownFileType = text.json; path = recommend_temp_basal_flat_and_high.json; sourceTree = "<group>"; };
		43E2D8E41D20C0DB004DA55F /* recommend_temp_basal_high_and_falling.json */ = {isa = PBXFileReference; fileEncoding = 4; lastKnownFileType = text.json; path = recommend_temp_basal_high_and_falling.json; sourceTree = "<group>"; };
		43E2D8E51D20C0DB004DA55F /* recommend_temp_basal_high_and_rising.json */ = {isa = PBXFileReference; fileEncoding = 4; lastKnownFileType = text.json; path = recommend_temp_basal_high_and_rising.json; sourceTree = "<group>"; };
		43E2D8E61D20C0DB004DA55F /* recommend_temp_basal_in_range_and_rising.json */ = {isa = PBXFileReference; fileEncoding = 4; lastKnownFileType = text.json; path = recommend_temp_basal_in_range_and_rising.json; sourceTree = "<group>"; };
		43E2D8E71D20C0DB004DA55F /* recommend_temp_basal_no_change_glucose.json */ = {isa = PBXFileReference; fileEncoding = 4; lastKnownFileType = text.json; path = recommend_temp_basal_no_change_glucose.json; sourceTree = "<group>"; };
		43E2D8E81D20C0DB004DA55F /* recommend_temp_basal_start_high_end_in_range.json */ = {isa = PBXFileReference; fileEncoding = 4; lastKnownFileType = text.json; path = recommend_temp_basal_start_high_end_in_range.json; sourceTree = "<group>"; };
		43E2D8E91D20C0DB004DA55F /* recommend_temp_basal_start_high_end_low.json */ = {isa = PBXFileReference; fileEncoding = 4; lastKnownFileType = text.json; path = recommend_temp_basal_start_high_end_low.json; sourceTree = "<group>"; };
		43E2D8EA1D20C0DB004DA55F /* recommend_temp_basal_start_low_end_high.json */ = {isa = PBXFileReference; fileEncoding = 4; lastKnownFileType = text.json; path = recommend_temp_basal_start_low_end_high.json; sourceTree = "<group>"; };
		43E2D8EB1D20C0DB004DA55F /* recommend_temp_basal_start_low_end_in_range.json */ = {isa = PBXFileReference; fileEncoding = 4; lastKnownFileType = text.json; path = recommend_temp_basal_start_low_end_in_range.json; sourceTree = "<group>"; };
		43E2D90B1D20C581004DA55F /* LoopTests.xctest */ = {isa = PBXFileReference; explicitFileType = wrapper.cfbundle; includeInIndex = 0; path = LoopTests.xctest; sourceTree = BUILT_PRODUCTS_DIR; };
		43E2D90F1D20C581004DA55F /* Info.plist */ = {isa = PBXFileReference; lastKnownFileType = text.plist.xml; path = Info.plist; sourceTree = "<group>"; };
		43E3449E1B9D68E900C85C07 /* StatusTableViewController.swift */ = {isa = PBXFileReference; fileEncoding = 4; lastKnownFileType = sourcecode.swift; lineEnding = 0; path = StatusTableViewController.swift; sourceTree = "<group>"; xcLanguageSpecificationIdentifier = xcode.lang.swift; };
		43EDEE6B1CF2E12A00393BE3 /* Loop.entitlements */ = {isa = PBXFileReference; fileEncoding = 4; lastKnownFileType = text.xml; path = Loop.entitlements; sourceTree = "<group>"; };
		43F41C361D3BF32400C11ED6 /* UIAlertController.swift */ = {isa = PBXFileReference; fileEncoding = 4; lastKnownFileType = sourcecode.swift; path = UIAlertController.swift; sourceTree = "<group>"; };
		43F5C2C81B929C09003EB13D /* HealthKit.framework */ = {isa = PBXFileReference; lastKnownFileType = wrapper.framework; name = HealthKit.framework; path = System/Library/Frameworks/HealthKit.framework; sourceTree = SDKROOT; };
		43F5C2D41B92A4A6003EB13D /* Info.plist */ = {isa = PBXFileReference; fileEncoding = 4; lastKnownFileType = text.plist.xml; path = Info.plist; sourceTree = "<group>"; };
		43F5C2D61B92A4DC003EB13D /* Info.plist */ = {isa = PBXFileReference; fileEncoding = 4; lastKnownFileType = text.plist.xml; path = Info.plist; sourceTree = "<group>"; };
		43F64DD81D9C92C900D24DC6 /* TitleSubtitleTableViewCell.swift */ = {isa = PBXFileReference; fileEncoding = 4; lastKnownFileType = sourcecode.swift; path = TitleSubtitleTableViewCell.swift; sourceTree = "<group>"; };
		43F78D251C8FC000002152D1 /* DoseMath.swift */ = {isa = PBXFileReference; fileEncoding = 4; lastKnownFileType = sourcecode.swift; path = DoseMath.swift; sourceTree = "<group>"; };
		43F78D4B1C914197002152D1 /* LoopKit.framework */ = {isa = PBXFileReference; explicitFileType = wrapper.framework; path = LoopKit.framework; sourceTree = BUILT_PRODUCTS_DIR; };
		43F89CA222BDFBBC006BB54E /* UIActivityIndicatorView.swift */ = {isa = PBXFileReference; lastKnownFileType = sourcecode.swift; path = UIActivityIndicatorView.swift; sourceTree = "<group>"; };
		43FCEEA8221A615B0013DD30 /* StatusChartsManager.swift */ = {isa = PBXFileReference; lastKnownFileType = sourcecode.swift; path = StatusChartsManager.swift; sourceTree = "<group>"; };
		43FCEEAA221A61B40013DD30 /* IOBChart.swift */ = {isa = PBXFileReference; lastKnownFileType = sourcecode.swift; path = IOBChart.swift; sourceTree = "<group>"; };
		43FCEEAC221A66780013DD30 /* DateFormatter.swift */ = {isa = PBXFileReference; lastKnownFileType = sourcecode.swift; path = DateFormatter.swift; sourceTree = "<group>"; };
		43FCEEAE221A67A70013DD30 /* NumberFormatter+Charts.swift */ = {isa = PBXFileReference; lastKnownFileType = sourcecode.swift; path = "NumberFormatter+Charts.swift"; sourceTree = "<group>"; };
		43FCEEB0221A863E0013DD30 /* StatusChartsManager.swift */ = {isa = PBXFileReference; lastKnownFileType = sourcecode.swift; path = StatusChartsManager.swift; sourceTree = "<group>"; };
		43FCEEB2221BC3B60013DD30 /* DoseChart.swift */ = {isa = PBXFileReference; lastKnownFileType = sourcecode.swift; path = DoseChart.swift; sourceTree = "<group>"; };
		43FCEEB4221BCA020013DD30 /* COBChart.swift */ = {isa = PBXFileReference; lastKnownFileType = sourcecode.swift; path = COBChart.swift; sourceTree = "<group>"; };
		43FCEEBA22211C860013DD30 /* CarbEffectChart.swift */ = {isa = PBXFileReference; lastKnownFileType = sourcecode.swift; path = CarbEffectChart.swift; sourceTree = "<group>"; };
		43FCEEBC22212DD50013DD30 /* PredictedGlucoseChart.swift */ = {isa = PBXFileReference; lastKnownFileType = sourcecode.swift; path = PredictedGlucoseChart.swift; sourceTree = "<group>"; };
		4D3B40021D4A9DFE00BC6334 /* G4ShareSpy.framework */ = {isa = PBXFileReference; explicitFileType = wrapper.framework; path = G4ShareSpy.framework; sourceTree = BUILT_PRODUCTS_DIR; };
		4F08DE7C1E7BB6E5006741EA /* ChartAxisValueDoubleLog.swift */ = {isa = PBXFileReference; fileEncoding = 4; lastKnownFileType = sourcecode.swift; path = ChartAxisValueDoubleLog.swift; sourceTree = "<group>"; };
		4F08DE801E7BB6F1006741EA /* CGPoint.swift */ = {isa = PBXFileReference; fileEncoding = 4; lastKnownFileType = sourcecode.swift; path = CGPoint.swift; sourceTree = "<group>"; };
		4F08DE831E7BB70B006741EA /* ChartPointsScatterDownTrianglesLayer.swift */ = {isa = PBXFileReference; fileEncoding = 4; lastKnownFileType = sourcecode.swift; path = ChartPointsScatterDownTrianglesLayer.swift; sourceTree = "<group>"; };
		4F08DE841E7BB70B006741EA /* ChartPointsTouchHighlightLayerViewCache.swift */ = {isa = PBXFileReference; fileEncoding = 4; lastKnownFileType = sourcecode.swift; path = ChartPointsTouchHighlightLayerViewCache.swift; sourceTree = "<group>"; };
		4F08DE8E1E7BB871006741EA /* CollectionType+Loop.swift */ = {isa = PBXFileReference; fileEncoding = 4; lastKnownFileType = sourcecode.swift; path = "CollectionType+Loop.swift"; sourceTree = "<group>"; };
		4F11D3BF20DCBEEC006E072C /* GlucoseBackfillRequestUserInfo.swift */ = {isa = PBXFileReference; lastKnownFileType = sourcecode.swift; path = GlucoseBackfillRequestUserInfo.swift; sourceTree = "<group>"; };
		4F11D3C120DD80B3006E072C /* WatchHistoricalGlucose.swift */ = {isa = PBXFileReference; lastKnownFileType = sourcecode.swift; path = WatchHistoricalGlucose.swift; sourceTree = "<group>"; };
		4F2C15801E0495B200E160D4 /* WatchContext+WatchApp.swift */ = {isa = PBXFileReference; fileEncoding = 4; lastKnownFileType = sourcecode.swift; path = "WatchContext+WatchApp.swift"; sourceTree = "<group>"; };
		4F2C15921E09BF2C00E160D4 /* HUDView.swift */ = {isa = PBXFileReference; fileEncoding = 4; lastKnownFileType = sourcecode.swift; path = HUDView.swift; sourceTree = "<group>"; };
		4F2C15941E09BF3C00E160D4 /* HUDView.xib */ = {isa = PBXFileReference; fileEncoding = 4; lastKnownFileType = file.xib; path = HUDView.xib; sourceTree = "<group>"; };
		4F2C15961E09E94E00E160D4 /* HUDAssets.xcassets */ = {isa = PBXFileReference; lastKnownFileType = folder.assetcatalog; path = HUDAssets.xcassets; sourceTree = "<group>"; };
		4F526D5E1DF2459000A04910 /* HKUnit.swift */ = {isa = PBXFileReference; fileEncoding = 4; lastKnownFileType = sourcecode.swift; path = HKUnit.swift; sourceTree = "<group>"; };
		4F526D601DF8D9A900A04910 /* NetBasal.swift */ = {isa = PBXFileReference; fileEncoding = 4; lastKnownFileType = sourcecode.swift; path = NetBasal.swift; sourceTree = "<group>"; };
		4F6663931E905FD2009E74FC /* ChartColorPalette+Loop.swift */ = {isa = PBXFileReference; fileEncoding = 4; lastKnownFileType = sourcecode.swift; path = "ChartColorPalette+Loop.swift"; sourceTree = "<group>"; };
		4F70C1DC1DE8DCA7006380B7 /* Loop Status Extension.appex */ = {isa = PBXFileReference; explicitFileType = "wrapper.app-extension"; includeInIndex = 0; path = "Loop Status Extension.appex"; sourceTree = BUILT_PRODUCTS_DIR; };
		4F70C1DD1DE8DCA7006380B7 /* NotificationCenter.framework */ = {isa = PBXFileReference; lastKnownFileType = wrapper.framework; name = NotificationCenter.framework; path = System/Library/Frameworks/NotificationCenter.framework; sourceTree = SDKROOT; };
		4F70C1E01DE8DCA7006380B7 /* StatusViewController.swift */ = {isa = PBXFileReference; lastKnownFileType = sourcecode.swift; lineEnding = 0; path = StatusViewController.swift; sourceTree = "<group>"; xcLanguageSpecificationIdentifier = xcode.lang.swift; };
		4F70C1E31DE8DCA7006380B7 /* Base */ = {isa = PBXFileReference; lastKnownFileType = file.storyboard; name = Base; path = Base.lproj/MainInterface.storyboard; sourceTree = "<group>"; };
		4F70C1E51DE8DCA7006380B7 /* Info.plist */ = {isa = PBXFileReference; lastKnownFileType = text.plist.xml; path = Info.plist; sourceTree = "<group>"; };
		4F70C1FD1DE8E662006380B7 /* Loop Status Extension.entitlements */ = {isa = PBXFileReference; lastKnownFileType = text.plist.entitlements; path = "Loop Status Extension.entitlements"; sourceTree = "<group>"; };
		4F70C20F1DE8FAC5006380B7 /* StatusExtensionDataManager.swift */ = {isa = PBXFileReference; fileEncoding = 4; lastKnownFileType = sourcecode.swift; path = StatusExtensionDataManager.swift; sourceTree = "<group>"; };
		4F70C2111DE900EA006380B7 /* StatusExtensionContext.swift */ = {isa = PBXFileReference; fileEncoding = 4; lastKnownFileType = sourcecode.swift; path = StatusExtensionContext.swift; sourceTree = "<group>"; };
		4F75288B1DFE1DC600C322D6 /* LoopUI.framework */ = {isa = PBXFileReference; explicitFileType = wrapper.framework; includeInIndex = 0; path = LoopUI.framework; sourceTree = BUILT_PRODUCTS_DIR; };
		4F75288D1DFE1DC600C322D6 /* LoopUI.h */ = {isa = PBXFileReference; lastKnownFileType = sourcecode.c.h; path = LoopUI.h; sourceTree = "<group>"; };
		4F75288E1DFE1DC600C322D6 /* Info.plist */ = {isa = PBXFileReference; lastKnownFileType = text.plist.xml; path = Info.plist; sourceTree = "<group>"; };
		4F75F00120FCFE8C00B5570E /* GlucoseChartScene.swift */ = {isa = PBXFileReference; lastKnownFileType = sourcecode.swift; path = GlucoseChartScene.swift; sourceTree = "<group>"; };
		4F7E8AC420E2AB9600AEA65E /* Date.swift */ = {isa = PBXFileReference; lastKnownFileType = sourcecode.swift; path = Date.swift; sourceTree = "<group>"; };
		4F7E8AC620E2AC0300AEA65E /* WatchPredictedGlucose.swift */ = {isa = PBXFileReference; lastKnownFileType = sourcecode.swift; path = WatchPredictedGlucose.swift; sourceTree = "<group>"; };
		4F82654F20E69F9A0031A8F5 /* HUDInterfaceController.swift */ = {isa = PBXFileReference; lastKnownFileType = sourcecode.swift; path = HUDInterfaceController.swift; sourceTree = "<group>"; };
		4FC8C8001DEB93E400A1452E /* NSUserDefaults+StatusExtension.swift */ = {isa = PBXFileReference; fileEncoding = 4; lastKnownFileType = sourcecode.swift; path = "NSUserDefaults+StatusExtension.swift"; sourceTree = "<group>"; };
		4FDDD23620DC51DF00D04B16 /* LoopDataManager.swift */ = {isa = PBXFileReference; lastKnownFileType = sourcecode.swift; path = LoopDataManager.swift; sourceTree = "<group>"; };
		4FF4D0FF1E18374700846527 /* WatchContext.swift */ = {isa = PBXFileReference; fileEncoding = 4; lastKnownFileType = sourcecode.swift; path = WatchContext.swift; sourceTree = "<group>"; };
		4FFEDFBE20E5CF22000BFC58 /* ChartHUDController.swift */ = {isa = PBXFileReference; fileEncoding = 4; lastKnownFileType = sourcecode.swift; path = ChartHUDController.swift; sourceTree = "<group>"; };
		7D199D93212A067600241026 /* pl */ = {isa = PBXFileReference; lastKnownFileType = text.plist.strings; name = pl; path = pl.lproj/Main.strings; sourceTree = "<group>"; };
		7D199D94212A067600241026 /* pl */ = {isa = PBXFileReference; lastKnownFileType = text.plist.strings; name = pl; path = pl.lproj/MainInterface.strings; sourceTree = "<group>"; };
		7D199D95212A067600241026 /* pl */ = {isa = PBXFileReference; lastKnownFileType = text.plist.strings; name = pl; path = pl.lproj/Interface.strings; sourceTree = "<group>"; };
		7D199D96212A067600241026 /* pl */ = {isa = PBXFileReference; lastKnownFileType = text.plist.strings; name = pl; path = pl.lproj/Localizable.strings; sourceTree = "<group>"; };
		7D199D97212A067600241026 /* pl */ = {isa = PBXFileReference; lastKnownFileType = text.plist.strings; name = pl; path = pl.lproj/InfoPlist.strings; sourceTree = "<group>"; };
		7D199D99212A067600241026 /* pl */ = {isa = PBXFileReference; lastKnownFileType = text.plist.strings; name = pl; path = pl.lproj/Localizable.strings; sourceTree = "<group>"; };
		7D199D9A212A067600241026 /* pl */ = {isa = PBXFileReference; lastKnownFileType = text.plist.strings; name = pl; path = pl.lproj/Localizable.strings; sourceTree = "<group>"; };
		7D199D9D212A067700241026 /* pl */ = {isa = PBXFileReference; lastKnownFileType = text.plist.strings; name = pl; path = pl.lproj/Localizable.strings; sourceTree = "<group>"; };
		7D199DA2212A067700241026 /* pl */ = {isa = PBXFileReference; lastKnownFileType = text.plist.strings; name = pl; path = pl.lproj/Localizable.strings; sourceTree = "<group>"; };
		7D23667521250BE30028B67D /* Base */ = {isa = PBXFileReference; lastKnownFileType = text.plist.strings; name = Base; path = Base.lproj/Localizable.strings; sourceTree = "<group>"; };
		7D23667621250BF70028B67D /* Base */ = {isa = PBXFileReference; lastKnownFileType = text.plist.strings; name = Base; path = Base.lproj/InfoPlist.strings; sourceTree = "<group>"; };
		7D23667821250C2D0028B67D /* Base */ = {isa = PBXFileReference; lastKnownFileType = text.plist.strings; name = Base; path = Base.lproj/Localizable.strings; sourceTree = "<group>"; };
		7D23667921250C440028B67D /* Base */ = {isa = PBXFileReference; lastKnownFileType = text.plist.strings; name = Base; path = Base.lproj/Localizable.strings; sourceTree = "<group>"; };
		7D23667A21250C480028B67D /* Base */ = {isa = PBXFileReference; lastKnownFileType = text.plist.strings; name = Base; path = Base.lproj/InfoPlist.strings; sourceTree = "<group>"; };
		7D23667C21250C7E0028B67D /* LocalizedString.swift */ = {isa = PBXFileReference; fileEncoding = 4; lastKnownFileType = sourcecode.swift; name = LocalizedString.swift; path = LoopUI/Common/LocalizedString.swift; sourceTree = SOURCE_ROOT; };
		7D23667E21250CAC0028B67D /* Base */ = {isa = PBXFileReference; lastKnownFileType = text.plist.strings; name = Base; path = Base.lproj/InfoPlist.strings; sourceTree = "<group>"; };
		7D23667F21250CB80028B67D /* Base */ = {isa = PBXFileReference; lastKnownFileType = text.plist.strings; name = Base; path = Base.lproj/Localizable.strings; sourceTree = "<group>"; };
		7D23668321250CFB0028B67D /* Base */ = {isa = PBXFileReference; lastKnownFileType = text.plist.strings; name = Base; path = Base.lproj/Localizable.strings; sourceTree = "<group>"; };
		7D23668521250D180028B67D /* fr */ = {isa = PBXFileReference; lastKnownFileType = text.plist.strings; name = fr; path = fr.lproj/Main.strings; sourceTree = "<group>"; };
		7D23668621250D180028B67D /* fr */ = {isa = PBXFileReference; lastKnownFileType = text.plist.strings; name = fr; path = fr.lproj/MainInterface.strings; sourceTree = "<group>"; };
		7D23668721250D180028B67D /* fr */ = {isa = PBXFileReference; lastKnownFileType = text.plist.strings; name = fr; path = fr.lproj/Interface.strings; sourceTree = "<group>"; };
		7D23668821250D180028B67D /* fr */ = {isa = PBXFileReference; lastKnownFileType = text.plist.strings; name = fr; path = fr.lproj/Localizable.strings; sourceTree = "<group>"; };
		7D23668921250D180028B67D /* fr */ = {isa = PBXFileReference; lastKnownFileType = text.plist.strings; name = fr; path = fr.lproj/InfoPlist.strings; sourceTree = "<group>"; };
		7D23668B21250D180028B67D /* fr */ = {isa = PBXFileReference; lastKnownFileType = text.plist.strings; name = fr; path = fr.lproj/Localizable.strings; sourceTree = "<group>"; };
		7D23668C21250D190028B67D /* fr */ = {isa = PBXFileReference; lastKnownFileType = text.plist.strings; name = fr; path = fr.lproj/Localizable.strings; sourceTree = "<group>"; };
		7D23668F21250D190028B67D /* fr */ = {isa = PBXFileReference; lastKnownFileType = text.plist.strings; name = fr; path = fr.lproj/Localizable.strings; sourceTree = "<group>"; };
		7D23669321250D190028B67D /* fr */ = {isa = PBXFileReference; lastKnownFileType = text.plist.strings; name = fr; path = fr.lproj/Localizable.strings; sourceTree = "<group>"; };
		7D23669521250D220028B67D /* de */ = {isa = PBXFileReference; lastKnownFileType = text.plist.strings; name = de; path = de.lproj/Main.strings; sourceTree = "<group>"; };
		7D23669621250D230028B67D /* de */ = {isa = PBXFileReference; lastKnownFileType = text.plist.strings; name = de; path = de.lproj/MainInterface.strings; sourceTree = "<group>"; };
		7D23669721250D230028B67D /* de */ = {isa = PBXFileReference; lastKnownFileType = text.plist.strings; name = de; path = de.lproj/Interface.strings; sourceTree = "<group>"; };
		7D23669821250D230028B67D /* de */ = {isa = PBXFileReference; lastKnownFileType = text.plist.strings; name = de; path = de.lproj/Localizable.strings; sourceTree = "<group>"; };
		7D23669921250D230028B67D /* de */ = {isa = PBXFileReference; lastKnownFileType = text.plist.strings; name = de; path = de.lproj/InfoPlist.strings; sourceTree = "<group>"; };
		7D23669B21250D230028B67D /* de */ = {isa = PBXFileReference; lastKnownFileType = text.plist.strings; name = de; path = de.lproj/Localizable.strings; sourceTree = "<group>"; };
		7D23669C21250D230028B67D /* de */ = {isa = PBXFileReference; lastKnownFileType = text.plist.strings; name = de; path = de.lproj/Localizable.strings; sourceTree = "<group>"; };
		7D23669F21250D240028B67D /* de */ = {isa = PBXFileReference; lastKnownFileType = text.plist.strings; name = de; path = de.lproj/Localizable.strings; sourceTree = "<group>"; };
		7D2366A321250D240028B67D /* de */ = {isa = PBXFileReference; lastKnownFileType = text.plist.strings; name = de; path = de.lproj/Localizable.strings; sourceTree = "<group>"; };
		7D2366A521250D2C0028B67D /* zh-Hans */ = {isa = PBXFileReference; lastKnownFileType = text.plist.strings; name = "zh-Hans"; path = "zh-Hans.lproj/Main.strings"; sourceTree = "<group>"; };
		7D2366A621250D2C0028B67D /* zh-Hans */ = {isa = PBXFileReference; lastKnownFileType = text.plist.strings; name = "zh-Hans"; path = "zh-Hans.lproj/MainInterface.strings"; sourceTree = "<group>"; };
		7D2366A721250D2C0028B67D /* zh-Hans */ = {isa = PBXFileReference; lastKnownFileType = text.plist.strings; name = "zh-Hans"; path = "zh-Hans.lproj/Interface.strings"; sourceTree = "<group>"; };
		7D2366A821250D2C0028B67D /* zh-Hans */ = {isa = PBXFileReference; lastKnownFileType = text.plist.strings; name = "zh-Hans"; path = "zh-Hans.lproj/Localizable.strings"; sourceTree = "<group>"; };
		7D2366A921250D2C0028B67D /* zh-Hans */ = {isa = PBXFileReference; lastKnownFileType = text.plist.strings; name = "zh-Hans"; path = "zh-Hans.lproj/InfoPlist.strings"; sourceTree = "<group>"; };
		7D2366AB21250D2D0028B67D /* zh-Hans */ = {isa = PBXFileReference; lastKnownFileType = text.plist.strings; name = "zh-Hans"; path = "zh-Hans.lproj/Localizable.strings"; sourceTree = "<group>"; };
		7D2366AC21250D2D0028B67D /* zh-Hans */ = {isa = PBXFileReference; lastKnownFileType = text.plist.strings; name = "zh-Hans"; path = "zh-Hans.lproj/Localizable.strings"; sourceTree = "<group>"; };
		7D2366AF21250D2D0028B67D /* zh-Hans */ = {isa = PBXFileReference; lastKnownFileType = text.plist.strings; name = "zh-Hans"; path = "zh-Hans.lproj/Localizable.strings"; sourceTree = "<group>"; };
		7D2366B321250D2D0028B67D /* zh-Hans */ = {isa = PBXFileReference; lastKnownFileType = text.plist.strings; name = "zh-Hans"; path = "zh-Hans.lproj/Localizable.strings"; sourceTree = "<group>"; };
		7D2366B421250D350028B67D /* it */ = {isa = PBXFileReference; lastKnownFileType = text.plist.strings; name = it; path = it.lproj/Interface.strings; sourceTree = "<group>"; };
		7D2366B721250D360028B67D /* it */ = {isa = PBXFileReference; lastKnownFileType = text.plist.strings; name = it; path = it.lproj/Main.strings; sourceTree = "<group>"; };
		7D2366B821250D360028B67D /* it */ = {isa = PBXFileReference; lastKnownFileType = text.plist.strings; name = it; path = it.lproj/MainInterface.strings; sourceTree = "<group>"; };
		7D2366B921250D360028B67D /* it */ = {isa = PBXFileReference; lastKnownFileType = text.plist.strings; name = it; path = it.lproj/Localizable.strings; sourceTree = "<group>"; };
		7D2366BA21250D360028B67D /* it */ = {isa = PBXFileReference; lastKnownFileType = text.plist.strings; name = it; path = it.lproj/InfoPlist.strings; sourceTree = "<group>"; };
		7D2366BC21250D360028B67D /* it */ = {isa = PBXFileReference; lastKnownFileType = text.plist.strings; name = it; path = it.lproj/Localizable.strings; sourceTree = "<group>"; };
		7D2366BD21250D360028B67D /* it */ = {isa = PBXFileReference; lastKnownFileType = text.plist.strings; name = it; path = it.lproj/Localizable.strings; sourceTree = "<group>"; };
		7D2366BF21250D370028B67D /* it */ = {isa = PBXFileReference; lastKnownFileType = text.plist.strings; name = it; path = it.lproj/Localizable.strings; sourceTree = "<group>"; };
		7D2366C321250D370028B67D /* it */ = {isa = PBXFileReference; lastKnownFileType = text.plist.strings; name = it; path = it.lproj/Localizable.strings; sourceTree = "<group>"; };
		7D2366C521250D3F0028B67D /* nl */ = {isa = PBXFileReference; lastKnownFileType = text.plist.strings; name = nl; path = nl.lproj/Main.strings; sourceTree = "<group>"; };
		7D2366C621250D3F0028B67D /* nl */ = {isa = PBXFileReference; lastKnownFileType = text.plist.strings; name = nl; path = nl.lproj/MainInterface.strings; sourceTree = "<group>"; };
		7D2366C721250D3F0028B67D /* nl */ = {isa = PBXFileReference; lastKnownFileType = text.plist.strings; name = nl; path = nl.lproj/Interface.strings; sourceTree = "<group>"; };
		7D2366C821250D400028B67D /* nl */ = {isa = PBXFileReference; lastKnownFileType = text.plist.strings; name = nl; path = nl.lproj/Localizable.strings; sourceTree = "<group>"; };
		7D2366C921250D400028B67D /* nl */ = {isa = PBXFileReference; lastKnownFileType = text.plist.strings; name = nl; path = nl.lproj/InfoPlist.strings; sourceTree = "<group>"; };
		7D2366CB21250D400028B67D /* nl */ = {isa = PBXFileReference; lastKnownFileType = text.plist.strings; name = nl; path = nl.lproj/Localizable.strings; sourceTree = "<group>"; };
		7D2366CC21250D400028B67D /* nl */ = {isa = PBXFileReference; lastKnownFileType = text.plist.strings; name = nl; path = nl.lproj/Localizable.strings; sourceTree = "<group>"; };
		7D2366CF21250D400028B67D /* nl */ = {isa = PBXFileReference; lastKnownFileType = text.plist.strings; name = nl; path = nl.lproj/Localizable.strings; sourceTree = "<group>"; };
		7D2366D321250D410028B67D /* nl */ = {isa = PBXFileReference; lastKnownFileType = text.plist.strings; name = nl; path = nl.lproj/Localizable.strings; sourceTree = "<group>"; };
		7D2366D521250D4A0028B67D /* nb */ = {isa = PBXFileReference; lastKnownFileType = text.plist.strings; name = nb; path = nb.lproj/Main.strings; sourceTree = "<group>"; };
		7D2366D621250D4A0028B67D /* nb */ = {isa = PBXFileReference; lastKnownFileType = text.plist.strings; name = nb; path = nb.lproj/MainInterface.strings; sourceTree = "<group>"; };
		7D2366D721250D4A0028B67D /* nb */ = {isa = PBXFileReference; lastKnownFileType = text.plist.strings; name = nb; path = nb.lproj/Interface.strings; sourceTree = "<group>"; };
		7D2366D821250D4A0028B67D /* nb */ = {isa = PBXFileReference; lastKnownFileType = text.plist.strings; name = nb; path = nb.lproj/Localizable.strings; sourceTree = "<group>"; };
		7D2366D921250D4A0028B67D /* nb */ = {isa = PBXFileReference; lastKnownFileType = text.plist.strings; name = nb; path = nb.lproj/InfoPlist.strings; sourceTree = "<group>"; };
		7D2366DB21250D4A0028B67D /* nb */ = {isa = PBXFileReference; lastKnownFileType = text.plist.strings; name = nb; path = nb.lproj/Localizable.strings; sourceTree = "<group>"; };
		7D2366DC21250D4B0028B67D /* nb */ = {isa = PBXFileReference; lastKnownFileType = text.plist.strings; name = nb; path = nb.lproj/Localizable.strings; sourceTree = "<group>"; };
		7D2366DF21250D4B0028B67D /* nb */ = {isa = PBXFileReference; lastKnownFileType = text.plist.strings; name = nb; path = nb.lproj/Localizable.strings; sourceTree = "<group>"; };
		7D2366E321250D4B0028B67D /* nb */ = {isa = PBXFileReference; lastKnownFileType = text.plist.strings; name = nb; path = nb.lproj/Localizable.strings; sourceTree = "<group>"; };
		7D68AAAA1FE2DB0A00522C49 /* ru */ = {isa = PBXFileReference; lastKnownFileType = text.plist.strings; name = ru; path = ru.lproj/Main.strings; sourceTree = "<group>"; };
		7D68AAAB1FE2DB0A00522C49 /* ru */ = {isa = PBXFileReference; lastKnownFileType = text.plist.strings; name = ru; path = ru.lproj/MainInterface.strings; sourceTree = "<group>"; };
		7D68AAAC1FE2DB0A00522C49 /* ru */ = {isa = PBXFileReference; lastKnownFileType = text.plist.strings; name = ru; path = ru.lproj/Interface.strings; sourceTree = "<group>"; };
		7D68AAAD1FE2E8D400522C49 /* ru */ = {isa = PBXFileReference; lastKnownFileType = text.plist.strings; name = ru; path = ru.lproj/Localizable.strings; sourceTree = "<group>"; };
		7D68AAB31FE2E8D500522C49 /* ru */ = {isa = PBXFileReference; lastKnownFileType = text.plist.strings; name = ru; path = ru.lproj/Localizable.strings; sourceTree = "<group>"; };
		7D68AAB41FE2E8D600522C49 /* ru */ = {isa = PBXFileReference; lastKnownFileType = text.plist.strings; name = ru; path = ru.lproj/InfoPlist.strings; sourceTree = "<group>"; };
		7D68AAB61FE2E8D600522C49 /* ru */ = {isa = PBXFileReference; lastKnownFileType = text.plist.strings; name = ru; path = ru.lproj/Localizable.strings; sourceTree = "<group>"; };
		7D68AAB71FE2E8D600522C49 /* ru */ = {isa = PBXFileReference; lastKnownFileType = text.plist.strings; name = ru; path = ru.lproj/Localizable.strings; sourceTree = "<group>"; };
		7D68AAB81FE2E8D700522C49 /* ru */ = {isa = PBXFileReference; lastKnownFileType = text.plist.strings; name = ru; path = ru.lproj/Localizable.strings; sourceTree = "<group>"; };
		7D7076361FE06EDE004AC8EA /* es */ = {isa = PBXFileReference; lastKnownFileType = text.plist.strings; name = es; path = es.lproj/Localizable.strings; sourceTree = "<group>"; };
		7D70764B1FE06EE1004AC8EA /* es */ = {isa = PBXFileReference; lastKnownFileType = text.plist.strings; name = es; path = es.lproj/Localizable.strings; sourceTree = "<group>"; };
		7D70765A1FE06EE2004AC8EA /* es */ = {isa = PBXFileReference; lastKnownFileType = text.plist.strings; name = es; path = es.lproj/Localizable.strings; sourceTree = "<group>"; };
		7D70765F1FE06EE3004AC8EA /* es */ = {isa = PBXFileReference; lastKnownFileType = text.plist.strings; name = es; path = es.lproj/Localizable.strings; sourceTree = "<group>"; };
		7D7076641FE06EE4004AC8EA /* es */ = {isa = PBXFileReference; lastKnownFileType = text.plist.strings; name = es; path = es.lproj/Localizable.strings; sourceTree = "<group>"; };
		7D9BEED52335A3CB005DCFD6 /* en */ = {isa = PBXFileReference; lastKnownFileType = text.plist.strings; name = en; path = en.lproj/InfoPlist.strings; sourceTree = "<group>"; };
		7D9BEED72335A489005DCFD6 /* en */ = {isa = PBXFileReference; lastKnownFileType = text.plist.strings; name = en; path = en.lproj/Main.strings; sourceTree = "<group>"; };
		7D9BEED82335A4F7005DCFD6 /* en */ = {isa = PBXFileReference; lastKnownFileType = text.plist.strings; name = en; path = en.lproj/Localizable.strings; sourceTree = "<group>"; };
		7D9BEEDA2335A522005DCFD6 /* en */ = {isa = PBXFileReference; lastKnownFileType = text.plist.strings; name = en; path = en.lproj/MainInterface.strings; sourceTree = "<group>"; };
		7D9BEEDB2335A587005DCFD6 /* en */ = {isa = PBXFileReference; lastKnownFileType = text.plist.strings; name = en; path = en.lproj/Localizable.strings; sourceTree = "<group>"; };
		7D9BEEDD2335A5CC005DCFD6 /* en */ = {isa = PBXFileReference; lastKnownFileType = text.plist.strings; name = en; path = en.lproj/Interface.strings; sourceTree = "<group>"; };
		7D9BEEDE2335A5F7005DCFD6 /* en */ = {isa = PBXFileReference; lastKnownFileType = text.plist.strings; name = en; path = en.lproj/Localizable.strings; sourceTree = "<group>"; };
		7D9BEEE62335A6B3005DCFD6 /* en */ = {isa = PBXFileReference; lastKnownFileType = text.plist.strings; name = en; path = en.lproj/Localizable.strings; sourceTree = "<group>"; };
		7D9BEEE82335A6B9005DCFD6 /* zh-Hans */ = {isa = PBXFileReference; lastKnownFileType = text.plist.strings; name = "zh-Hans"; path = "zh-Hans.lproj/Localizable.strings"; sourceTree = "<group>"; };
		7D9BEEE92335A6BB005DCFD6 /* nl */ = {isa = PBXFileReference; lastKnownFileType = text.plist.strings; name = nl; path = nl.lproj/Localizable.strings; sourceTree = "<group>"; };
		7D9BEEEA2335A6BC005DCFD6 /* fr */ = {isa = PBXFileReference; lastKnownFileType = text.plist.strings; name = fr; path = fr.lproj/Localizable.strings; sourceTree = "<group>"; };
		7D9BEEEB2335A6BD005DCFD6 /* de */ = {isa = PBXFileReference; lastKnownFileType = text.plist.strings; name = de; path = de.lproj/Localizable.strings; sourceTree = "<group>"; };
		7D9BEEEC2335A6BE005DCFD6 /* it */ = {isa = PBXFileReference; lastKnownFileType = text.plist.strings; name = it; path = it.lproj/Localizable.strings; sourceTree = "<group>"; };
		7D9BEEED2335A6BF005DCFD6 /* nb */ = {isa = PBXFileReference; lastKnownFileType = text.plist.strings; name = nb; path = nb.lproj/Localizable.strings; sourceTree = "<group>"; };
		7D9BEEEE2335A6BF005DCFD6 /* pl */ = {isa = PBXFileReference; lastKnownFileType = text.plist.strings; name = pl; path = pl.lproj/Localizable.strings; sourceTree = "<group>"; };
		7D9BEEEF2335A6C0005DCFD6 /* ru */ = {isa = PBXFileReference; lastKnownFileType = text.plist.strings; name = ru; path = ru.lproj/Localizable.strings; sourceTree = "<group>"; };
		7D9BEEF02335A6C1005DCFD6 /* es */ = {isa = PBXFileReference; lastKnownFileType = text.plist.strings; name = es; path = es.lproj/Localizable.strings; sourceTree = "<group>"; };
		7D9BEEF42335CF8D005DCFD6 /* en */ = {isa = PBXFileReference; lastKnownFileType = text.plist.strings; name = en; path = en.lproj/Localizable.strings; sourceTree = "<group>"; };
		7D9BEEF62335CF90005DCFD6 /* zh-Hans */ = {isa = PBXFileReference; lastKnownFileType = text.plist.strings; name = "zh-Hans"; path = "zh-Hans.lproj/Localizable.strings"; sourceTree = "<group>"; };
		7D9BEEF72335CF91005DCFD6 /* nl */ = {isa = PBXFileReference; lastKnownFileType = text.plist.strings; name = nl; path = nl.lproj/Localizable.strings; sourceTree = "<group>"; };
		7D9BEEF82335CF93005DCFD6 /* fr */ = {isa = PBXFileReference; lastKnownFileType = text.plist.strings; name = fr; path = fr.lproj/Localizable.strings; sourceTree = "<group>"; };
		7D9BEEF92335CF93005DCFD6 /* de */ = {isa = PBXFileReference; lastKnownFileType = text.plist.strings; name = de; path = de.lproj/Localizable.strings; sourceTree = "<group>"; };
		7D9BEEFA2335CF94005DCFD6 /* it */ = {isa = PBXFileReference; lastKnownFileType = text.plist.strings; name = it; path = it.lproj/Localizable.strings; sourceTree = "<group>"; };
		7D9BEEFB2335CF95005DCFD6 /* nb */ = {isa = PBXFileReference; lastKnownFileType = text.plist.strings; name = nb; path = nb.lproj/Localizable.strings; sourceTree = "<group>"; };
		7D9BEEFC2335CF96005DCFD6 /* pl */ = {isa = PBXFileReference; lastKnownFileType = text.plist.strings; name = pl; path = pl.lproj/Localizable.strings; sourceTree = "<group>"; };
		7D9BEEFD2335CF97005DCFD6 /* ru */ = {isa = PBXFileReference; lastKnownFileType = text.plist.strings; name = ru; path = ru.lproj/Localizable.strings; sourceTree = "<group>"; };
		7D9BEEFE2335CF97005DCFD6 /* es */ = {isa = PBXFileReference; lastKnownFileType = text.plist.strings; name = es; path = es.lproj/Localizable.strings; sourceTree = "<group>"; };
		7D9BEF002335D67D005DCFD6 /* en */ = {isa = PBXFileReference; lastKnownFileType = text.plist.strings; name = en; path = en.lproj/Main.strings; sourceTree = "<group>"; };
		7D9BEF022335D687005DCFD6 /* zh-Hans */ = {isa = PBXFileReference; lastKnownFileType = text.plist.strings; name = "zh-Hans"; path = "zh-Hans.lproj/Main.strings"; sourceTree = "<group>"; };
		7D9BEF042335D68A005DCFD6 /* nl */ = {isa = PBXFileReference; lastKnownFileType = text.plist.strings; name = nl; path = nl.lproj/Main.strings; sourceTree = "<group>"; };
		7D9BEF062335D68C005DCFD6 /* fr */ = {isa = PBXFileReference; lastKnownFileType = text.plist.strings; name = fr; path = fr.lproj/Main.strings; sourceTree = "<group>"; };
		7D9BEF082335D68D005DCFD6 /* de */ = {isa = PBXFileReference; lastKnownFileType = text.plist.strings; name = de; path = de.lproj/Main.strings; sourceTree = "<group>"; };
		7D9BEF0A2335D68F005DCFD6 /* it */ = {isa = PBXFileReference; lastKnownFileType = text.plist.strings; name = it; path = it.lproj/Main.strings; sourceTree = "<group>"; };
		7D9BEF0C2335D690005DCFD6 /* nb */ = {isa = PBXFileReference; lastKnownFileType = text.plist.strings; name = nb; path = nb.lproj/Main.strings; sourceTree = "<group>"; };
		7D9BEF0E2335D691005DCFD6 /* pl */ = {isa = PBXFileReference; lastKnownFileType = text.plist.strings; name = pl; path = pl.lproj/Main.strings; sourceTree = "<group>"; };
		7D9BEF102335D693005DCFD6 /* ru */ = {isa = PBXFileReference; lastKnownFileType = text.plist.strings; name = ru; path = ru.lproj/Main.strings; sourceTree = "<group>"; };
		7D9BEF122335D694005DCFD6 /* es */ = {isa = PBXFileReference; lastKnownFileType = text.plist.strings; name = es; path = es.lproj/Main.strings; sourceTree = "<group>"; };
		7D9BEF132335EC4B005DCFD6 /* ja */ = {isa = PBXFileReference; lastKnownFileType = text.plist.strings; name = ja; path = ja.lproj/Intents.strings; sourceTree = "<group>"; };
		7D9BEF152335EC4B005DCFD6 /* ja */ = {isa = PBXFileReference; lastKnownFileType = text.plist.strings; name = ja; path = ja.lproj/Main.strings; sourceTree = "<group>"; };
		7D9BEF162335EC4B005DCFD6 /* ja */ = {isa = PBXFileReference; lastKnownFileType = text.plist.strings; name = ja; path = ja.lproj/MainInterface.strings; sourceTree = "<group>"; };
		7D9BEF172335EC4C005DCFD6 /* ja */ = {isa = PBXFileReference; lastKnownFileType = text.plist.strings; name = ja; path = ja.lproj/Interface.strings; sourceTree = "<group>"; };
		7D9BEF182335EC4C005DCFD6 /* ja */ = {isa = PBXFileReference; lastKnownFileType = text.plist.strings; name = ja; path = ja.lproj/Main.strings; sourceTree = "<group>"; };
		7D9BEF1A2335EC4C005DCFD6 /* ja */ = {isa = PBXFileReference; lastKnownFileType = text.plist.strings; name = ja; path = ja.lproj/Localizable.strings; sourceTree = "<group>"; };
		7D9BEF1B2335EC4C005DCFD6 /* ja */ = {isa = PBXFileReference; lastKnownFileType = text.plist.strings; name = ja; path = ja.lproj/Localizable.strings; sourceTree = "<group>"; };
		7D9BEF1C2335EC4C005DCFD6 /* ja */ = {isa = PBXFileReference; lastKnownFileType = text.plist.strings; name = ja; path = ja.lproj/InfoPlist.strings; sourceTree = "<group>"; };
		7D9BEF1E2335EC4D005DCFD6 /* ja */ = {isa = PBXFileReference; lastKnownFileType = text.plist.strings; name = ja; path = ja.lproj/Localizable.strings; sourceTree = "<group>"; };
		7D9BEF1F2335EC4D005DCFD6 /* ja */ = {isa = PBXFileReference; lastKnownFileType = text.plist.strings; name = ja; path = ja.lproj/Localizable.strings; sourceTree = "<group>"; };
		7D9BEF222335EC4D005DCFD6 /* ja */ = {isa = PBXFileReference; lastKnownFileType = text.plist.strings; name = ja; path = ja.lproj/Localizable.strings; sourceTree = "<group>"; };
		7D9BEF272335EC4E005DCFD6 /* ja */ = {isa = PBXFileReference; lastKnownFileType = text.plist.strings; name = ja; path = ja.lproj/Localizable.strings; sourceTree = "<group>"; };
		7D9BEF282335EC4E005DCFD6 /* ja */ = {isa = PBXFileReference; lastKnownFileType = text.plist.strings; name = ja; path = ja.lproj/Localizable.strings; sourceTree = "<group>"; };
		7D9BEF292335EC58005DCFD6 /* pt-BR */ = {isa = PBXFileReference; lastKnownFileType = text.plist.strings; name = "pt-BR"; path = "pt-BR.lproj/Intents.strings"; sourceTree = "<group>"; };
		7D9BEF2B2335EC59005DCFD6 /* pt-BR */ = {isa = PBXFileReference; lastKnownFileType = text.plist.strings; name = "pt-BR"; path = "pt-BR.lproj/Main.strings"; sourceTree = "<group>"; };
		7D9BEF2C2335EC59005DCFD6 /* pt-BR */ = {isa = PBXFileReference; lastKnownFileType = text.plist.strings; name = "pt-BR"; path = "pt-BR.lproj/MainInterface.strings"; sourceTree = "<group>"; };
		7D9BEF2D2335EC59005DCFD6 /* pt-BR */ = {isa = PBXFileReference; lastKnownFileType = text.plist.strings; name = "pt-BR"; path = "pt-BR.lproj/Interface.strings"; sourceTree = "<group>"; };
		7D9BEF2E2335EC59005DCFD6 /* pt-BR */ = {isa = PBXFileReference; lastKnownFileType = text.plist.strings; name = "pt-BR"; path = "pt-BR.lproj/Main.strings"; sourceTree = "<group>"; };
		7D9BEF302335EC59005DCFD6 /* pt-BR */ = {isa = PBXFileReference; lastKnownFileType = text.plist.strings; name = "pt-BR"; path = "pt-BR.lproj/Localizable.strings"; sourceTree = "<group>"; };
		7D9BEF312335EC59005DCFD6 /* pt-BR */ = {isa = PBXFileReference; lastKnownFileType = text.plist.strings; name = "pt-BR"; path = "pt-BR.lproj/Localizable.strings"; sourceTree = "<group>"; };
		7D9BEF322335EC59005DCFD6 /* pt-BR */ = {isa = PBXFileReference; lastKnownFileType = text.plist.strings; name = "pt-BR"; path = "pt-BR.lproj/InfoPlist.strings"; sourceTree = "<group>"; };
		7D9BEF342335EC59005DCFD6 /* pt-BR */ = {isa = PBXFileReference; lastKnownFileType = text.plist.strings; name = "pt-BR"; path = "pt-BR.lproj/Localizable.strings"; sourceTree = "<group>"; };
		7D9BEF352335EC59005DCFD6 /* pt-BR */ = {isa = PBXFileReference; lastKnownFileType = text.plist.strings; name = "pt-BR"; path = "pt-BR.lproj/Localizable.strings"; sourceTree = "<group>"; };
		7D9BEF382335EC5A005DCFD6 /* pt-BR */ = {isa = PBXFileReference; lastKnownFileType = text.plist.strings; name = "pt-BR"; path = "pt-BR.lproj/Localizable.strings"; sourceTree = "<group>"; };
		7D9BEF3D2335EC5A005DCFD6 /* pt-BR */ = {isa = PBXFileReference; lastKnownFileType = text.plist.strings; name = "pt-BR"; path = "pt-BR.lproj/Localizable.strings"; sourceTree = "<group>"; };
		7D9BEF3E2335EC5A005DCFD6 /* pt-BR */ = {isa = PBXFileReference; lastKnownFileType = text.plist.strings; name = "pt-BR"; path = "pt-BR.lproj/Localizable.strings"; sourceTree = "<group>"; };
		7D9BEF3F2335EC62005DCFD6 /* vi */ = {isa = PBXFileReference; lastKnownFileType = text.plist.strings; name = vi; path = vi.lproj/Intents.strings; sourceTree = "<group>"; };
		7D9BEF412335EC62005DCFD6 /* vi */ = {isa = PBXFileReference; lastKnownFileType = text.plist.strings; name = vi; path = vi.lproj/Main.strings; sourceTree = "<group>"; };
		7D9BEF422335EC62005DCFD6 /* vi */ = {isa = PBXFileReference; lastKnownFileType = text.plist.strings; name = vi; path = vi.lproj/MainInterface.strings; sourceTree = "<group>"; };
		7D9BEF432335EC62005DCFD6 /* vi */ = {isa = PBXFileReference; lastKnownFileType = text.plist.strings; name = vi; path = vi.lproj/Interface.strings; sourceTree = "<group>"; };
		7D9BEF442335EC62005DCFD6 /* vi */ = {isa = PBXFileReference; lastKnownFileType = text.plist.strings; name = vi; path = vi.lproj/Main.strings; sourceTree = "<group>"; };
		7D9BEF462335EC62005DCFD6 /* vi */ = {isa = PBXFileReference; lastKnownFileType = text.plist.strings; name = vi; path = vi.lproj/Localizable.strings; sourceTree = "<group>"; };
		7D9BEF472335EC62005DCFD6 /* vi */ = {isa = PBXFileReference; lastKnownFileType = text.plist.strings; name = vi; path = vi.lproj/Localizable.strings; sourceTree = "<group>"; };
		7D9BEF4A2335EC63005DCFD6 /* vi */ = {isa = PBXFileReference; lastKnownFileType = text.plist.strings; name = vi; path = vi.lproj/Localizable.strings; sourceTree = "<group>"; };
		7D9BEF4B2335EC63005DCFD6 /* vi */ = {isa = PBXFileReference; lastKnownFileType = text.plist.strings; name = vi; path = vi.lproj/Localizable.strings; sourceTree = "<group>"; };
		7D9BEF4E2335EC63005DCFD6 /* vi */ = {isa = PBXFileReference; lastKnownFileType = text.plist.strings; name = vi; path = vi.lproj/Localizable.strings; sourceTree = "<group>"; };
		7D9BEF532335EC63005DCFD6 /* vi */ = {isa = PBXFileReference; lastKnownFileType = text.plist.strings; name = vi; path = vi.lproj/Localizable.strings; sourceTree = "<group>"; };
		7D9BEF542335EC64005DCFD6 /* vi */ = {isa = PBXFileReference; lastKnownFileType = text.plist.strings; name = vi; path = vi.lproj/Localizable.strings; sourceTree = "<group>"; };
		7D9BEF552335EC6E005DCFD6 /* da */ = {isa = PBXFileReference; lastKnownFileType = text.plist.strings; name = da; path = da.lproj/Intents.strings; sourceTree = "<group>"; };
		7D9BEF572335EC6E005DCFD6 /* da */ = {isa = PBXFileReference; lastKnownFileType = text.plist.strings; name = da; path = da.lproj/Main.strings; sourceTree = "<group>"; };
		7D9BEF582335EC6E005DCFD6 /* da */ = {isa = PBXFileReference; lastKnownFileType = text.plist.strings; name = da; path = da.lproj/MainInterface.strings; sourceTree = "<group>"; };
		7D9BEF592335EC6E005DCFD6 /* da */ = {isa = PBXFileReference; lastKnownFileType = text.plist.strings; name = da; path = da.lproj/Interface.strings; sourceTree = "<group>"; };
		7D9BEF5A2335EC6E005DCFD6 /* da */ = {isa = PBXFileReference; lastKnownFileType = text.plist.strings; name = da; path = da.lproj/Main.strings; sourceTree = "<group>"; };
		7D9BEF5C2335EC6F005DCFD6 /* da */ = {isa = PBXFileReference; lastKnownFileType = text.plist.strings; name = da; path = da.lproj/Localizable.strings; sourceTree = "<group>"; };
		7D9BEF5D2335EC6F005DCFD6 /* da */ = {isa = PBXFileReference; lastKnownFileType = text.plist.strings; name = da; path = da.lproj/Localizable.strings; sourceTree = "<group>"; };
		7D9BEF5E2335EC6F005DCFD6 /* da */ = {isa = PBXFileReference; lastKnownFileType = text.plist.strings; name = da; path = da.lproj/InfoPlist.strings; sourceTree = "<group>"; };
		7D9BEF602335EC6F005DCFD6 /* da */ = {isa = PBXFileReference; lastKnownFileType = text.plist.strings; name = da; path = da.lproj/Localizable.strings; sourceTree = "<group>"; };
		7D9BEF612335EC6F005DCFD6 /* da */ = {isa = PBXFileReference; lastKnownFileType = text.plist.strings; name = da; path = da.lproj/Localizable.strings; sourceTree = "<group>"; };
		7D9BEF642335EC6F005DCFD6 /* da */ = {isa = PBXFileReference; lastKnownFileType = text.plist.strings; name = da; path = da.lproj/Localizable.strings; sourceTree = "<group>"; };
		7D9BEF692335EC70005DCFD6 /* da */ = {isa = PBXFileReference; lastKnownFileType = text.plist.strings; name = da; path = da.lproj/Localizable.strings; sourceTree = "<group>"; };
		7D9BEF6A2335EC70005DCFD6 /* da */ = {isa = PBXFileReference; lastKnownFileType = text.plist.strings; name = da; path = da.lproj/Localizable.strings; sourceTree = "<group>"; };
		7D9BEF6B2335EC7D005DCFD6 /* sv */ = {isa = PBXFileReference; lastKnownFileType = text.plist.strings; name = sv; path = sv.lproj/Intents.strings; sourceTree = "<group>"; };
		7D9BEF6D2335EC7D005DCFD6 /* sv */ = {isa = PBXFileReference; lastKnownFileType = text.plist.strings; name = sv; path = sv.lproj/Main.strings; sourceTree = "<group>"; };
		7D9BEF6E2335EC7D005DCFD6 /* sv */ = {isa = PBXFileReference; lastKnownFileType = text.plist.strings; name = sv; path = sv.lproj/MainInterface.strings; sourceTree = "<group>"; };
		7D9BEF6F2335EC7D005DCFD6 /* sv */ = {isa = PBXFileReference; lastKnownFileType = text.plist.strings; name = sv; path = sv.lproj/Interface.strings; sourceTree = "<group>"; };
		7D9BEF702335EC7D005DCFD6 /* sv */ = {isa = PBXFileReference; lastKnownFileType = text.plist.strings; name = sv; path = sv.lproj/Main.strings; sourceTree = "<group>"; };
		7D9BEF722335EC7D005DCFD6 /* sv */ = {isa = PBXFileReference; lastKnownFileType = text.plist.strings; name = sv; path = sv.lproj/Localizable.strings; sourceTree = "<group>"; };
		7D9BEF732335EC7D005DCFD6 /* sv */ = {isa = PBXFileReference; lastKnownFileType = text.plist.strings; name = sv; path = sv.lproj/Localizable.strings; sourceTree = "<group>"; };
		7D9BEF762335EC7D005DCFD6 /* sv */ = {isa = PBXFileReference; lastKnownFileType = text.plist.strings; name = sv; path = sv.lproj/Localizable.strings; sourceTree = "<group>"; };
		7D9BEF772335EC7E005DCFD6 /* sv */ = {isa = PBXFileReference; lastKnownFileType = text.plist.strings; name = sv; path = sv.lproj/Localizable.strings; sourceTree = "<group>"; };
		7D9BEF7A2335EC7E005DCFD6 /* sv */ = {isa = PBXFileReference; lastKnownFileType = text.plist.strings; name = sv; path = sv.lproj/Localizable.strings; sourceTree = "<group>"; };
		7D9BEF7F2335EC7E005DCFD6 /* sv */ = {isa = PBXFileReference; lastKnownFileType = text.plist.strings; name = sv; path = sv.lproj/Localizable.strings; sourceTree = "<group>"; };
		7D9BEF802335EC7E005DCFD6 /* sv */ = {isa = PBXFileReference; lastKnownFileType = text.plist.strings; name = sv; path = sv.lproj/Localizable.strings; sourceTree = "<group>"; };
		7D9BEF812335EC8B005DCFD6 /* fi */ = {isa = PBXFileReference; lastKnownFileType = text.plist.strings; name = fi; path = fi.lproj/Intents.strings; sourceTree = "<group>"; };
		7D9BEF832335EC8B005DCFD6 /* fi */ = {isa = PBXFileReference; lastKnownFileType = text.plist.strings; name = fi; path = fi.lproj/Main.strings; sourceTree = "<group>"; };
		7D9BEF842335EC8B005DCFD6 /* fi */ = {isa = PBXFileReference; lastKnownFileType = text.plist.strings; name = fi; path = fi.lproj/MainInterface.strings; sourceTree = "<group>"; };
		7D9BEF852335EC8B005DCFD6 /* fi */ = {isa = PBXFileReference; lastKnownFileType = text.plist.strings; name = fi; path = fi.lproj/Interface.strings; sourceTree = "<group>"; };
		7D9BEF862335EC8B005DCFD6 /* fi */ = {isa = PBXFileReference; lastKnownFileType = text.plist.strings; name = fi; path = fi.lproj/Main.strings; sourceTree = "<group>"; };
		7D9BEF882335EC8C005DCFD6 /* fi */ = {isa = PBXFileReference; lastKnownFileType = text.plist.strings; name = fi; path = fi.lproj/Localizable.strings; sourceTree = "<group>"; };
		7D9BEF892335EC8C005DCFD6 /* fi */ = {isa = PBXFileReference; lastKnownFileType = text.plist.strings; name = fi; path = fi.lproj/Localizable.strings; sourceTree = "<group>"; };
		7D9BEF8A2335EC8C005DCFD6 /* fi */ = {isa = PBXFileReference; lastKnownFileType = text.plist.strings; name = fi; path = fi.lproj/InfoPlist.strings; sourceTree = "<group>"; };
		7D9BEF8C2335EC8C005DCFD6 /* fi */ = {isa = PBXFileReference; lastKnownFileType = text.plist.strings; name = fi; path = fi.lproj/Localizable.strings; sourceTree = "<group>"; };
		7D9BEF8D2335EC8C005DCFD6 /* fi */ = {isa = PBXFileReference; lastKnownFileType = text.plist.strings; name = fi; path = fi.lproj/Localizable.strings; sourceTree = "<group>"; };
		7D9BEF902335EC8C005DCFD6 /* fi */ = {isa = PBXFileReference; lastKnownFileType = text.plist.strings; name = fi; path = fi.lproj/Localizable.strings; sourceTree = "<group>"; };
		7D9BEF952335EC8D005DCFD6 /* fi */ = {isa = PBXFileReference; lastKnownFileType = text.plist.strings; name = fi; path = fi.lproj/Localizable.strings; sourceTree = "<group>"; };
		7D9BEF962335EC8D005DCFD6 /* fi */ = {isa = PBXFileReference; lastKnownFileType = text.plist.strings; name = fi; path = fi.lproj/Localizable.strings; sourceTree = "<group>"; };
		7D9BEF972335F667005DCFD6 /* en */ = {isa = PBXFileReference; lastKnownFileType = text.plist.strings; name = en; path = en.lproj/Localizable.strings; sourceTree = "<group>"; };
		7D9BEF98233600D6005DCFD6 /* es */ = {isa = PBXFileReference; lastKnownFileType = text.plist.strings; name = es; path = es.lproj/InfoPlist.strings; sourceTree = "<group>"; };
		7D9BEF99233600D8005DCFD6 /* sv */ = {isa = PBXFileReference; lastKnownFileType = text.plist.strings; name = sv; path = sv.lproj/InfoPlist.strings; sourceTree = "<group>"; };
		7D9BEF9A233600D9005DCFD6 /* vi */ = {isa = PBXFileReference; lastKnownFileType = text.plist.strings; name = vi; path = vi.lproj/InfoPlist.strings; sourceTree = "<group>"; };
		7D9BF13A23370E8B005DCFD6 /* ro */ = {isa = PBXFileReference; lastKnownFileType = text.plist.strings; name = ro; path = ro.lproj/Intents.strings; sourceTree = "<group>"; };
		7D9BF13B23370E8B005DCFD6 /* ro */ = {isa = PBXFileReference; lastKnownFileType = text.plist.strings; name = ro; path = ro.lproj/Main.strings; sourceTree = "<group>"; };
		7D9BF13C23370E8B005DCFD6 /* ro */ = {isa = PBXFileReference; lastKnownFileType = text.plist.strings; name = ro; path = ro.lproj/MainInterface.strings; sourceTree = "<group>"; };
		7D9BF13D23370E8B005DCFD6 /* ro */ = {isa = PBXFileReference; lastKnownFileType = text.plist.strings; name = ro; path = ro.lproj/Interface.strings; sourceTree = "<group>"; };
		7D9BF13E23370E8C005DCFD6 /* ro */ = {isa = PBXFileReference; lastKnownFileType = text.plist.strings; name = ro; path = ro.lproj/Main.strings; sourceTree = "<group>"; };
		7D9BF13F23370E8C005DCFD6 /* ro */ = {isa = PBXFileReference; lastKnownFileType = text.plist.strings; name = ro; path = ro.lproj/Localizable.strings; sourceTree = "<group>"; };
		7D9BF14023370E8C005DCFD6 /* ro */ = {isa = PBXFileReference; lastKnownFileType = text.plist.strings; name = ro; path = ro.lproj/Localizable.strings; sourceTree = "<group>"; };
		7D9BF14123370E8C005DCFD6 /* ro */ = {isa = PBXFileReference; lastKnownFileType = text.plist.strings; name = ro; path = ro.lproj/InfoPlist.strings; sourceTree = "<group>"; };
		7D9BF14223370E8C005DCFD6 /* ro */ = {isa = PBXFileReference; lastKnownFileType = text.plist.strings; name = ro; path = ro.lproj/Localizable.strings; sourceTree = "<group>"; };
		7D9BF14323370E8C005DCFD6 /* ro */ = {isa = PBXFileReference; lastKnownFileType = text.plist.strings; name = ro; path = ro.lproj/Localizable.strings; sourceTree = "<group>"; };
		7D9BF14423370E8D005DCFD6 /* ro */ = {isa = PBXFileReference; lastKnownFileType = text.plist.strings; name = ro; path = ro.lproj/Localizable.strings; sourceTree = "<group>"; };
		7D9BF14523370E8D005DCFD6 /* ro */ = {isa = PBXFileReference; lastKnownFileType = text.plist.strings; name = ro; path = ro.lproj/Localizable.strings; sourceTree = "<group>"; };
		7D9BF14623370E8D005DCFD6 /* ro */ = {isa = PBXFileReference; lastKnownFileType = text.plist.strings; name = ro; path = ro.lproj/Localizable.strings; sourceTree = "<group>"; };
		7DD382771F8DBFC60071272B /* es */ = {isa = PBXFileReference; lastKnownFileType = text.plist.strings; name = es; path = es.lproj/Main.strings; sourceTree = "<group>"; };
		7DD382781F8DBFC60071272B /* es */ = {isa = PBXFileReference; lastKnownFileType = text.plist.strings; name = es; path = es.lproj/MainInterface.strings; sourceTree = "<group>"; };
		7DD382791F8DBFC60071272B /* es */ = {isa = PBXFileReference; lastKnownFileType = text.plist.strings; name = es; path = es.lproj/Interface.strings; sourceTree = "<group>"; };
		80F864E52433BF5D0026EC26 /* fi */ = {isa = PBXFileReference; lastKnownFileType = text.plist.strings; name = fi; path = fi.lproj/InfoPlist.strings; sourceTree = "<group>"; };
		891B508424342BE1005DA578 /* CarbAndBolusFlowViewModel.swift */ = {isa = PBXFileReference; lastKnownFileType = sourcecode.swift; path = CarbAndBolusFlowViewModel.swift; sourceTree = "<group>"; };
		892A5D29222EF60A008961AB /* MockKit.framework */ = {isa = PBXFileReference; explicitFileType = wrapper.framework; name = MockKit.framework; path = Carthage/Build/iOS/MockKit.framework; sourceTree = SOURCE_ROOT; };
		892A5D2B222EF60A008961AB /* MockKitUI.framework */ = {isa = PBXFileReference; explicitFileType = wrapper.framework; name = MockKitUI.framework; path = Carthage/Build/iOS/MockKitUI.framework; sourceTree = SOURCE_ROOT; };
		892A5D58222F0A27008961AB /* Debug.swift */ = {isa = PBXFileReference; lastKnownFileType = sourcecode.swift; path = Debug.swift; sourceTree = "<group>"; };
		892A5D5A222F0D7C008961AB /* LoopTestingKit.framework */ = {isa = PBXFileReference; explicitFileType = wrapper.framework; name = LoopTestingKit.framework; path = Carthage/Build/iOS/LoopTestingKit.framework; sourceTree = SOURCE_ROOT; };
		892A5D682230C41D008961AB /* RangeReplaceableCollection.swift */ = {isa = PBXFileReference; lastKnownFileType = sourcecode.swift; path = RangeReplaceableCollection.swift; sourceTree = "<group>"; };
		892D7C5023B54A14008A9656 /* CarbEntryViewController.swift */ = {isa = PBXFileReference; lastKnownFileType = sourcecode.swift; path = CarbEntryViewController.swift; sourceTree = "<group>"; };
		892FB4CC22040104005293EC /* OverridePresetRow.swift */ = {isa = PBXFileReference; lastKnownFileType = sourcecode.swift; path = OverridePresetRow.swift; sourceTree = "<group>"; };
		892FB4CE220402C0005293EC /* OverrideSelectionController.swift */ = {isa = PBXFileReference; lastKnownFileType = sourcecode.swift; path = OverrideSelectionController.swift; sourceTree = "<group>"; };
		894F6DD2243BCBDB00CCE676 /* Environment+SizeClass.swift */ = {isa = PBXFileReference; lastKnownFileType = sourcecode.swift; path = "Environment+SizeClass.swift"; sourceTree = "<group>"; };
		894F6DD6243C047300CCE676 /* View+Position.swift */ = {isa = PBXFileReference; lastKnownFileType = sourcecode.swift; name = "View+Position.swift"; path = "WatchApp Extension/Views/View+Position.swift"; sourceTree = SOURCE_ROOT; };
		894F6DD8243C060600CCE676 /* ScalablePositionedText.swift */ = {isa = PBXFileReference; lastKnownFileType = sourcecode.swift; path = ScalablePositionedText.swift; sourceTree = "<group>"; };
		894F6DDA243C07CF00CCE676 /* GramLabel.swift */ = {isa = PBXFileReference; lastKnownFileType = sourcecode.swift; path = GramLabel.swift; sourceTree = "<group>"; };
		894F6DDC243C0A2300CCE676 /* CarbAmountLabel.swift */ = {isa = PBXFileReference; lastKnownFileType = sourcecode.swift; path = CarbAmountLabel.swift; sourceTree = "<group>"; };
		895788A5242E69A1002CB114 /* AbsorptionTimeSelection.swift */ = {isa = PBXFileReference; fileEncoding = 4; lastKnownFileType = sourcecode.swift; path = AbsorptionTimeSelection.swift; sourceTree = "<group>"; };
		895788A6242E69A1002CB114 /* CarbAndBolusFlow.swift */ = {isa = PBXFileReference; fileEncoding = 4; lastKnownFileType = sourcecode.swift; path = CarbAndBolusFlow.swift; sourceTree = "<group>"; };
		895788A7242E69A1002CB114 /* BolusInput.swift */ = {isa = PBXFileReference; fileEncoding = 4; lastKnownFileType = sourcecode.swift; path = BolusInput.swift; sourceTree = "<group>"; };
		895788A9242E69A1002CB114 /* Color.swift */ = {isa = PBXFileReference; fileEncoding = 4; lastKnownFileType = sourcecode.swift; path = Color.swift; sourceTree = "<group>"; };
		895788AA242E69A1002CB114 /* CircularAccessoryButtonStyle.swift */ = {isa = PBXFileReference; fileEncoding = 4; lastKnownFileType = sourcecode.swift; path = CircularAccessoryButtonStyle.swift; sourceTree = "<group>"; };
		895788AB242E69A2002CB114 /* ActionButton.swift */ = {isa = PBXFileReference; fileEncoding = 4; lastKnownFileType = sourcecode.swift; path = ActionButton.swift; sourceTree = "<group>"; };
		895FE0942201234000FCF18A /* OverrideSelectionViewController.swift */ = {isa = PBXFileReference; fileEncoding = 4; lastKnownFileType = sourcecode.swift; path = OverrideSelectionViewController.swift; sourceTree = "<group>"; };
		8968B1112408B3520074BB48 /* UIFont.swift */ = {isa = PBXFileReference; lastKnownFileType = sourcecode.swift; path = UIFont.swift; sourceTree = "<group>"; };
		8968B113240C55F10074BB48 /* LoopSettingsTests.swift */ = {isa = PBXFileReference; lastKnownFileType = sourcecode.swift; path = LoopSettingsTests.swift; sourceTree = "<group>"; };
		897A5A9524C2175B00C4E71D /* BolusEntryView.swift */ = {isa = PBXFileReference; lastKnownFileType = sourcecode.swift; path = BolusEntryView.swift; sourceTree = "<group>"; };
		897A5A9824C22DE800C4E71D /* BolusEntryViewModel.swift */ = {isa = PBXFileReference; lastKnownFileType = sourcecode.swift; path = BolusEntryViewModel.swift; sourceTree = "<group>"; };
		898ECA5E218ABD17001E9D35 /* GlucoseChartScaler.swift */ = {isa = PBXFileReference; fileEncoding = 4; lastKnownFileType = sourcecode.swift; path = GlucoseChartScaler.swift; sourceTree = "<group>"; };
		898ECA5F218ABD17001E9D35 /* GlucoseChartData.swift */ = {isa = PBXFileReference; fileEncoding = 4; lastKnownFileType = sourcecode.swift; path = GlucoseChartData.swift; sourceTree = "<group>"; };
		898ECA62218ABD21001E9D35 /* ComplicationChartManager.swift */ = {isa = PBXFileReference; fileEncoding = 4; lastKnownFileType = sourcecode.swift; path = ComplicationChartManager.swift; sourceTree = "<group>"; };
		898ECA64218ABD9A001E9D35 /* CGRect.swift */ = {isa = PBXFileReference; fileEncoding = 4; lastKnownFileType = sourcecode.swift; path = CGRect.swift; sourceTree = "<group>"; };
		898ECA66218ABDA8001E9D35 /* WatchApp Extension-Bridging-Header.h */ = {isa = PBXFileReference; lastKnownFileType = sourcecode.c.h; path = "WatchApp Extension-Bridging-Header.h"; sourceTree = "<group>"; };
		898ECA67218ABDA8001E9D35 /* CLKTextProvider+Compound.m */ = {isa = PBXFileReference; fileEncoding = 4; lastKnownFileType = sourcecode.c.objc; path = "CLKTextProvider+Compound.m"; sourceTree = "<group>"; };
		898ECA68218ABDA9001E9D35 /* CLKTextProvider+Compound.h */ = {isa = PBXFileReference; fileEncoding = 4; lastKnownFileType = sourcecode.c.h; path = "CLKTextProvider+Compound.h"; sourceTree = "<group>"; };
		899433B723FE129700FA4BEA /* OverrideBadgeView.swift */ = {isa = PBXFileReference; lastKnownFileType = sourcecode.swift; path = OverrideBadgeView.swift; sourceTree = "<group>"; };
		89A1B66D24ABFDF800117AC2 /* SupportedBolusVolumesUserInfo.swift */ = {isa = PBXFileReference; lastKnownFileType = sourcecode.swift; path = SupportedBolusVolumesUserInfo.swift; sourceTree = "<group>"; };
		89A605E224327DFE009C1096 /* CarbAmountInput.swift */ = {isa = PBXFileReference; lastKnownFileType = sourcecode.swift; path = CarbAmountInput.swift; sourceTree = "<group>"; };
		89A605E424327F45009C1096 /* DoseVolumeInput.swift */ = {isa = PBXFileReference; lastKnownFileType = sourcecode.swift; path = DoseVolumeInput.swift; sourceTree = "<group>"; };
		89A605E62432860C009C1096 /* PeriodicPublisher.swift */ = {isa = PBXFileReference; lastKnownFileType = sourcecode.swift; path = PeriodicPublisher.swift; sourceTree = "<group>"; };
		89A605E824328862009C1096 /* Checkmark.swift */ = {isa = PBXFileReference; lastKnownFileType = sourcecode.swift; path = Checkmark.swift; sourceTree = "<group>"; };
		89A605EA243288E4009C1096 /* TopDownTriangle.swift */ = {isa = PBXFileReference; lastKnownFileType = sourcecode.swift; path = TopDownTriangle.swift; sourceTree = "<group>"; };
		89A605EC24328972009C1096 /* BolusArrow.swift */ = {isa = PBXFileReference; lastKnownFileType = sourcecode.swift; path = BolusArrow.swift; sourceTree = "<group>"; };
		89A605EE2432925D009C1096 /* CompletionCheckmark.swift */ = {isa = PBXFileReference; lastKnownFileType = sourcecode.swift; path = CompletionCheckmark.swift; sourceTree = "<group>"; };
		89A605F02432BD18009C1096 /* BolusConfirmationVisual.swift */ = {isa = PBXFileReference; lastKnownFileType = sourcecode.swift; path = BolusConfirmationVisual.swift; sourceTree = "<group>"; };
		89ADE13A226BFA0F0067222B /* TestingScenariosManager.swift */ = {isa = PBXFileReference; lastKnownFileType = sourcecode.swift; path = TestingScenariosManager.swift; sourceTree = "<group>"; };
		89CA2B2F226C0161004D9350 /* DirectoryObserver.swift */ = {isa = PBXFileReference; lastKnownFileType = sourcecode.swift; path = DirectoryObserver.swift; sourceTree = "<group>"; };
		89CA2B31226C18B8004D9350 /* TestingScenariosTableViewController.swift */ = {isa = PBXFileReference; lastKnownFileType = sourcecode.swift; path = TestingScenariosTableViewController.swift; sourceTree = "<group>"; };
		89CA2B3C226E6B13004D9350 /* LocalTestingScenariosManager.swift */ = {isa = PBXFileReference; lastKnownFileType = sourcecode.swift; path = LocalTestingScenariosManager.swift; sourceTree = "<group>"; };
		89CAB36224C8FE95009EE3CE /* PredictedGlucoseChartView.swift */ = {isa = PBXFileReference; lastKnownFileType = sourcecode.swift; path = PredictedGlucoseChartView.swift; sourceTree = "<group>"; };
		89D1503D24B506EB00EDE253 /* Dictionary.swift */ = {isa = PBXFileReference; lastKnownFileType = sourcecode.swift; path = Dictionary.swift; sourceTree = "<group>"; };
		89D6953D23B6DF8A002B3066 /* PotentialCarbEntryTableViewCell.swift */ = {isa = PBXFileReference; lastKnownFileType = sourcecode.swift; path = PotentialCarbEntryTableViewCell.swift; sourceTree = "<group>"; };
		89E08FC1242E73DC000D719B /* CarbAmountPositionKey.swift */ = {isa = PBXFileReference; lastKnownFileType = sourcecode.swift; path = CarbAmountPositionKey.swift; sourceTree = "<group>"; };
		89E08FC3242E73F0000D719B /* GramLabelPositionKey.swift */ = {isa = PBXFileReference; lastKnownFileType = sourcecode.swift; path = GramLabelPositionKey.swift; sourceTree = "<group>"; };
		89E08FC5242E7506000D719B /* CarbAndDateInput.swift */ = {isa = PBXFileReference; lastKnownFileType = sourcecode.swift; path = CarbAndDateInput.swift; sourceTree = "<group>"; };
		89E08FC7242E76E9000D719B /* AnyTransition.swift */ = {isa = PBXFileReference; lastKnownFileType = sourcecode.swift; path = AnyTransition.swift; sourceTree = "<group>"; };
		89E08FC9242E7714000D719B /* UIFont.swift */ = {isa = PBXFileReference; lastKnownFileType = sourcecode.swift; path = UIFont.swift; sourceTree = "<group>"; };
		89E08FCB242E790C000D719B /* Comparable.swift */ = {isa = PBXFileReference; lastKnownFileType = sourcecode.swift; path = Comparable.swift; sourceTree = "<group>"; };
		89E08FCF242E8B2B000D719B /* BolusConfirmationView.swift */ = {isa = PBXFileReference; lastKnownFileType = sourcecode.swift; path = BolusConfirmationView.swift; sourceTree = "<group>"; };
		89E267FB2292456700A3F2AF /* FeatureFlags.swift */ = {isa = PBXFileReference; lastKnownFileType = sourcecode.swift; path = FeatureFlags.swift; sourceTree = "<group>"; };
		89E267FE229267DF00A3F2AF /* Optional.swift */ = {isa = PBXFileReference; lastKnownFileType = sourcecode.swift; path = Optional.swift; sourceTree = "<group>"; };
		89F9118E24352F1600ECCAF3 /* DigitalCrownRotation.swift */ = {isa = PBXFileReference; lastKnownFileType = sourcecode.swift; path = DigitalCrownRotation.swift; sourceTree = "<group>"; };
		89F9119124358E2B00ECCAF3 /* CarbEntryInputMode.swift */ = {isa = PBXFileReference; lastKnownFileType = sourcecode.swift; path = CarbEntryInputMode.swift; sourceTree = "<group>"; };
		89F9119324358E4500ECCAF3 /* CarbAbsorptionTime.swift */ = {isa = PBXFileReference; lastKnownFileType = sourcecode.swift; path = CarbAbsorptionTime.swift; sourceTree = "<group>"; };
		89F9119524358E6900ECCAF3 /* BolusPickerValues.swift */ = {isa = PBXFileReference; lastKnownFileType = sourcecode.swift; path = BolusPickerValues.swift; sourceTree = "<group>"; };
		89FE21AC24AC57E30033F501 /* Collection.swift */ = {isa = PBXFileReference; lastKnownFileType = sourcecode.swift; path = Collection.swift; sourceTree = "<group>"; };
		A91E4C2024F867A700BE9213 /* StoredAlertTests.swift */ = {isa = PBXFileReference; lastKnownFileType = sourcecode.swift; path = StoredAlertTests.swift; sourceTree = "<group>"; };
		A91E4C2224F86F1000BE9213 /* CriticalEventLogExportManagerTests.swift */ = {isa = PBXFileReference; lastKnownFileType = sourcecode.swift; path = CriticalEventLogExportManagerTests.swift; sourceTree = "<group>"; };
		A92E557D2464DFFD00DB93BB /* DosingDecisionStore.swift */ = {isa = PBXFileReference; lastKnownFileType = sourcecode.swift; name = DosingDecisionStore.swift; path = ../Stores/DosingDecisionStore.swift; sourceTree = "<group>"; };
		A9347F2E24E7508A00C99C34 /* WatchHistoricalCarbs.swift */ = {isa = PBXFileReference; lastKnownFileType = sourcecode.swift; path = WatchHistoricalCarbs.swift; sourceTree = "<group>"; };
		A9347F3024E7521800C99C34 /* CarbBackfillRequestUserInfo.swift */ = {isa = PBXFileReference; lastKnownFileType = sourcecode.swift; path = CarbBackfillRequestUserInfo.swift; sourceTree = "<group>"; };
		A951C5FF23E8AB51003E26DC /* Version.xcconfig */ = {isa = PBXFileReference; lastKnownFileType = text.xcconfig; path = Version.xcconfig; sourceTree = "<group>"; };
		A966152423EA5A25005D8B29 /* DefaultAssets.xcassets */ = {isa = PBXFileReference; lastKnownFileType = folder.assetcatalog; path = DefaultAssets.xcassets; sourceTree = "<group>"; };
		A966152523EA5A25005D8B29 /* DerivedAssets.xcassets */ = {isa = PBXFileReference; lastKnownFileType = folder.assetcatalog; path = DerivedAssets.xcassets; sourceTree = "<group>"; };
		A966152823EA5A37005D8B29 /* DefaultAssets.xcassets */ = {isa = PBXFileReference; lastKnownFileType = folder.assetcatalog; path = DefaultAssets.xcassets; sourceTree = "<group>"; };
		A966152923EA5A37005D8B29 /* DerivedAssets.xcassets */ = {isa = PBXFileReference; lastKnownFileType = folder.assetcatalog; path = DerivedAssets.xcassets; sourceTree = "<group>"; };
		A967D94B24F99B9300CDDF8A /* OutputStream.swift */ = {isa = PBXFileReference; lastKnownFileType = sourcecode.swift; path = OutputStream.swift; sourceTree = "<group>"; };
		A977A2F324ACFECF0059C207 /* CriticalEventLogExportManager.swift */ = {isa = PBXFileReference; lastKnownFileType = sourcecode.swift; path = CriticalEventLogExportManager.swift; sourceTree = "<group>"; };
		A985464C251448300099C1A6 /* OutputStreamTests.swift */ = {isa = PBXFileReference; lastKnownFileType = sourcecode.swift; path = OutputStreamTests.swift; sourceTree = "<group>"; };
		A98556842493F901000FD662 /* AlertStore+SimulatedCoreData.swift */ = {isa = PBXFileReference; lastKnownFileType = sourcecode.swift; path = "AlertStore+SimulatedCoreData.swift"; sourceTree = "<group>"; };
		A987CD4824A58A0100439ADC /* ZipArchive.swift */ = {isa = PBXFileReference; lastKnownFileType = sourcecode.swift; path = ZipArchive.swift; sourceTree = "<group>"; };
		A999D40324663CE1004C89D4 /* DoseStore.swift */ = {isa = PBXFileReference; lastKnownFileType = sourcecode.swift; path = DoseStore.swift; sourceTree = "<group>"; };
		A999D40524663D18004C89D4 /* PumpManagerError.swift */ = {isa = PBXFileReference; lastKnownFileType = sourcecode.swift; path = PumpManagerError.swift; sourceTree = "<group>"; };
		A999D40924663DC7004C89D4 /* CarbStore.swift */ = {isa = PBXFileReference; lastKnownFileType = sourcecode.swift; path = CarbStore.swift; sourceTree = "<group>"; };
		A9A056B224B93C62007CF06D /* CriticalEventLogExportView.swift */ = {isa = PBXFileReference; lastKnownFileType = sourcecode.swift; path = CriticalEventLogExportView.swift; sourceTree = "<group>"; };
		A9A056B424B94123007CF06D /* CriticalEventLogExportViewModel.swift */ = {isa = PBXFileReference; lastKnownFileType = sourcecode.swift; path = CriticalEventLogExportViewModel.swift; sourceTree = "<group>"; };
		A9A63F8C246B261100588D5B /* DosingDecisionStoreTests.swift */ = {isa = PBXFileReference; lastKnownFileType = sourcecode.swift; path = DosingDecisionStoreTests.swift; sourceTree = "<group>"; };
		A9B607AF247F000F00792BE4 /* UserNotifications+Loop.swift */ = {isa = PBXFileReference; lastKnownFileType = sourcecode.swift; path = "UserNotifications+Loop.swift"; sourceTree = "<group>"; };
		A9C62D8123316FF500535612 /* UserDefaults+Services.swift */ = {isa = PBXFileReference; fileEncoding = 4; lastKnownFileType = sourcecode.swift; path = "UserDefaults+Services.swift"; sourceTree = "<group>"; };
		A9C62D832331700D00535612 /* DiagnosticLog+Subsystem.swift */ = {isa = PBXFileReference; fileEncoding = 4; lastKnownFileType = sourcecode.swift; path = "DiagnosticLog+Subsystem.swift"; sourceTree = "<group>"; };
		A9C62D852331703000535612 /* Service.swift */ = {isa = PBXFileReference; fileEncoding = 4; lastKnownFileType = sourcecode.swift; path = Service.swift; sourceTree = "<group>"; };
		A9C62D862331703000535612 /* LoggingServicesManager.swift */ = {isa = PBXFileReference; fileEncoding = 4; lastKnownFileType = sourcecode.swift; path = LoggingServicesManager.swift; sourceTree = "<group>"; };
		A9C62D872331703000535612 /* ServicesManager.swift */ = {isa = PBXFileReference; fileEncoding = 4; lastKnownFileType = sourcecode.swift; path = ServicesManager.swift; sourceTree = "<group>"; };
		A9C62D8D2331708700535612 /* AuthenticationTableViewCell+NibLoadable.swift */ = {isa = PBXFileReference; fileEncoding = 4; lastKnownFileType = sourcecode.swift; path = "AuthenticationTableViewCell+NibLoadable.swift"; sourceTree = "<group>"; };
		A9CBE457248AB564008E7BA2 /* DoseStore+SimulatedCoreData.swift */ = {isa = PBXFileReference; lastKnownFileType = sourcecode.swift; path = "DoseStore+SimulatedCoreData.swift"; sourceTree = "<group>"; };
		A9CBE459248ACBE1008E7BA2 /* DosingDecisionStore+SimulatedCoreData.swift */ = {isa = PBXFileReference; lastKnownFileType = sourcecode.swift; path = "DosingDecisionStore+SimulatedCoreData.swift"; sourceTree = "<group>"; };
		A9CBE45B248ACC03008E7BA2 /* SettingsStore+SimulatedCoreData.swift */ = {isa = PBXFileReference; lastKnownFileType = sourcecode.swift; path = "SettingsStore+SimulatedCoreData.swift"; sourceTree = "<group>"; };
		A9DAE7CF2332D77F006AE942 /* LoopTests.swift */ = {isa = PBXFileReference; fileEncoding = 4; lastKnownFileType = sourcecode.swift; path = LoopTests.swift; sourceTree = "<group>"; };
		A9DF02CA24F72B9E00B7C988 /* CriticalEventLogTests.swift */ = {isa = PBXFileReference; lastKnownFileType = sourcecode.swift; path = CriticalEventLogTests.swift; sourceTree = "<group>"; };
		A9DF02CC24F72BC800B7C988 /* PersistenceControllerTestCase.swift */ = {isa = PBXFileReference; lastKnownFileType = sourcecode.swift; path = PersistenceControllerTestCase.swift; sourceTree = "<group>"; };
		A9DFAFB224F0415E00950D1E /* CarbBackfillRequestUserInfoTests.swift */ = {isa = PBXFileReference; lastKnownFileType = sourcecode.swift; path = CarbBackfillRequestUserInfoTests.swift; sourceTree = "<group>"; };
		A9DFAFB424F048A000950D1E /* WatchHistoricalCarbsTests.swift */ = {isa = PBXFileReference; lastKnownFileType = sourcecode.swift; path = WatchHistoricalCarbsTests.swift; sourceTree = "<group>"; };
		A9E6DFE5246A042E005B1A1C /* CarbStoreTests.swift */ = {isa = PBXFileReference; lastKnownFileType = sourcecode.swift; path = CarbStoreTests.swift; sourceTree = "<group>"; };
		A9E6DFE7246A043C005B1A1C /* DoseStoreTests.swift */ = {isa = PBXFileReference; lastKnownFileType = sourcecode.swift; path = DoseStoreTests.swift; sourceTree = "<group>"; };
		A9E6DFE9246A0448005B1A1C /* PumpManagerErrorTests.swift */ = {isa = PBXFileReference; lastKnownFileType = sourcecode.swift; path = PumpManagerErrorTests.swift; sourceTree = "<group>"; };
		A9E6DFEE246A0474005B1A1C /* LoopErrorTests.swift */ = {isa = PBXFileReference; lastKnownFileType = sourcecode.swift; path = LoopErrorTests.swift; sourceTree = "<group>"; };
		A9F5F1F4251050EC00E7C8A4 /* ZipArchiveTests.swift */ = {isa = PBXFileReference; lastKnownFileType = sourcecode.swift; path = ZipArchiveTests.swift; sourceTree = "<group>"; };
		A9F66FC2247F451500096EA7 /* UIDevice+Loop.swift */ = {isa = PBXFileReference; lastKnownFileType = sourcecode.swift; path = "UIDevice+Loop.swift"; sourceTree = "<group>"; };
		A9F703722489BC8500C98AD8 /* CarbStore+SimulatedCoreData.swift */ = {isa = PBXFileReference; lastKnownFileType = sourcecode.swift; path = "CarbStore+SimulatedCoreData.swift"; sourceTree = "<group>"; };
		A9F703742489C9A000C98AD8 /* GlucoseStore+SimulatedCoreData.swift */ = {isa = PBXFileReference; lastKnownFileType = sourcecode.swift; path = "GlucoseStore+SimulatedCoreData.swift"; sourceTree = "<group>"; };
		A9F703762489D8AA00C98AD8 /* PersistentDeviceLog+SimulatedCoreData.swift */ = {isa = PBXFileReference; lastKnownFileType = sourcecode.swift; path = "PersistentDeviceLog+SimulatedCoreData.swift"; sourceTree = "<group>"; };
		B40D07C6251A89D500C1C6D7 /* GlucoseDisplay.swift */ = {isa = PBXFileReference; lastKnownFileType = sourcecode.swift; path = GlucoseDisplay.swift; sourceTree = "<group>"; };
		B42C951324A3C76000857C73 /* CGMStatusHUDViewModel.swift */ = {isa = PBXFileReference; fileEncoding = 4; lastKnownFileType = sourcecode.swift; path = CGMStatusHUDViewModel.swift; sourceTree = "<group>"; };
		B42C951624A3CAF200857C73 /* NotificationsCriticalAlertPermissionsViewModel.swift */ = {isa = PBXFileReference; fileEncoding = 4; lastKnownFileType = sourcecode.swift; path = NotificationsCriticalAlertPermissionsViewModel.swift; sourceTree = "<group>"; };
		B43DA44024D9C12100CAFF4E /* DismissibleHostingController.swift */ = {isa = PBXFileReference; lastKnownFileType = sourcecode.swift; path = DismissibleHostingController.swift; sourceTree = "<group>"; };
		B44251B2252350CE00605937 /* ChartAxisValuesStaticGeneratorTests.swift */ = {isa = PBXFileReference; lastKnownFileType = sourcecode.swift; path = ChartAxisValuesStaticGeneratorTests.swift; sourceTree = "<group>"; };
		B44251B52523578300605937 /* PredictedGlucoseChartTests.swift */ = {isa = PBXFileReference; lastKnownFileType = sourcecode.swift; path = PredictedGlucoseChartTests.swift; sourceTree = "<group>"; };
		B47A791B2508009E006C0E11 /* ChartAxisValuesStaticGenerator.swift */ = {isa = PBXFileReference; lastKnownFileType = sourcecode.swift; path = ChartAxisValuesStaticGenerator.swift; sourceTree = "<group>"; };
		B48B0BAB24900093009A48DE /* PumpStatusHUDView.swift */ = {isa = PBXFileReference; lastKnownFileType = sourcecode.swift; path = PumpStatusHUDView.swift; sourceTree = "<group>"; };
		B490A03C24D04F9400F509FA /* Color.swift */ = {isa = PBXFileReference; lastKnownFileType = sourcecode.swift; path = Color.swift; sourceTree = "<group>"; };
		B490A03E24D0550F00F509FA /* GlucoseRangeCategory.swift */ = {isa = PBXFileReference; lastKnownFileType = sourcecode.swift; path = GlucoseRangeCategory.swift; sourceTree = "<group>"; };
		B490A04024D0559D00F509FA /* DeviceLifecycleProgressState.swift */ = {isa = PBXFileReference; lastKnownFileType = sourcecode.swift; path = DeviceLifecycleProgressState.swift; sourceTree = "<group>"; };
		B490A04224D055D900F509FA /* DeviceStatusHighlight.swift */ = {isa = PBXFileReference; lastKnownFileType = sourcecode.swift; path = DeviceStatusHighlight.swift; sourceTree = "<group>"; };
		B4BC56372518DEA900373647 /* CGMStatusHUDViewModelTests.swift */ = {isa = PBXFileReference; lastKnownFileType = sourcecode.swift; path = CGMStatusHUDViewModelTests.swift; sourceTree = "<group>"; };
		B4D620D324D9EDB900043B3C /* GuidanceColors.swift */ = {isa = PBXFileReference; lastKnownFileType = sourcecode.swift; path = GuidanceColors.swift; sourceTree = "<group>"; };
		B4E96D4A248A6B6E002DABAD /* DeviceStatusHUDView.swift */ = {isa = PBXFileReference; lastKnownFileType = sourcecode.swift; path = DeviceStatusHUDView.swift; sourceTree = "<group>"; };
		B4E96D4E248A6E20002DABAD /* CGMStatusHUDView.swift */ = {isa = PBXFileReference; lastKnownFileType = sourcecode.swift; path = CGMStatusHUDView.swift; sourceTree = "<group>"; };
		B4E96D52248A7386002DABAD /* GlucoseValueHUDView.swift */ = {isa = PBXFileReference; lastKnownFileType = sourcecode.swift; path = GlucoseValueHUDView.swift; sourceTree = "<group>"; };
		B4E96D54248A7509002DABAD /* GlucoseTrendHUDView.swift */ = {isa = PBXFileReference; lastKnownFileType = sourcecode.swift; path = GlucoseTrendHUDView.swift; sourceTree = "<group>"; };
		B4E96D56248A7B0F002DABAD /* StatusHighlightHUDView.swift */ = {isa = PBXFileReference; lastKnownFileType = sourcecode.swift; path = StatusHighlightHUDView.swift; sourceTree = "<group>"; };
		B4E96D58248A7F9A002DABAD /* StatusHighlightHUDView.xib */ = {isa = PBXFileReference; lastKnownFileType = file.xib; path = StatusHighlightHUDView.xib; sourceTree = "<group>"; };
		B4E96D5A248A8229002DABAD /* StatusBarHUDView.swift */ = {isa = PBXFileReference; lastKnownFileType = sourcecode.swift; path = StatusBarHUDView.swift; sourceTree = "<group>"; };
		B4E96D5C248A82A2002DABAD /* StatusBarHUDView.xib */ = {isa = PBXFileReference; lastKnownFileType = file.xib; path = StatusBarHUDView.xib; sourceTree = "<group>"; };
		B4F3D25024AF890C0095CE44 /* BluetoothStateManager.swift */ = {isa = PBXFileReference; lastKnownFileType = sourcecode.swift; path = BluetoothStateManager.swift; sourceTree = "<group>"; };
		B4FEEF7C24B8A71F00A8DF9B /* DeviceDataManager+DeviceStatus.swift */ = {isa = PBXFileReference; lastKnownFileType = sourcecode.swift; path = "DeviceDataManager+DeviceStatus.swift"; sourceTree = "<group>"; };
		C10B28451EA9BA5E006EA1FC /* far_future_high_bg_forecast.json */ = {isa = PBXFileReference; fileEncoding = 4; lastKnownFileType = text.json; path = far_future_high_bg_forecast.json; sourceTree = "<group>"; };
		C1201E2B23ECDBD0002DA84A /* WatchContextRequestUserInfo.swift */ = {isa = PBXFileReference; lastKnownFileType = sourcecode.swift; path = WatchContextRequestUserInfo.swift; sourceTree = "<group>"; };
		C125F31A22FE7CE200FD0545 /* copy-frameworks.sh */ = {isa = PBXFileReference; fileEncoding = 4; lastKnownFileType = text.script.sh; path = "copy-frameworks.sh"; sourceTree = "<group>"; };
		C12CB9AC23106A3C00F84978 /* it */ = {isa = PBXFileReference; lastKnownFileType = text.plist.strings; name = it; path = it.lproj/Intents.strings; sourceTree = "<group>"; };
		C12CB9AE23106A5C00F84978 /* fr */ = {isa = PBXFileReference; lastKnownFileType = text.plist.strings; name = fr; path = fr.lproj/Intents.strings; sourceTree = "<group>"; };
		C12CB9B023106A5F00F84978 /* de */ = {isa = PBXFileReference; lastKnownFileType = text.plist.strings; name = de; path = de.lproj/Intents.strings; sourceTree = "<group>"; };
		C12CB9B223106A6000F84978 /* zh-Hans */ = {isa = PBXFileReference; lastKnownFileType = text.plist.strings; name = "zh-Hans"; path = "zh-Hans.lproj/Intents.strings"; sourceTree = "<group>"; };
		C12CB9B423106A6100F84978 /* nl */ = {isa = PBXFileReference; lastKnownFileType = text.plist.strings; name = nl; path = nl.lproj/Intents.strings; sourceTree = "<group>"; };
		C12CB9B623106A6200F84978 /* nb */ = {isa = PBXFileReference; lastKnownFileType = text.plist.strings; name = nb; path = nb.lproj/Intents.strings; sourceTree = "<group>"; };
		C12CB9B823106A6300F84978 /* pl */ = {isa = PBXFileReference; lastKnownFileType = text.plist.strings; name = pl; path = pl.lproj/Intents.strings; sourceTree = "<group>"; };
		C12F21A61DFA79CB00748193 /* recommend_temp_basal_very_low_end_in_range.json */ = {isa = PBXFileReference; fileEncoding = 4; lastKnownFileType = text.json; path = recommend_temp_basal_very_low_end_in_range.json; sourceTree = "<group>"; };
		C13DA2AF24F6C7690098BB29 /* UIViewController.swift */ = {isa = PBXFileReference; lastKnownFileType = sourcecode.swift; path = UIViewController.swift; sourceTree = "<group>"; };
		C148CEE624FD91BD00711B3B /* DeliveryUncertaintyAlertManager.swift */ = {isa = PBXFileReference; lastKnownFileType = sourcecode.swift; path = DeliveryUncertaintyAlertManager.swift; sourceTree = "<group>"; };
		C165B8CD23302C5D0004112E /* RemoteCommand.swift */ = {isa = PBXFileReference; lastKnownFileType = sourcecode.swift; path = RemoteCommand.swift; sourceTree = "<group>"; };
		C16DA84122E8E112008624C2 /* LoopPlugins.swift */ = {isa = PBXFileReference; lastKnownFileType = sourcecode.swift; path = LoopPlugins.swift; sourceTree = "<group>"; };
		C17824991E1999FA00D9D25C /* CaseCountable.swift */ = {isa = PBXFileReference; fileEncoding = 4; lastKnownFileType = sourcecode.swift; path = CaseCountable.swift; sourceTree = "<group>"; };
		C178249F1E19CF9800D9D25C /* GlucoseThresholdTableViewController.swift */ = {isa = PBXFileReference; fileEncoding = 4; lastKnownFileType = sourcecode.swift; path = GlucoseThresholdTableViewController.swift; sourceTree = "<group>"; };
		C17824A21E19EAB600D9D25C /* recommend_temp_basal_start_very_low_end_high.json */ = {isa = PBXFileReference; fileEncoding = 4; lastKnownFileType = text.json; path = recommend_temp_basal_start_very_low_end_high.json; sourceTree = "<group>"; };
		C17824A41E1AD4D100D9D25C /* BolusRecommendation.swift */ = {isa = PBXFileReference; fileEncoding = 4; lastKnownFileType = sourcecode.swift; path = BolusRecommendation.swift; sourceTree = "<group>"; };
		C1814B85225E507C008D2D8E /* Sequence.swift */ = {isa = PBXFileReference; lastKnownFileType = sourcecode.swift; path = Sequence.swift; sourceTree = "<group>"; };
		C18A491222FCC22800FDA733 /* build-derived-assets.sh */ = {isa = PBXFileReference; fileEncoding = 4; lastKnownFileType = text.script.sh; path = "build-derived-assets.sh"; sourceTree = "<group>"; };
		C18A491322FCC22900FDA733 /* make_scenario.py */ = {isa = PBXFileReference; fileEncoding = 4; lastKnownFileType = text.script.python; path = make_scenario.py; sourceTree = "<group>"; };
		C18A491522FCC22900FDA733 /* copy-plugins.sh */ = {isa = PBXFileReference; fileEncoding = 4; lastKnownFileType = text.script.sh; path = "copy-plugins.sh"; sourceTree = "<group>"; };
		C19E96DD23D2733F003F79B0 /* LoopCompletionFreshness.swift */ = {isa = PBXFileReference; lastKnownFileType = sourcecode.swift; path = LoopCompletionFreshness.swift; sourceTree = "<group>"; };
		C1C6591B1E1B1FDA0025CC58 /* recommend_temp_basal_dropping_then_rising.json */ = {isa = PBXFileReference; fileEncoding = 4; lastKnownFileType = text.json; path = recommend_temp_basal_dropping_then_rising.json; sourceTree = "<group>"; };
		C1D197FE232CF92D0096D646 /* capture-build-details.sh */ = {isa = PBXFileReference; fileEncoding = 4; lastKnownFileType = text.script.sh; path = "capture-build-details.sh"; sourceTree = "<group>"; };
		C1D289B422F90A52003FFBD9 /* BasalDeliveryState.swift */ = {isa = PBXFileReference; lastKnownFileType = sourcecode.swift; path = BasalDeliveryState.swift; sourceTree = "<group>"; };
		C1E2773D224177C000354103 /* ClockKit.framework */ = {isa = PBXFileReference; lastKnownFileType = wrapper.framework; name = ClockKit.framework; path = Platforms/WatchOS.platform/Developer/SDKs/WatchOS.sdk/System/Library/Frameworks/ClockKit.framework; sourceTree = DEVELOPER_DIR; };
		C1E2774722433D7A00354103 /* MKRingProgressView.framework */ = {isa = PBXFileReference; explicitFileType = wrapper.framework; path = MKRingProgressView.framework; sourceTree = BUILT_PRODUCTS_DIR; };
		C1EBB080252590C7000D9680 /* Minizip.framework */ = {isa = PBXFileReference; explicitFileType = wrapper.framework; path = Minizip.framework; sourceTree = BUILT_PRODUCTS_DIR; };
		C1F8B1D122375E4200DD66CF /* BolusProgressTableViewCell.swift */ = {isa = PBXFileReference; lastKnownFileType = sourcecode.swift; path = BolusProgressTableViewCell.swift; sourceTree = "<group>"; };
		C1F8B1DB223862D500DD66CF /* BolusProgressTableViewCell.xib */ = {isa = PBXFileReference; lastKnownFileType = file.xib; path = BolusProgressTableViewCell.xib; sourceTree = "<group>"; };
		C1FB428B217806A300FAB378 /* StateColorPalette.swift */ = {isa = PBXFileReference; fileEncoding = 4; lastKnownFileType = sourcecode.swift; path = StateColorPalette.swift; sourceTree = "<group>"; };
		C1FB428E217921D600FAB378 /* PumpManagerUI.swift */ = {isa = PBXFileReference; lastKnownFileType = sourcecode.swift; path = PumpManagerUI.swift; sourceTree = "<group>"; };
		E90909CC24E34AC500F963D2 /* high_and_rising_with_cob_momentum_effect.json */ = {isa = PBXFileReference; fileEncoding = 4; lastKnownFileType = text.json; path = high_and_rising_with_cob_momentum_effect.json; sourceTree = "<group>"; };
		E90909CD24E34AC500F963D2 /* high_and_rising_with_cob_insulin_effect.json */ = {isa = PBXFileReference; fileEncoding = 4; lastKnownFileType = text.json; path = high_and_rising_with_cob_insulin_effect.json; sourceTree = "<group>"; };
		E90909CE24E34AC500F963D2 /* high_and_rising_with_cob_predicted_glucose.json */ = {isa = PBXFileReference; fileEncoding = 4; lastKnownFileType = text.json; path = high_and_rising_with_cob_predicted_glucose.json; sourceTree = "<group>"; };
		E90909CF24E34AC500F963D2 /* high_and_rising_with_cob_carb_effect.json */ = {isa = PBXFileReference; fileEncoding = 4; lastKnownFileType = text.json; path = high_and_rising_with_cob_carb_effect.json; sourceTree = "<group>"; };
		E90909D024E34AC500F963D2 /* high_and_rising_with_cob_counteraction_effect.json */ = {isa = PBXFileReference; fileEncoding = 4; lastKnownFileType = text.json; path = high_and_rising_with_cob_counteraction_effect.json; sourceTree = "<group>"; };
		E90909D724E34F1500F963D2 /* low_and_falling_predicted_glucose.json */ = {isa = PBXFileReference; fileEncoding = 4; lastKnownFileType = text.json; path = low_and_falling_predicted_glucose.json; sourceTree = "<group>"; };
		E90909D824E34F1500F963D2 /* low_and_falling_carb_effect.json */ = {isa = PBXFileReference; fileEncoding = 4; lastKnownFileType = text.json; path = low_and_falling_carb_effect.json; sourceTree = "<group>"; };
		E90909D924E34F1500F963D2 /* low_and_falling_counteraction_effect.json */ = {isa = PBXFileReference; fileEncoding = 4; lastKnownFileType = text.json; path = low_and_falling_counteraction_effect.json; sourceTree = "<group>"; };
		E90909DA24E34F1600F963D2 /* low_and_falling_insulin_effect.json */ = {isa = PBXFileReference; fileEncoding = 4; lastKnownFileType = text.json; path = low_and_falling_insulin_effect.json; sourceTree = "<group>"; };
		E90909DB24E34F1600F963D2 /* low_and_falling_momentum_effect.json */ = {isa = PBXFileReference; fileEncoding = 4; lastKnownFileType = text.json; path = low_and_falling_momentum_effect.json; sourceTree = "<group>"; };
		E90909E224E3530200F963D2 /* low_with_low_treatment_carb_effect.json */ = {isa = PBXFileReference; fileEncoding = 4; lastKnownFileType = text.json; path = low_with_low_treatment_carb_effect.json; sourceTree = "<group>"; };
		E90909E324E3530200F963D2 /* low_with_low_treatment_insulin_effect.json */ = {isa = PBXFileReference; fileEncoding = 4; lastKnownFileType = text.json; path = low_with_low_treatment_insulin_effect.json; sourceTree = "<group>"; };
		E90909E424E3530200F963D2 /* low_with_low_treatment_predicted_glucose.json */ = {isa = PBXFileReference; fileEncoding = 4; lastKnownFileType = text.json; path = low_with_low_treatment_predicted_glucose.json; sourceTree = "<group>"; };
		E90909E524E3530200F963D2 /* low_with_low_treatment_momentum_effect.json */ = {isa = PBXFileReference; fileEncoding = 4; lastKnownFileType = text.json; path = low_with_low_treatment_momentum_effect.json; sourceTree = "<group>"; };
		E90909E624E3530200F963D2 /* low_with_low_treatment_counteraction_effect.json */ = {isa = PBXFileReference; fileEncoding = 4; lastKnownFileType = text.json; path = low_with_low_treatment_counteraction_effect.json; sourceTree = "<group>"; };
		E90909ED24E35B4000F963D2 /* high_and_falling_predicted_glucose.json */ = {isa = PBXFileReference; fileEncoding = 4; lastKnownFileType = text.json; path = high_and_falling_predicted_glucose.json; sourceTree = "<group>"; };
		E90909EF24E35B4C00F963D2 /* high_and_falling_counteraction_effect.json */ = {isa = PBXFileReference; fileEncoding = 4; lastKnownFileType = text.json; path = high_and_falling_counteraction_effect.json; sourceTree = "<group>"; };
		E90909F024E35B4C00F963D2 /* high_and_falling_carb_effect.json */ = {isa = PBXFileReference; fileEncoding = 4; lastKnownFileType = text.json; path = high_and_falling_carb_effect.json; sourceTree = "<group>"; };
		E90909F124E35B4C00F963D2 /* high_and_falling_insulin_effect.json */ = {isa = PBXFileReference; fileEncoding = 4; lastKnownFileType = text.json; path = high_and_falling_insulin_effect.json; sourceTree = "<group>"; };
		E90909F524E35B7C00F963D2 /* high_and_falling_momentum_effect.json */ = {isa = PBXFileReference; fileEncoding = 4; lastKnownFileType = text.json; path = high_and_falling_momentum_effect.json; sourceTree = "<group>"; };
		E93E865324DB6CBA00FF40C8 /* retrospective_output.json */ = {isa = PBXFileReference; fileEncoding = 4; lastKnownFileType = text.json; path = retrospective_output.json; sourceTree = "<group>"; };
		E93E865524DB731900FF40C8 /* predicted_glucose_without_retrospective.json */ = {isa = PBXFileReference; fileEncoding = 4; lastKnownFileType = text.json; path = predicted_glucose_without_retrospective.json; sourceTree = "<group>"; };
		E93E865724DB75BD00FF40C8 /* predicted_glucose_very_negative.json */ = {isa = PBXFileReference; fileEncoding = 4; lastKnownFileType = text.json; path = predicted_glucose_very_negative.json; sourceTree = "<group>"; };
		E93E86A724DDCC4400FF40C8 /* MockDoseStore.swift */ = {isa = PBXFileReference; lastKnownFileType = sourcecode.swift; path = MockDoseStore.swift; sourceTree = "<group>"; };
		E93E86AF24DDE1BD00FF40C8 /* MockGlucoseStore.swift */ = {isa = PBXFileReference; lastKnownFileType = sourcecode.swift; path = MockGlucoseStore.swift; sourceTree = "<group>"; };
		E93E86B124DDE21D00FF40C8 /* MockCarbStore.swift */ = {isa = PBXFileReference; lastKnownFileType = sourcecode.swift; path = MockCarbStore.swift; sourceTree = "<group>"; };
		E93E86B424E1FDC400FF40C8 /* flat_and_stable_insulin_effect.json */ = {isa = PBXFileReference; fileEncoding = 4; lastKnownFileType = text.json; path = flat_and_stable_insulin_effect.json; sourceTree = "<group>"; };
		E93E86B524E1FDC400FF40C8 /* flat_and_stable_momentum_effect.json */ = {isa = PBXFileReference; fileEncoding = 4; lastKnownFileType = text.json; path = flat_and_stable_momentum_effect.json; sourceTree = "<group>"; };
		E93E86B624E1FDC400FF40C8 /* flat_and_stable_predicted_glucose.json */ = {isa = PBXFileReference; fileEncoding = 4; lastKnownFileType = text.json; path = flat_and_stable_predicted_glucose.json; sourceTree = "<group>"; };
		E93E86B824E1FDC400FF40C8 /* flat_and_stable_carb_effect.json */ = {isa = PBXFileReference; fileEncoding = 4; lastKnownFileType = text.json; path = flat_and_stable_carb_effect.json; sourceTree = "<group>"; };
		E93E86C224E1FE6100FF40C8 /* flat_and_stable_counteraction_effect.json */ = {isa = PBXFileReference; fileEncoding = 4; lastKnownFileType = text.json; path = flat_and_stable_counteraction_effect.json; sourceTree = "<group>"; };
		E93E86C524E2E02200FF40C8 /* high_and_stable_insulin_effect.json */ = {isa = PBXFileReference; fileEncoding = 4; lastKnownFileType = text.json; path = high_and_stable_insulin_effect.json; sourceTree = "<group>"; };
		E93E86C624E2E02200FF40C8 /* high_and_stable_carb_effect.json */ = {isa = PBXFileReference; fileEncoding = 4; lastKnownFileType = text.json; path = high_and_stable_carb_effect.json; sourceTree = "<group>"; };
		E93E86C724E2E02200FF40C8 /* high_and_stable_predicted_glucose.json */ = {isa = PBXFileReference; fileEncoding = 4; lastKnownFileType = text.json; path = high_and_stable_predicted_glucose.json; sourceTree = "<group>"; };
		E93E86C824E2E02200FF40C8 /* high_and_stable_counteraction_effect.json */ = {isa = PBXFileReference; fileEncoding = 4; lastKnownFileType = text.json; path = high_and_stable_counteraction_effect.json; sourceTree = "<group>"; };
		E93E86C924E2E02200FF40C8 /* high_and_stable_momentum_effect.json */ = {isa = PBXFileReference; fileEncoding = 4; lastKnownFileType = text.json; path = high_and_stable_momentum_effect.json; sourceTree = "<group>"; };
		E95D380024EADE7C005E2F50 /* DoseStoreProtocol.swift */ = {isa = PBXFileReference; lastKnownFileType = sourcecode.swift; path = DoseStoreProtocol.swift; sourceTree = "<group>"; };
		E95D380224EADF36005E2F50 /* CarbStoreProtocol.swift */ = {isa = PBXFileReference; lastKnownFileType = sourcecode.swift; path = CarbStoreProtocol.swift; sourceTree = "<group>"; };
		E95D380424EADF78005E2F50 /* GlucoseStoreProtocol.swift */ = {isa = PBXFileReference; lastKnownFileType = sourcecode.swift; path = GlucoseStoreProtocol.swift; sourceTree = "<group>"; };
		E98A55EC24EDD6380008715D /* SettingsStoreProtocol.swift */ = {isa = PBXFileReference; lastKnownFileType = sourcecode.swift; path = SettingsStoreProtocol.swift; sourceTree = "<group>"; };
		E98A55EE24EDD6E60008715D /* DosingDecisionStoreProtocol.swift */ = {isa = PBXFileReference; lastKnownFileType = sourcecode.swift; path = DosingDecisionStoreProtocol.swift; sourceTree = "<group>"; };
		E98A55F024EDD85E0008715D /* MockDosingDecisionStore.swift */ = {isa = PBXFileReference; lastKnownFileType = sourcecode.swift; path = MockDosingDecisionStore.swift; sourceTree = "<group>"; };
		E98A55F224EDD9530008715D /* MockSettingsStore.swift */ = {isa = PBXFileReference; lastKnownFileType = sourcecode.swift; path = MockSettingsStore.swift; sourceTree = "<group>"; };
		E98A55F424EEE15A0008715D /* OnOffSelectionController.swift */ = {isa = PBXFileReference; lastKnownFileType = sourcecode.swift; path = OnOffSelectionController.swift; sourceTree = "<group>"; };
		E98A55F624EEE1E10008715D /* OnOffSelectionView.swift */ = {isa = PBXFileReference; lastKnownFileType = sourcecode.swift; path = OnOffSelectionView.swift; sourceTree = "<group>"; };
		E98A55F824EEFC200008715D /* OnOffSelectionViewModel.swift */ = {isa = PBXFileReference; lastKnownFileType = sourcecode.swift; path = OnOffSelectionViewModel.swift; sourceTree = "<group>"; };
		E9BB27AA23B85C3500FB4987 /* SleepStore.swift */ = {isa = PBXFileReference; lastKnownFileType = sourcecode.swift; path = SleepStore.swift; sourceTree = "<group>"; };
		E9C00EEF24C620EF00628F35 /* LoopSettings.swift */ = {isa = PBXFileReference; lastKnownFileType = sourcecode.swift; path = LoopSettings.swift; sourceTree = "<group>"; };
		E9C00EF424C623EF00628F35 /* LoopSettings+Loop.swift */ = {isa = PBXFileReference; lastKnownFileType = sourcecode.swift; path = "LoopSettings+Loop.swift"; sourceTree = "<group>"; };
		E9C58A7124DB489100487A17 /* LoopDataManagerTests.swift */ = {isa = PBXFileReference; lastKnownFileType = sourcecode.swift; path = LoopDataManagerTests.swift; sourceTree = "<group>"; };
		E9C58A7724DB529A00487A17 /* momentum_effect_bouncing.json */ = {isa = PBXFileReference; fileEncoding = 4; lastKnownFileType = text.json; path = momentum_effect_bouncing.json; sourceTree = "<group>"; };
		E9C58A7824DB529A00487A17 /* basal_profile.json */ = {isa = PBXFileReference; fileEncoding = 4; lastKnownFileType = text.json; path = basal_profile.json; sourceTree = "<group>"; };
		E9C58A7924DB529A00487A17 /* dynamic_glucose_effect_partially_observed.json */ = {isa = PBXFileReference; fileEncoding = 4; lastKnownFileType = text.json; path = dynamic_glucose_effect_partially_observed.json; sourceTree = "<group>"; };
		E9C58A7A24DB529A00487A17 /* counteraction_effect_falling_glucose.json */ = {isa = PBXFileReference; fileEncoding = 4; lastKnownFileType = text.json; path = counteraction_effect_falling_glucose.json; sourceTree = "<group>"; };
		E9C58A7B24DB529A00487A17 /* insulin_effect.json */ = {isa = PBXFileReference; fileEncoding = 4; lastKnownFileType = text.json; path = insulin_effect.json; sourceTree = "<group>"; };
		E9E5E55F24D3519700B5DFFE /* far_future_high_bg_forecast_after_6_hours.json */ = {isa = PBXFileReference; fileEncoding = 4; lastKnownFileType = text.json; path = far_future_high_bg_forecast_after_6_hours.json; sourceTree = "<group>"; };
/* End PBXFileReference section */

/* Begin PBXFrameworksBuildPhase section */
		43105EF81BADC8F9009CD81E /* Frameworks */ = {
			isa = PBXFrameworksBuildPhase;
			buildActionMask = 2147483647;
			files = (
			);
			runOnlyForDeploymentPostprocessing = 0;
		};
		43776F891B8022E90074EA36 /* Frameworks */ = {
			isa = PBXFrameworksBuildPhase;
			buildActionMask = 2147483647;
			files = (
				C1EBB081252590C7000D9680 /* Minizip.framework in Frameworks */,
				43F5C2C91B929C09003EB13D /* HealthKit.framework in Frameworks */,
				43D9FFD621EAE05D00AF44BF /* LoopCore.framework in Frameworks */,
				43F78D4F1C914197002152D1 /* LoopKit.framework in Frameworks */,
				892A5D5B222F0D7C008961AB /* LoopTestingKit.framework in Frameworks */,
				4F7528941DFE1E9500C322D6 /* LoopUI.framework in Frameworks */,
				C1E2774822433D7A00354103 /* MKRingProgressView.framework in Frameworks */,
				892A5D2A222EF60A008961AB /* MockKit.framework in Frameworks */,
				892A5D2C222EF60A008961AB /* MockKitUI.framework in Frameworks */,
				4F08DE9B1E7BC4ED006741EA /* SwiftCharts.framework in Frameworks */,
			);
			runOnlyForDeploymentPostprocessing = 0;
		};
		43A9437B1B926B7B0051FA24 /* Frameworks */ = {
			isa = PBXFrameworksBuildPhase;
			buildActionMask = 2147483647;
			files = (
				43D9002F21EB234400AF44BF /* LoopCore.framework in Frameworks */,
				C1E2773E224177C000354103 /* ClockKit.framework in Frameworks */,
				4344628220A7A37F00C4BE6F /* CoreBluetooth.framework in Frameworks */,
				4344628520A7A3BE00C4BE6F /* LoopKit.framework in Frameworks */,
				4396BD50225159C0005AA4D3 /* HealthKit.framework in Frameworks */,
			);
			runOnlyForDeploymentPostprocessing = 0;
		};
		43D9002321EB209400AF44BF /* Frameworks */ = {
			isa = PBXFrameworksBuildPhase;
			buildActionMask = 2147483647;
			files = (
				43D9002D21EB225D00AF44BF /* HealthKit.framework in Frameworks */,
				43D9002E21EB226F00AF44BF /* LoopKit.framework in Frameworks */,
			);
			runOnlyForDeploymentPostprocessing = 0;
		};
		43D9FF9F21EA9A0C00AF44BF /* Frameworks */ = {
			isa = PBXFrameworksBuildPhase;
			buildActionMask = 2147483647;
			files = (
				43D9FFDE21EAE3AE00AF44BF /* LoopCore.framework in Frameworks */,
				43D9FFBD21EA9CD700AF44BF /* SwiftCharts.framework in Frameworks */,
				43D9FFB421EA9AD800AF44BF /* LoopUI.framework in Frameworks */,
				43D9FFBB21EA9CC900AF44BF /* LoopKit.framework in Frameworks */,
				43D9FFB621EA9B2F00AF44BF /* HealthKit.framework in Frameworks */,
				43D9FFBC21EA9CCD00AF44BF /* LoopKitUI.framework in Frameworks */,
			);
			runOnlyForDeploymentPostprocessing = 0;
		};
		43D9FFCC21EAE05D00AF44BF /* Frameworks */ = {
			isa = PBXFrameworksBuildPhase;
			buildActionMask = 2147483647;
			files = (
				43D9FFFA21EAF35900AF44BF /* HealthKit.framework in Frameworks */,
				43D9FFF821EAF2EF00AF44BF /* LoopKit.framework in Frameworks */,
			);
			runOnlyForDeploymentPostprocessing = 0;
		};
		43E2D8CE1D20BF42004DA55F /* Frameworks */ = {
			isa = PBXFrameworksBuildPhase;
			buildActionMask = 2147483647;
			files = (
				4345E3FF21F051C6009E00E5 /* LoopCore.framework in Frameworks */,
				43E2D9191D222759004DA55F /* LoopKit.framework in Frameworks */,
			);
			runOnlyForDeploymentPostprocessing = 0;
		};
		43E2D9081D20C581004DA55F /* Frameworks */ = {
			isa = PBXFrameworksBuildPhase;
			buildActionMask = 2147483647;
			files = (
			);
			runOnlyForDeploymentPostprocessing = 0;
		};
		4F70C1D91DE8DCA7006380B7 /* Frameworks */ = {
			isa = PBXFrameworksBuildPhase;
			buildActionMask = 2147483647;
			files = (
				43D9000B21EB0BE000AF44BF /* LoopCore.framework in Frameworks */,
				43FCEEC022220D1F0013DD30 /* LoopKit.framework in Frameworks */,
				43FCEEBF22220CF30013DD30 /* LoopKitUI.framework in Frameworks */,
				4F7528951DFE1E9B00C322D6 /* LoopUI.framework in Frameworks */,
				437AFEE520352591008C4892 /* NotificationCenter.framework in Frameworks */,
				C1C0BE2A224C0FA000C03B4D /* SwiftCharts.framework in Frameworks */,
			);
			runOnlyForDeploymentPostprocessing = 0;
		};
		4F7528871DFE1DC600C322D6 /* Frameworks */ = {
			isa = PBXFrameworksBuildPhase;
			buildActionMask = 2147483647;
			files = (
				437AFEE8203689FE008C4892 /* LoopKit.framework in Frameworks */,
				4FB76FB01E8C3E8000B39636 /* SwiftCharts.framework in Frameworks */,
				43C05CBA21EBEAD8006FB252 /* LoopCore.framework in Frameworks */,
				43FCEEBE22220CE70013DD30 /* LoopKitUI.framework in Frameworks */,
			);
			runOnlyForDeploymentPostprocessing = 0;
		};
/* End PBXFrameworksBuildPhase section */

/* Begin PBXGroup section */
		1DA6499D2441266400F61E75 /* Alerts */ = {
			isa = PBXGroup;
			children = (
				1DB1065024467E18005542BD /* AlertManager.swift */,
				1D05219C2469F1F5000EBBDE /* AlertStore.swift */,
				1D080CBB2473214A00356610 /* AlertStore.xcdatamodeld */,
				1DA649A8244126DA00F61E75 /* InAppModalAlertPresenter.swift */,
				1D05219A2469E9DF000EBBDE /* StoredAlert.swift */,
				1D4A3E2B2478628500FD601B /* StoredAlert+CoreDataClass.swift */,
				1D4A3E2C2478628500FD601B /* StoredAlert+CoreDataProperties.swift */,
				1DA649A6244126CD00F61E75 /* UserNotificationAlertPresenter.swift */,
			);
			path = Alerts;
			sourceTree = "<group>";
		};
		1DA7A83F24476E8C008257F0 /* Managers */ = {
			isa = PBXGroup;
			children = (
				1DA7A84024476E98008257F0 /* Alerts */,
				A91E4C2224F86F1000BE9213 /* CriticalEventLogExportManagerTests.swift */,
				A9F5F1F4251050EC00E7C8A4 /* ZipArchiveTests.swift */,
			);
			path = Managers;
			sourceTree = "<group>";
		};
		1DA7A84024476E98008257F0 /* Alerts */ = {
			isa = PBXGroup;
			children = (
				1D80313C24746274002810DF /* AlertStoreTests.swift */,
				1DA7A84124476EAD008257F0 /* AlertManagerTests.swift */,
				1DA7A84324477698008257F0 /* InAppModalAlertPresenterTests.swift */,
				1DFE9E162447B6270082C280 /* UserNotificationAlertPresenterTests.swift */,
				A91E4C2024F867A700BE9213 /* StoredAlertTests.swift */,
			);
			path = Alerts;
			sourceTree = "<group>";
		};
		4328E0121CFBE1B700E199AA /* Controllers */ = {
			isa = PBXGroup;
			children = (
				4328E0151CFBE1DA00E199AA /* ActionHUDController.swift */,
				4328E01D1CFBE25F00E199AA /* CarbAndBolusFlowController.swift */,
				4345E40521F68E18009E00E5 /* CarbEntryListController.swift */,
				4FFEDFBE20E5CF22000BFC58 /* ChartHUDController.swift */,
				4F82654F20E69F9A0031A8F5 /* HUDInterfaceController.swift */,
				43511CED220FC61700566C63 /* HUDRowController.swift */,
				43A943891B926B7B0051FA24 /* NotificationController.swift */,
				892FB4CE220402C0005293EC /* OverrideSelectionController.swift */,
				4345E40321F68AD9009E00E5 /* TextRowController.swift */,
				E98A55F424EEE15A0008715D /* OnOffSelectionController.swift */,
			);
			path = Controllers;
			sourceTree = "<group>";
		};
		4328E01F1CFBE2B100E199AA /* Extensions */ = {
			isa = PBXGroup;
			children = (
				898ECA68218ABDA9001E9D35 /* CLKTextProvider+Compound.h */,
				898ECA66218ABDA8001E9D35 /* WatchApp Extension-Bridging-Header.h */,
				898ECA67218ABDA8001E9D35 /* CLKTextProvider+Compound.m */,
				4344629120A7C19800C4BE6F /* ButtonGroup.swift */,
				898ECA64218ABD9A001E9D35 /* CGRect.swift */,
				4328E0221CFBE2C500E199AA /* CLKComplicationTemplate.swift */,
				89FE21AC24AC57E30033F501 /* Collection.swift */,
				89E08FCB242E790C000D719B /* Comparable.swift */,
				4F7E8AC420E2AB9600AEA65E /* Date.swift */,
				43785E952120E4010057DED1 /* INRelevantShortcutStore+Loop.swift */,
				4328E0231CFBE2C500E199AA /* NSUserDefaults+WatchApp.swift */,
				4328E0241CFBE2C500E199AA /* UIColor.swift */,
				4F2C15801E0495B200E160D4 /* WatchContext+WatchApp.swift */,
				43CB2B2A1D924D450079823D /* WCSession.swift */,
				4328E0251CFBE2C500E199AA /* WKAlertAction.swift */,
				4328E02E1CFBF81800E199AA /* WKInterfaceImage.swift */,
				43517916230A0E1A0072ECC0 /* WKInterfaceLabel.swift */,
			);
			path = Extensions;
			sourceTree = "<group>";
		};
		4345E3F621F03C2E009E00E5 /* Display */ = {
			isa = PBXGroup;
			children = (
				4345E3F721F03D2A009E00E5 /* DatesAndNumberCell.swift */,
				4345E3F921F0473B009E00E5 /* TextCell.swift */,
			);
			path = Display;
			sourceTree = "<group>";
		};
		43511CDD21FD80AD00566C63 /* RetrospectiveCorrection */ = {
			isa = PBXGroup;
			children = (
				43511CDF21FD80E400566C63 /* RetrospectiveCorrection.swift */,
				43511CE021FD80E400566C63 /* StandardRetrospectiveCorrection.swift */,
			);
			path = RetrospectiveCorrection;
			sourceTree = "<group>";
		};
		43757D131C06F26C00910CB9 /* Models */ = {
			isa = PBXGroup;
			children = (
				43511CDD21FD80AD00566C63 /* RetrospectiveCorrection */,
				C17824A41E1AD4D100D9D25C /* BolusRecommendation.swift */,
				B40D07C6251A89D500C1C6D7 /* GlucoseDisplay.swift */,
				43C2FAE01EB656A500364AFF /* GlucoseEffectVelocity.swift */,
				436A0DA41D236A2A00104B24 /* LoopError.swift */,
				4F526D601DF8D9A900A04910 /* NetBasal.swift */,
				438D42F81D7C88BC003244B0 /* PredictionInputEffect.swift */,
				C165B8CD23302C5D0004112E /* RemoteCommand.swift */,
				4328E0311CFC068900E199AA /* WatchContext+LoopKit.swift */,
				E9C00EF424C623EF00628F35 /* LoopSettings+Loop.swift */,
				A987CD4824A58A0100439ADC /* ZipArchive.swift */,
			);
			path = Models;
			sourceTree = "<group>";
		};
		43776F831B8022E90074EA36 = {
			isa = PBXGroup;
			children = (
				C18A491122FCC20B00FDA733 /* Scripts */,
				4FF4D0FA1E1834BD00846527 /* Common */,
				43776F8E1B8022E90074EA36 /* Loop */,
				4F70C1DF1DE8DCA7006380B7 /* Loop Status Extension */,
				43D9FFD021EAE05D00AF44BF /* LoopCore */,
				4F75288C1DFE1DC600C322D6 /* LoopUI */,
				43A943731B926B7B0051FA24 /* WatchApp */,
				43A943821B926B7B0051FA24 /* WatchApp Extension */,
				43F78D2C1C8FC58F002152D1 /* LoopTests */,
				43E2D8D21D20BF42004DA55F /* DoseMathTests */,
				43D9FFA321EA9A0C00AF44BF /* Learn */,
				968DCD53F724DE56FFE51920 /* Frameworks */,
				43776F8D1B8022E90074EA36 /* Products */,
				437D9BA11D7B5203007245E8 /* Loop.xcconfig */,
				A951C5FF23E8AB51003E26DC /* Version.xcconfig */,
			);
			sourceTree = "<group>";
		};
		43776F8D1B8022E90074EA36 /* Products */ = {
			isa = PBXGroup;
			children = (
				43776F8C1B8022E90074EA36 /* Loop.app */,
				43A943721B926B7B0051FA24 /* WatchApp.app */,
				43A9437E1B926B7B0051FA24 /* WatchApp Extension.appex */,
				43E2D8D11D20BF42004DA55F /* DoseMathTests.xctest */,
				43E2D90B1D20C581004DA55F /* LoopTests.xctest */,
				4F70C1DC1DE8DCA7006380B7 /* Loop Status Extension.appex */,
				4F75288B1DFE1DC600C322D6 /* LoopUI.framework */,
				43D9FFA221EA9A0C00AF44BF /* Learn.app */,
				43D9FFCF21EAE05D00AF44BF /* LoopCore.framework */,
				43D9002A21EB209400AF44BF /* LoopCore.framework */,
			);
			name = Products;
			sourceTree = "<group>";
		};
		43776F8E1B8022E90074EA36 /* Loop */ = {
			isa = PBXGroup;
			children = (
				C16DA84022E8E104008624C2 /* Plugins */,
				7D7076651FE06EE4004AC8EA /* Localizable.strings */,
				7D7076511FE06EE1004AC8EA /* InfoPlist.strings */,
				43EDEE6B1CF2E12A00393BE3 /* Loop.entitlements */,
				43F5C2D41B92A4A6003EB13D /* Info.plist */,
				43776F8F1B8022E90074EA36 /* AppDelegate.swift */,
				43776F9A1B8022E90074EA36 /* LaunchScreen.storyboard */,
				43776F951B8022E90074EA36 /* Main.storyboard */,
				A966152423EA5A25005D8B29 /* DefaultAssets.xcassets */,
				A966152523EA5A25005D8B29 /* DerivedAssets.xcassets */,
				43E344A01B9E144300C85C07 /* Extensions */,
				43F5C2E41B93C5D4003EB13D /* Managers */,
				43757D131C06F26C00910CB9 /* Models */,
				43F5C2CE1B92A2A0003EB13D /* View Controllers */,
				43F5C2CF1B92A2ED003EB13D /* Views */,
				897A5A9724C22DCE00C4E71D /* View Models */,
			);
			path = Loop;
			sourceTree = "<group>";
		};
		43A943731B926B7B0051FA24 /* WatchApp */ = {
			isa = PBXGroup;
			children = (
				C1C73F0F1DE3D0270022FC89 /* InfoPlist.strings */,
				43F5C2D61B92A4DC003EB13D /* Info.plist */,
				43A943741B926B7B0051FA24 /* Interface.storyboard */,
				A966152823EA5A37005D8B29 /* DefaultAssets.xcassets */,
				A966152923EA5A37005D8B29 /* DerivedAssets.xcassets */,
			);
			path = WatchApp;
			sourceTree = "<group>";
		};
		43A943821B926B7B0051FA24 /* WatchApp Extension */ = {
			isa = PBXGroup;
			children = (
				7D7076601FE06EE3004AC8EA /* Localizable.strings */,
				43D533BB1CFD1DD7009E3085 /* WatchApp Extension.entitlements */,
				43A943911B926B7B0051FA24 /* Info.plist */,
				43A9438D1B926B7B0051FA24 /* ComplicationController.swift */,
				43A943871B926B7B0051FA24 /* ExtensionDelegate.swift */,
				43A9438F1B926B7B0051FA24 /* Assets.xcassets */,
				4328E0121CFBE1B700E199AA /* Controllers */,
				4328E01F1CFBE2B100E199AA /* Extensions */,
				4FE3475F20D5D7FA00A86D03 /* Managers */,
				898ECA5D218ABD17001E9D35 /* Models */,
				4F75F0052100146B00B5570E /* Scenes */,
				43A943831B926B7B0051FA24 /* Supporting Files */,
				891B508324342BCA005DA578 /* View Models */,
				895788A3242E6947002CB114 /* Views */,
			);
			path = "WatchApp Extension";
			sourceTree = "<group>";
		};
		43A943831B926B7B0051FA24 /* Supporting Files */ = {
			isa = PBXGroup;
			children = (
				43A943841B926B7B0051FA24 /* PushNotificationPayload.apns */,
			);
			name = "Supporting Files";
			sourceTree = "<group>";
		};
		43C05CB321EBE268006FB252 /* Extensions */ = {
			isa = PBXGroup;
			children = (
				43C05CB421EBE274006FB252 /* Date.swift */,
				4345E3FD21F04A50009E00E5 /* DateIntervalFormatter.swift */,
				43D9F81F21EF0906000578CD /* NSNumber.swift */,
				43C5F259222C921B00905D10 /* OSLog.swift */,
				43D9F81921EC593C000578CD /* UITableViewCell.swift */,
				C1814B85225E507C008D2D8E /* Sequence.swift */,
			);
			path = Extensions;
			sourceTree = "<group>";
		};
		43C05CBB21EBF743006FB252 /* View Controllers */ = {
			isa = PBXGroup;
			children = (
				43C05CC121EC06E4006FB252 /* LessonConfigurationViewController.swift */,
				43D9F82321EFF1AB000578CD /* LessonResultsViewController.swift */,
				43C05CBC21EBF77D006FB252 /* LessonsViewController.swift */,
			);
			path = "View Controllers";
			sourceTree = "<group>";
		};
		43C05CBE21EBFF66006FB252 /* Lessons */ = {
			isa = PBXGroup;
			children = (
				43C728F4222266F000C62969 /* ModalDayLesson.swift */,
				43C05CB021EBBDB9006FB252 /* TimeInRangeLesson.swift */,
			);
			path = Lessons;
			sourceTree = "<group>";
		};
		43C05CC321EC0868006FB252 /* Configuration */ = {
			isa = PBXGroup;
			children = (
				43D9F81721EC51CC000578CD /* DateEntry.swift */,
				43C05CC921EC382B006FB252 /* NumberEntry.swift */,
				43D9F81D21EF0609000578CD /* NumberRangeEntry.swift */,
				43D9F82121EF0A7A000578CD /* QuantityRangeEntry.swift */,
				43C728F62222700000C62969 /* DateIntervalEntry.swift */,
			);
			path = Configuration;
			sourceTree = "<group>";
		};
		43C5F255222C7B6300905D10 /* Models */ = {
			isa = PBXGroup;
			children = (
				43C5F256222C7B7200905D10 /* TimeComponents.swift */,
			);
			path = Models;
			sourceTree = "<group>";
		};
		43D9FFA321EA9A0C00AF44BF /* Learn */ = {
			isa = PBXGroup;
			children = (
				43D9FFA421EA9A0C00AF44BF /* AppDelegate.swift */,
				43C05CBF21EBFFA4006FB252 /* Lesson.swift */,
				43C05CC321EC0868006FB252 /* Configuration */,
				4345E3F621F03C2E009E00E5 /* Display */,
				43C05CB321EBE268006FB252 /* Extensions */,
				43C05CBE21EBFF66006FB252 /* Lessons */,
				43D9FFBE21EAB20B00AF44BF /* Managers */,
				43C5F255222C7B6300905D10 /* Models */,
				43C05CBB21EBF743006FB252 /* View Controllers */,
				43D9FFB521EA9B0100AF44BF /* Learn.entitlements */,
				43D9FFA821EA9A0C00AF44BF /* Main.storyboard */,
				43D9FFAB21EA9A0F00AF44BF /* Assets.xcassets */,
				43D9FFAD21EA9A0F00AF44BF /* LaunchScreen.storyboard */,
				43D9FFB021EA9A0F00AF44BF /* Info.plist */,
				80F864E42433BF5D0026EC26 /* InfoPlist.strings */,
				7D9BEEE72335A6B3005DCFD6 /* Localizable.strings */,
			);
			path = Learn;
			sourceTree = "<group>";
		};
		43D9FFBE21EAB20B00AF44BF /* Managers */ = {
			isa = PBXGroup;
			children = (
				43D9FFBF21EAB22E00AF44BF /* DataManager.swift */,
				43C728F8222A448700C62969 /* DayCalculator.swift */,
			);
			path = Managers;
			sourceTree = "<group>";
		};
		43D9FFD021EAE05D00AF44BF /* LoopCore */ = {
			isa = PBXGroup;
			children = (
				43DE92581C5479E4001FFDE1 /* PotentialCarbEntryUserInfo.swift */,
				43C05CB721EBEA54006FB252 /* HKUnit.swift */,
				434FF1E91CF26C29000DB779 /* IdentifiableClass.swift */,
				C19E96DD23D2733F003F79B0 /* LoopCompletionFreshness.swift */,
				430B29892041F54A00BA9F93 /* NSUserDefaults.swift */,
				431E73471FF95A900069B5F7 /* PersistenceController.swift */,
				43D848AF1E7DCBE100DADCBC /* Result.swift */,
				43D9FFD121EAE05D00AF44BF /* LoopCore.h */,
				43D9FFD221EAE05D00AF44BF /* Info.plist */,
				E9C00EEF24C620EF00628F35 /* LoopSettings.swift */,
			);
			path = LoopCore;
			sourceTree = "<group>";
		};
		43E2D8D21D20BF42004DA55F /* DoseMathTests */ = {
			isa = PBXGroup;
			children = (
				7D70765B1FE06EE2004AC8EA /* Localizable.strings */,
				43E2D8E01D20C0CB004DA55F /* Fixtures */,
				43E2D8D31D20BF42004DA55F /* DoseMathTests.swift */,
				43E2D8D51D20BF42004DA55F /* Info.plist */,
			);
			path = DoseMathTests;
			sourceTree = "<group>";
		};
		43E2D8E01D20C0CB004DA55F /* Fixtures */ = {
			isa = PBXGroup;
			children = (
				E9E5E55F24D3519700B5DFFE /* far_future_high_bg_forecast_after_6_hours.json */,
				C10B28451EA9BA5E006EA1FC /* far_future_high_bg_forecast.json */,
				43E2D8E11D20C0DB004DA55F /* read_selected_basal_profile.json */,
				43E2D8E21D20C0DB004DA55F /* recommend_temp_basal_correct_low_at_min.json */,
				C1C6591B1E1B1FDA0025CC58 /* recommend_temp_basal_dropping_then_rising.json */,
				43E2D8E31D20C0DB004DA55F /* recommend_temp_basal_flat_and_high.json */,
				43E2D8E41D20C0DB004DA55F /* recommend_temp_basal_high_and_falling.json */,
				43E2D8E51D20C0DB004DA55F /* recommend_temp_basal_high_and_rising.json */,
				43E2D8E61D20C0DB004DA55F /* recommend_temp_basal_in_range_and_rising.json */,
				43E2D8E71D20C0DB004DA55F /* recommend_temp_basal_no_change_glucose.json */,
				43E2D8E81D20C0DB004DA55F /* recommend_temp_basal_start_high_end_in_range.json */,
				43E2D8E91D20C0DB004DA55F /* recommend_temp_basal_start_high_end_low.json */,
				43E2D8EA1D20C0DB004DA55F /* recommend_temp_basal_start_low_end_high.json */,
				43E2D8EB1D20C0DB004DA55F /* recommend_temp_basal_start_low_end_in_range.json */,
				C17824A21E19EAB600D9D25C /* recommend_temp_basal_start_very_low_end_high.json */,
				C12F21A61DFA79CB00748193 /* recommend_temp_basal_very_low_end_in_range.json */,
				436D9BF71F6F4EA100CFA75F /* recommended_temp_start_low_end_just_above_range.json */,
			);
			path = Fixtures;
			sourceTree = "<group>";
		};
		43E344A01B9E144300C85C07 /* Extensions */ = {
			isa = PBXGroup;
			children = (
				A98556842493F901000FD662 /* AlertStore+SimulatedCoreData.swift */,
				C1D289B422F90A52003FFBD9 /* BasalDeliveryState.swift */,
				A999D40924663DC7004C89D4 /* CarbStore.swift */,
				A9F703722489BC8500C98AD8 /* CarbStore+SimulatedCoreData.swift */,
				C17824991E1999FA00D9D25C /* CaseCountable.swift */,
				4F6663931E905FD2009E74FC /* ChartColorPalette+Loop.swift */,
				4389916A1E91B689000EEF90 /* ChartSettings+Loop.swift */,
				4F08DE8E1E7BB871006741EA /* CollectionType+Loop.swift */,
				43CE7CDD1CA8B63E003CC1B0 /* Data.swift */,
				892A5D58222F0A27008961AB /* Debug.swift */,
				1D9650C72523FBA100A1370B /* DeviceDataManager+BolusEntryViewModelDelegate.swift */,
				B4FEEF7C24B8A71F00A8DF9B /* DeviceDataManager+DeviceStatus.swift */,
				A9C62D832331700D00535612 /* DiagnosticLog+Subsystem.swift */,
				89D1503D24B506EB00EDE253 /* Dictionary.swift */,
				89CA2B2F226C0161004D9350 /* DirectoryObserver.swift */,
				A999D40324663CE1004C89D4 /* DoseStore.swift */,
				A9CBE457248AB564008E7BA2 /* DoseStore+SimulatedCoreData.swift */,
				A92E557D2464DFFD00DB93BB /* DosingDecisionStore.swift */,
				A9CBE459248ACBE1008E7BA2 /* DosingDecisionStore+SimulatedCoreData.swift */,
				A9F703742489C9A000C98AD8 /* GlucoseStore+SimulatedCoreData.swift */,
				438172D81F4E9E37003C3328 /* NewPumpEvent.swift */,
				89E267FE229267DF00A3F2AF /* Optional.swift */,
				A967D94B24F99B9300CDDF8A /* OutputStream.swift */,
				895FE0942201234000FCF18A /* OverrideSelectionViewController.swift */,
				A9F703762489D8AA00C98AD8 /* PersistentDeviceLog+SimulatedCoreData.swift */,
				A999D40524663D18004C89D4 /* PumpManagerError.swift */,
				892A5D682230C41D008961AB /* RangeReplaceableCollection.swift */,
				A9CBE45B248ACC03008E7BA2 /* SettingsStore+SimulatedCoreData.swift */,
				C1FB428B217806A300FAB378 /* StateColorPalette.swift */,
				43F89CA222BDFBBC006BB54E /* UIActivityIndicatorView.swift */,
				43F41C361D3BF32400C11ED6 /* UIAlertController.swift */,
				A9F66FC2247F451500096EA7 /* UIDevice+Loop.swift */,
				8968B1112408B3520074BB48 /* UIFont.swift */,
				437CEEE31CDE5C0A003C8C80 /* UIImage.swift */,
				434FF1ED1CF27EEF000DB779 /* UITableViewCell.swift */,
				C13DA2AF24F6C7690098BB29 /* UIViewController.swift */,
				430B29922041F5B200BA9F93 /* UserDefaults+Loop.swift */,
				A9B607AF247F000F00792BE4 /* UserNotifications+Loop.swift */,
			);
			path = Extensions;
			sourceTree = "<group>";
		};
		43F5C2CE1B92A2A0003EB13D /* View Controllers */ = {
			isa = PBXGroup;
			children = (
				43A51E1E1EB6D62A000736CC /* CarbAbsorptionViewController.swift */,
				43DBF0581C93F73800B3C386 /* CarbEntryTableViewController.swift */,
				892D7C5023B54A14008A9656 /* CarbEntryViewController.swift */,
				43A51E201EB6DBDD000736CC /* LoopChartsTableViewController.swift */,
				433EA4C31D9F71C800CD78FB /* CommandResponseViewController.swift */,
				C178249F1E19CF9800D9D25C /* GlucoseThresholdTableViewController.swift */,
				4302F4E21D4EA54200F0FCAF /* InsulinDeliveryTableViewController.swift */,
				437D9BA21D7BC977007245E8 /* PredictionTableViewController.swift */,
				439A7941211F631C0041B75F /* RootNavigationController.swift */,
				43E3449E1B9D68E900C85C07 /* StatusTableViewController.swift */,
				89CA2B31226C18B8004D9350 /* TestingScenariosTableViewController.swift */,
				4302F4E01D4E9C8900F0FCAF /* TextFieldTableViewController.swift */,
			);
			path = "View Controllers";
			sourceTree = "<group>";
		};
		43F5C2CF1B92A2ED003EB13D /* Views */ = {
			isa = PBXGroup;
			children = (
				897A5A9524C2175B00C4E71D /* BolusEntryView.swift */,
				C1F8B1D122375E4200DD66CF /* BolusProgressTableViewCell.swift */,
				43B260481ED248FB008CAA77 /* CarbEntryTableViewCell.swift */,
				431A8C3F1EC6E8AB00823B9C /* CircleMaskView.swift */,
				A9A056B224B93C62007CF06D /* CriticalEventLogExportView.swift */,
				43D381611EBD9759007F8C8F /* HeaderValuesTableViewCell.swift */,
				430D85881F44037000AF2D4F /* HUDViewTableViewCell.swift */,
				1DA46B5F2492E2E300D71A63 /* NotificationsCriticalAlertPermissionsView.swift */,
				B42C951624A3CAF200857C73 /* NotificationsCriticalAlertPermissionsViewModel.swift */,
				899433B723FE129700FA4BEA /* OverrideBadgeView.swift */,
				89CAB36224C8FE95009EE3CE /* PredictedGlucoseChartView.swift */,
				438D42FA1D7D11A4003244B0 /* PredictionInputEffectTableViewCell.swift */,
				1D49795724E7289700948F05 /* ServicesViewModel.swift */,
				1DE09BA824A3E23F009EE9F9 /* SettingsView.swift */,
				1DB1CA4E24A56D7600B3B94C /* SettingsViewModel.swift */,
				43F64DD81D9C92C900D24DC6 /* TitleSubtitleTableViewCell.swift */,
				4311FB9A1F37FE1B00D4C0A7 /* TitleSubtitleTextFieldTableViewCell.swift */,
				89D6953D23B6DF8A002B3066 /* PotentialCarbEntryTableViewCell.swift */,
				439706E522D2E84900C81566 /* PredictionSettingTableViewCell.swift */,
				C1F8B1DB223862D500DD66CF /* BolusProgressTableViewCell.xib */,
				1DD0B76624EC77AC008A2DC3 /* SupportScreenView.swift */,
			);
			path = Views;
			sourceTree = "<group>";
		};
		43F5C2E41B93C5D4003EB13D /* Managers */ = {
			isa = PBXGroup;
			children = (
				E95D37FF24EADE68005E2F50 /* Store Protocols */,
				1DA6499D2441266400F61E75 /* Alerts */,
				439897361CD2F80600223065 /* AnalyticsServicesManager.swift */,
				B4F3D25024AF890C0095CE44 /* BluetoothStateManager.swift */,
				439BED291E76093C00B0AED5 /* CGMManager.swift */,
				A977A2F324ACFECF0059C207 /* CriticalEventLogExportManager.swift */,
				43DBF0521C93EC8200B3C386 /* DeviceDataManager.swift */,
				43F78D251C8FC000002152D1 /* DoseMath.swift */,
				89CA2B3C226E6B13004D9350 /* LocalTestingScenariosManager.swift */,
				A9C62D862331703000535612 /* LoggingServicesManager.swift */,
				1D2609AC248EEB9900A6F258 /* LoopAlertsManager.swift */,
				43A567681C94880B00334FAC /* LoopDataManager.swift */,
				43C094491CACCC73001F6403 /* NotificationManager.swift */,
				432E73CA1D24B3D6009AD15D /* RemoteDataServicesManager.swift */,
				A9C62D852331703000535612 /* Service.swift */,
				A9C62D872331703000535612 /* ServicesManager.swift */,
				43FCEEA8221A615B0013DD30 /* StatusChartsManager.swift */,
				4F70C20F1DE8FAC5006380B7 /* StatusExtensionDataManager.swift */,
				89ADE13A226BFA0F0067222B /* TestingScenariosManager.swift */,
				4328E0341CFC0AE100E199AA /* WatchDataManager.swift */,
				E9BB27AA23B85C3500FB4987 /* SleepStore.swift */,
				C148CEE624FD91BD00711B3B /* DeliveryUncertaintyAlertManager.swift */,
			);
			path = Managers;
			sourceTree = "<group>";
		};
		43F78D2C1C8FC58F002152D1 /* LoopTests */ = {
			isa = PBXGroup;
			children = (
				B44251B42523576B00605937 /* Charts */,
				A9E6DFE4246A0418005B1A1C /* Extensions */,
				E9C58A7624DB510500487A17 /* Fixtures */,
				1DA7A83F24476E8C008257F0 /* Managers */,
				A9E6DFED246A0460005B1A1C /* Models */,
				B4BC56362518DE8800373647 /* ViewModels */,
				43E2D90F1D20C581004DA55F /* Info.plist */,
				A9DF02CA24F72B9E00B7C988 /* CriticalEventLogTests.swift */,
				A9DAE7CF2332D77F006AE942 /* LoopTests.swift */,
				8968B113240C55F10074BB48 /* LoopSettingsTests.swift */,
				E9C58A7124DB489100487A17 /* LoopDataManagerTests.swift */,
				A9DF02CC24F72BC800B7C988 /* PersistenceControllerTestCase.swift */,
				E93E86AC24DDE02C00FF40C8 /* Mock Stores */,
			);
			path = LoopTests;
			sourceTree = "<group>";
		};
		4F70C1DF1DE8DCA7006380B7 /* Loop Status Extension */ = {
			isa = PBXGroup;
			children = (
				7D7076371FE06EDE004AC8EA /* Localizable.strings */,
				4F70C1FD1DE8E662006380B7 /* Loop Status Extension.entitlements */,
				4F70C1E51DE8DCA7006380B7 /* Info.plist */,
				43BFF0CC1E466C8400FF19A9 /* StateColorPalette.swift */,
				43FCEEB0221A863E0013DD30 /* StatusChartsManager.swift */,
				4F70C1E01DE8DCA7006380B7 /* StatusViewController.swift */,
				4F70C1E21DE8DCA7006380B7 /* MainInterface.storyboard */,
			);
			path = "Loop Status Extension";
			sourceTree = "<group>";
		};
		4F75288C1DFE1DC600C322D6 /* LoopUI */ = {
			isa = PBXGroup;
			children = (
				7D23667B21250C5A0028B67D /* Common */,
				7D70764C1FE06EE1004AC8EA /* Localizable.strings */,
				7D7076471FE06EE0004AC8EA /* InfoPlist.strings */,
				4FB76FC41E8C576800B39636 /* Extensions */,
				4FB76FC31E8C575900B39636 /* Charts */,
				4F7528A61DFE20AE00C322D6 /* Models */,
				B42C950F24A3C44F00857C73 /* ViewModel */,
				4F7528931DFE1E1600C322D6 /* Views */,
				4F75288D1DFE1DC600C322D6 /* LoopUI.h */,
				4F75288E1DFE1DC600C322D6 /* Info.plist */,
				4F2C15941E09BF3C00E160D4 /* HUDView.xib */,
				4F2C15961E09E94E00E160D4 /* HUDAssets.xcassets */,
				B4E96D58248A7F9A002DABAD /* StatusHighlightHUDView.xib */,
				B4E96D5C248A82A2002DABAD /* StatusBarHUDView.xib */,
			);
			path = LoopUI;
			sourceTree = "<group>";
		};
		4F7528931DFE1E1600C322D6 /* Views */ = {
			isa = PBXGroup;
			children = (
				437CEEBF1CD6FCD8003C8C80 /* BasalRateHUDView.swift */,
				43B371851CE583890013C5A6 /* BasalStateView.swift */,
				B4E96D4E248A6E20002DABAD /* CGMStatusHUDView.swift */,
				4369618F1F19C86400447E89 /* ChartPointsContextFillLayer.swift */,
				4F08DE831E7BB70B006741EA /* ChartPointsScatterDownTrianglesLayer.swift */,
				4F08DE841E7BB70B006741EA /* ChartPointsTouchHighlightLayerViewCache.swift */,
				B4E96D4A248A6B6E002DABAD /* DeviceStatusHUDView.swift */,
				4337615E1D52F487004A3647 /* GlucoseHUDView.swift */,
				B4E96D54248A7509002DABAD /* GlucoseTrendHUDView.swift */,
				B4E96D52248A7386002DABAD /* GlucoseValueHUDView.swift */,
				4F2C15921E09BF2C00E160D4 /* HUDView.swift */,
				437CEEBD1CD6E0CB003C8C80 /* LoopCompletionHUDView.swift */,
				438DADC71CDE8F8B007697A5 /* LoopStateView.swift */,
				B48B0BAB24900093009A48DE /* PumpStatusHUDView.swift */,
				B4E96D5A248A8229002DABAD /* StatusBarHUDView.swift */,
				B4E96D56248A7B0F002DABAD /* StatusHighlightHUDView.swift */,
			);
			path = Views;
			sourceTree = "<group>";
		};
		4F7528A61DFE20AE00C322D6 /* Models */ = {
			isa = PBXGroup;
			children = (
				4F08DE7C1E7BB6E5006741EA /* ChartAxisValueDoubleLog.swift */,
				4326BA631F3A44D9007CCAD4 /* ChartLineModel.swift */,
			);
			path = Models;
			sourceTree = "<group>";
		};
		4F75F0052100146B00B5570E /* Scenes */ = {
			isa = PBXGroup;
			children = (
				4F75F00120FCFE8C00B5570E /* GlucoseChartScene.swift */,
				4372E495213DCDD30068E043 /* GlucoseChartValueHashable.swift */,
			);
			path = Scenes;
			sourceTree = "<group>";
		};
		4FB76FC31E8C575900B39636 /* Charts */ = {
			isa = PBXGroup;
			children = (
				43FCEEBA22211C860013DD30 /* CarbEffectChart.swift */,
				43FCEEB4221BCA020013DD30 /* COBChart.swift */,
				43FCEEB2221BC3B60013DD30 /* DoseChart.swift */,
				43FCEEAA221A61B40013DD30 /* IOBChart.swift */,
				43FCEEBC22212DD50013DD30 /* PredictedGlucoseChart.swift */,
			);
			path = Charts;
			sourceTree = "<group>";
		};
		4FB76FC41E8C576800B39636 /* Extensions */ = {
			isa = PBXGroup;
			children = (
				A9C62D8D2331708700535612 /* AuthenticationTableViewCell+NibLoadable.swift */,
				4F08DE801E7BB6F1006741EA /* CGPoint.swift */,
				B47A791B2508009E006C0E11 /* ChartAxisValuesStaticGenerator.swift */,
				438991661E91B563000EEF90 /* ChartPoint.swift */,
				43649A621C7A347F00523D7F /* CollectionType.swift */,
				B490A03C24D04F9400F509FA /* Color.swift */,
				43FCEEAC221A66780013DD30 /* DateFormatter.swift */,
				B490A04024D0559D00F509FA /* DeviceLifecycleProgressState.swift */,
				B490A04224D055D900F509FA /* DeviceStatusHighlight.swift */,
				B43DA44024D9C12100CAFF4E /* DismissibleHostingController.swift */,
				B490A03E24D0550F00F509FA /* GlucoseRangeCategory.swift */,
				B4D620D324D9EDB900043B3C /* GuidanceColors.swift */,
				1DB1CA4C24A55F0000B3B94C /* Image.swift */,
				434F54561D287FDB002A9274 /* NibLoadable.swift */,
				43FCEEAE221A67A70013DD30 /* NumberFormatter+Charts.swift */,
				43BFF0B11E45C18400FF19A9 /* UIColor.swift */,
			);
			path = Extensions;
			sourceTree = "<group>";
		};
		4FE3475F20D5D7FA00A86D03 /* Managers */ = {
			isa = PBXGroup;
			children = (
				4FDDD23620DC51DF00D04B16 /* LoopDataManager.swift */,
				898ECA62218ABD21001E9D35 /* ComplicationChartManager.swift */,
			);
			path = Managers;
			sourceTree = "<group>";
		};
		4FF4D0FA1E1834BD00846527 /* Common */ = {
			isa = PBXGroup;
			children = (
				4FF4D0FC1E1834CC00846527 /* Extensions */,
				4FF4D0FB1E1834C400846527 /* Models */,
				43785E9B2120E7060057DED1 /* Intents.intentdefinition */,
				89E267FB2292456700A3F2AF /* FeatureFlags.swift */,
				7D9BEEF52335CF8D005DCFD6 /* Localizable.strings */,
			);
			path = Common;
			sourceTree = "<group>";
		};
		4FF4D0FB1E1834C400846527 /* Models */ = {
			isa = PBXGroup;
			children = (
				89F9119324358E4500ECCAF3 /* CarbAbsorptionTime.swift */,
				A9347F3024E7521800C99C34 /* CarbBackfillRequestUserInfo.swift */,
				4F11D3BF20DCBEEC006E072C /* GlucoseBackfillRequestUserInfo.swift */,
				4372E48F213CFCE70068E043 /* LoopSettingsUserInfo.swift */,
				43C3B6F620BBCAA30026CAFA /* PumpManager.swift */,
				C1FB428E217921D600FAB378 /* PumpManagerUI.swift */,
				435400331C9F878D00D5819C /* SetBolusUserInfo.swift */,
				4F70C2111DE900EA006380B7 /* StatusExtensionContext.swift */,
				89A1B66D24ABFDF800117AC2 /* SupportedBolusVolumesUserInfo.swift */,
				4FF4D0FF1E18374700846527 /* WatchContext.swift */,
				C1201E2B23ECDBD0002DA84A /* WatchContextRequestUserInfo.swift */,
				A9347F2E24E7508A00C99C34 /* WatchHistoricalCarbs.swift */,
				4F11D3C120DD80B3006E072C /* WatchHistoricalGlucose.swift */,
				4F7E8AC620E2AC0300AEA65E /* WatchPredictedGlucose.swift */,
			);
			path = Models;
			sourceTree = "<group>";
		};
		4FF4D0FC1E1834CC00846527 /* Extensions */ = {
			isa = PBXGroup;
			children = (
				4372E48A213CB5F00068E043 /* Double.swift */,
				4F526D5E1DF2459000A04910 /* HKUnit.swift */,
				43C513181E864C4E001547C7 /* GlucoseRangeSchedule.swift */,
				43785E922120A01B0057DED1 /* NewCarbEntryIntent+Loop.swift */,
				430DA58D1D4AEC230097D1CA /* NSBundle.swift */,
				439897341CD2F7DE00223065 /* NSTimeInterval.swift */,
				439A7943211FE22F0041B75F /* NSUserActivity.swift */,
				4FC8C8001DEB93E400A1452E /* NSUserDefaults+StatusExtension.swift */,
				43BFF0B31E45C1BE00FF19A9 /* NumberFormatter.swift */,
				4374B5EE209D84BE00D17AA8 /* OSLog.swift */,
				4372E486213C86240068E043 /* SampleValue.swift */,
				4374B5F3209D89A900D17AA8 /* TextFieldTableViewCell.swift */,
				43BFF0C31E4659E700FF19A9 /* UIColor+HIG.swift */,
				4344628D20A7ADD100C4BE6F /* UserDefaults+CGM.swift */,
				A9C62D8123316FF500535612 /* UserDefaults+Services.swift */,
			);
			path = Extensions;
			sourceTree = "<group>";
		};
		7D23667B21250C5A0028B67D /* Common */ = {
			isa = PBXGroup;
			children = (
				7D23667C21250C7E0028B67D /* LocalizedString.swift */,
			);
			path = Common;
			sourceTree = "<group>";
		};
		891B508324342BCA005DA578 /* View Models */ = {
			isa = PBXGroup;
			children = (
				891B508424342BE1005DA578 /* CarbAndBolusFlowViewModel.swift */,
				E98A55F824EEFC200008715D /* OnOffSelectionViewModel.swift */,
			);
			path = "View Models";
			sourceTree = "<group>";
		};
		895788A3242E6947002CB114 /* Views */ = {
			isa = PBXGroup;
			children = (
				895788B5242E6A25002CB114 /* Carb Entry & Bolus */,
				895788B4242E69C8002CB114 /* Extensions */,
				895788AB242E69A2002CB114 /* ActionButton.swift */,
				895788AA242E69A1002CB114 /* CircularAccessoryButtonStyle.swift */,
				89A605E824328862009C1096 /* Checkmark.swift */,
				89A605EE2432925D009C1096 /* CompletionCheckmark.swift */,
				894F6DD8243C060600CCE676 /* ScalablePositionedText.swift */,
				89A605EA243288E4009C1096 /* TopDownTriangle.swift */,
				E98A55F624EEE1E10008715D /* OnOffSelectionView.swift */,
			);
			path = Views;
			sourceTree = "<group>";
		};
		895788B4242E69C8002CB114 /* Extensions */ = {
			isa = PBXGroup;
			children = (
				89E08FC7242E76E9000D719B /* AnyTransition.swift */,
				895788A9242E69A1002CB114 /* Color.swift */,
				89F9118E24352F1600ECCAF3 /* DigitalCrownRotation.swift */,
				894F6DD2243BCBDB00CCE676 /* Environment+SizeClass.swift */,
				89A605E62432860C009C1096 /* PeriodicPublisher.swift */,
				89E08FC9242E7714000D719B /* UIFont.swift */,
				894F6DD6243C047300CCE676 /* View+Position.swift */,
			);
			path = Extensions;
			sourceTree = "<group>";
		};
		895788B5242E6A25002CB114 /* Carb Entry & Bolus */ = {
			isa = PBXGroup;
			children = (
				895788A5242E69A1002CB114 /* AbsorptionTimeSelection.swift */,
				89A605EC24328972009C1096 /* BolusArrow.swift */,
				89E08FCF242E8B2B000D719B /* BolusConfirmationView.swift */,
				89A605F02432BD18009C1096 /* BolusConfirmationVisual.swift */,
				895788A7242E69A1002CB114 /* BolusInput.swift */,
				89A605E224327DFE009C1096 /* CarbAmountInput.swift */,
				894F6DDC243C0A2300CCE676 /* CarbAmountLabel.swift */,
				895788A6242E69A1002CB114 /* CarbAndBolusFlow.swift */,
				89E08FC5242E7506000D719B /* CarbAndDateInput.swift */,
				89A605E424327F45009C1096 /* DoseVolumeInput.swift */,
				894F6DDA243C07CF00CCE676 /* GramLabel.swift */,
				89F9119024358DED00ECCAF3 /* Models */,
				89E08FC0242E73CA000D719B /* Preference Keys */,
			);
			path = "Carb Entry & Bolus";
			sourceTree = "<group>";
		};
		897A5A9724C22DCE00C4E71D /* View Models */ = {
			isa = PBXGroup;
			children = (
				897A5A9824C22DE800C4E71D /* BolusEntryViewModel.swift */,
				A9A056B424B94123007CF06D /* CriticalEventLogExportViewModel.swift */,
			);
			path = "View Models";
			sourceTree = "<group>";
		};
		898ECA5D218ABD17001E9D35 /* Models */ = {
			isa = PBXGroup;
			children = (
				898ECA5E218ABD17001E9D35 /* GlucoseChartScaler.swift */,
				898ECA5F218ABD17001E9D35 /* GlucoseChartData.swift */,
				892FB4CC22040104005293EC /* OverridePresetRow.swift */,
			);
			path = Models;
			sourceTree = "<group>";
		};
		89E08FC0242E73CA000D719B /* Preference Keys */ = {
			isa = PBXGroup;
			children = (
				89E08FC1242E73DC000D719B /* CarbAmountPositionKey.swift */,
				89E08FC3242E73F0000D719B /* GramLabelPositionKey.swift */,
			);
			path = "Preference Keys";
			sourceTree = "<group>";
		};
		89F9119024358DED00ECCAF3 /* Models */ = {
			isa = PBXGroup;
			children = (
				89F9119524358E6900ECCAF3 /* BolusPickerValues.swift */,
				89F9119124358E2B00ECCAF3 /* CarbEntryInputMode.swift */,
			);
			path = Models;
			sourceTree = "<group>";
		};
		968DCD53F724DE56FFE51920 /* Frameworks */ = {
			isa = PBXGroup;
			children = (
				C1EBB080252590C7000D9680 /* Minizip.framework */,
				4344628420A7A3BE00C4BE6F /* CGMBLEKit.framework */,
				43A8EC6E210E622600A81379 /* CGMBLEKitUI.framework */,
				C1E2773D224177C000354103 /* ClockKit.framework */,
				4344628120A7A37E00C4BE6F /* CoreBluetooth.framework */,
				43C246A71D89990F0031F8D1 /* Crypto.framework */,
				4D3B40021D4A9DFE00BC6334 /* G4ShareSpy.framework */,
				43D9002C21EB225D00AF44BF /* HealthKit.framework */,
				43F5C2C81B929C09003EB13D /* HealthKit.framework */,
				4344628320A7A3BE00C4BE6F /* LoopKit.framework */,
				437AFEE6203688CF008C4892 /* LoopKitUI.framework */,
				892A5D5A222F0D7C008961AB /* LoopTestingKit.framework */,
				C1E2774722433D7A00354103 /* MKRingProgressView.framework */,
				892A5D29222EF60A008961AB /* MockKit.framework */,
				892A5D2B222EF60A008961AB /* MockKitUI.framework */,
				4F70C1DD1DE8DCA7006380B7 /* NotificationCenter.framework */,
				43B371871CE597D10013C5A6 /* ShareClient.framework */,
				4379CFEF21112CF700AADC79 /* ShareClientUI.framework */,
				4346D1EF1C781BEA00ABAFE3 /* SwiftCharts.framework */,
				438A95A71D8B9B24009D12E1 /* CGMBLEKit.framework */,
				43F78D4B1C914197002152D1 /* LoopKit.framework */,
			);
			name = Frameworks;
			sourceTree = "<group>";
		};
		A9E6DFE4246A0418005B1A1C /* Extensions */ = {
			isa = PBXGroup;
			children = (
				A9E6DFE5246A042E005B1A1C /* CarbStoreTests.swift */,
				B44251B2252350CE00605937 /* ChartAxisValuesStaticGeneratorTests.swift */,
				A9E6DFE7246A043C005B1A1C /* DoseStoreTests.swift */,
				A9A63F8C246B261100588D5B /* DosingDecisionStoreTests.swift */,
				A985464C251448300099C1A6 /* OutputStreamTests.swift */,
				A9E6DFE9246A0448005B1A1C /* PumpManagerErrorTests.swift */,
			);
			path = Extensions;
			sourceTree = "<group>";
		};
		A9E6DFED246A0460005B1A1C /* Models */ = {
			isa = PBXGroup;
			children = (
				A9DFAFB224F0415E00950D1E /* CarbBackfillRequestUserInfoTests.swift */,
				A9E6DFEE246A0474005B1A1C /* LoopErrorTests.swift */,
				A9DFAFB424F048A000950D1E /* WatchHistoricalCarbsTests.swift */,
			);
			path = Models;
			sourceTree = "<group>";
		};
		B42C950F24A3C44F00857C73 /* ViewModel */ = {
			isa = PBXGroup;
			children = (
				B42C951324A3C76000857C73 /* CGMStatusHUDViewModel.swift */,
			);
			path = ViewModel;
			sourceTree = "<group>";
		};
		B44251B42523576B00605937 /* Charts */ = {
			isa = PBXGroup;
			children = (
				B44251B52523578300605937 /* PredictedGlucoseChartTests.swift */,
			);
			path = Charts;
			sourceTree = "<group>";
		};
		B4BC56362518DE8800373647 /* ViewModels */ = {
			isa = PBXGroup;
			children = (
				B4BC56372518DEA900373647 /* CGMStatusHUDViewModelTests.swift */,
				1D8D55BB252274650044DBB6 /* BolusEntryViewModelTests.swift */,
			);
			path = ViewModels;
			sourceTree = "<group>";
		};
		C16DA84022E8E104008624C2 /* Plugins */ = {
			isa = PBXGroup;
			children = (
				C16DA84122E8E112008624C2 /* LoopPlugins.swift */,
			);
			path = Plugins;
			sourceTree = "<group>";
		};
		C18A491122FCC20B00FDA733 /* Scripts */ = {
			isa = PBXGroup;
			children = (
				C1D197FE232CF92D0096D646 /* capture-build-details.sh */,
				C125F31A22FE7CE200FD0545 /* copy-frameworks.sh */,
				C18A491222FCC22800FDA733 /* build-derived-assets.sh */,
				C18A491522FCC22900FDA733 /* copy-plugins.sh */,
				C18A491322FCC22900FDA733 /* make_scenario.py */,
			);
			path = Scripts;
			sourceTree = "<group>";
		};
		E90909CB24E34A7A00F963D2 /* high_and_rising_with_cob */ = {
			isa = PBXGroup;
			children = (
				E90909CF24E34AC500F963D2 /* high_and_rising_with_cob_carb_effect.json */,
				E90909D024E34AC500F963D2 /* high_and_rising_with_cob_counteraction_effect.json */,
				E90909CD24E34AC500F963D2 /* high_and_rising_with_cob_insulin_effect.json */,
				E90909CC24E34AC500F963D2 /* high_and_rising_with_cob_momentum_effect.json */,
				E90909CE24E34AC500F963D2 /* high_and_rising_with_cob_predicted_glucose.json */,
			);
			path = high_and_rising_with_cob;
			sourceTree = "<group>";
		};
		E90909D624E34EC200F963D2 /* low_and_falling */ = {
			isa = PBXGroup;
			children = (
				E90909D824E34F1500F963D2 /* low_and_falling_carb_effect.json */,
				E90909D924E34F1500F963D2 /* low_and_falling_counteraction_effect.json */,
				E90909DA24E34F1600F963D2 /* low_and_falling_insulin_effect.json */,
				E90909DB24E34F1600F963D2 /* low_and_falling_momentum_effect.json */,
				E90909D724E34F1500F963D2 /* low_and_falling_predicted_glucose.json */,
			);
			path = low_and_falling;
			sourceTree = "<group>";
		};
		E90909E124E352C300F963D2 /* low_with_low_treatment */ = {
			isa = PBXGroup;
			children = (
				E90909E224E3530200F963D2 /* low_with_low_treatment_carb_effect.json */,
				E90909E624E3530200F963D2 /* low_with_low_treatment_counteraction_effect.json */,
				E90909E324E3530200F963D2 /* low_with_low_treatment_insulin_effect.json */,
				E90909E524E3530200F963D2 /* low_with_low_treatment_momentum_effect.json */,
				E90909E424E3530200F963D2 /* low_with_low_treatment_predicted_glucose.json */,
			);
			path = low_with_low_treatment;
			sourceTree = "<group>";
		};
		E90909EC24E35B3400F963D2 /* high_and_falling */ = {
			isa = PBXGroup;
			children = (
				E90909F524E35B7C00F963D2 /* high_and_falling_momentum_effect.json */,
				E90909F024E35B4C00F963D2 /* high_and_falling_carb_effect.json */,
				E90909EF24E35B4C00F963D2 /* high_and_falling_counteraction_effect.json */,
				E90909F124E35B4C00F963D2 /* high_and_falling_insulin_effect.json */,
				E90909ED24E35B4000F963D2 /* high_and_falling_predicted_glucose.json */,
			);
			path = high_and_falling;
			sourceTree = "<group>";
		};
		E93E86AC24DDE02C00FF40C8 /* Mock Stores */ = {
			isa = PBXGroup;
			children = (
				E93E86A724DDCC4400FF40C8 /* MockDoseStore.swift */,
				E93E86AF24DDE1BD00FF40C8 /* MockGlucoseStore.swift */,
				E93E86B124DDE21D00FF40C8 /* MockCarbStore.swift */,
				E98A55F024EDD85E0008715D /* MockDosingDecisionStore.swift */,
				E98A55F224EDD9530008715D /* MockSettingsStore.swift */,
			);
			path = "Mock Stores";
			sourceTree = "<group>";
		};
		E93E86B324E1FD8700FF40C8 /* flat_and_stable */ = {
			isa = PBXGroup;
			children = (
				E93E86C224E1FE6100FF40C8 /* flat_and_stable_counteraction_effect.json */,
				E93E86B824E1FDC400FF40C8 /* flat_and_stable_carb_effect.json */,
				E93E86B424E1FDC400FF40C8 /* flat_and_stable_insulin_effect.json */,
				E93E86B524E1FDC400FF40C8 /* flat_and_stable_momentum_effect.json */,
				E93E86B624E1FDC400FF40C8 /* flat_and_stable_predicted_glucose.json */,
			);
			path = flat_and_stable;
			sourceTree = "<group>";
		};
		E93E86C424E2DF6700FF40C8 /* high_and_stable */ = {
			isa = PBXGroup;
			children = (
				E93E86C624E2E02200FF40C8 /* high_and_stable_carb_effect.json */,
				E93E86C824E2E02200FF40C8 /* high_and_stable_counteraction_effect.json */,
				E93E86C524E2E02200FF40C8 /* high_and_stable_insulin_effect.json */,
				E93E86C924E2E02200FF40C8 /* high_and_stable_momentum_effect.json */,
				E93E86C724E2E02200FF40C8 /* high_and_stable_predicted_glucose.json */,
			);
			path = high_and_stable;
			sourceTree = "<group>";
		};
		E95D37FF24EADE68005E2F50 /* Store Protocols */ = {
			isa = PBXGroup;
			children = (
				E95D380024EADE7C005E2F50 /* DoseStoreProtocol.swift */,
				E95D380224EADF36005E2F50 /* CarbStoreProtocol.swift */,
				E95D380424EADF78005E2F50 /* GlucoseStoreProtocol.swift */,
				E98A55EC24EDD6380008715D /* SettingsStoreProtocol.swift */,
				E98A55EE24EDD6E60008715D /* DosingDecisionStoreProtocol.swift */,
			);
			path = "Store Protocols";
			sourceTree = "<group>";
		};
		E9C58A7624DB510500487A17 /* Fixtures */ = {
			isa = PBXGroup;
			children = (
				E90909EC24E35B3400F963D2 /* high_and_falling */,
				E90909E124E352C300F963D2 /* low_with_low_treatment */,
				E90909D624E34EC200F963D2 /* low_and_falling */,
				E90909CB24E34A7A00F963D2 /* high_and_rising_with_cob */,
				E93E86C424E2DF6700FF40C8 /* high_and_stable */,
				E93E86B324E1FD8700FF40C8 /* flat_and_stable */,
				E93E865724DB75BD00FF40C8 /* predicted_glucose_very_negative.json */,
				E93E865524DB731900FF40C8 /* predicted_glucose_without_retrospective.json */,
				E9C58A7824DB529A00487A17 /* basal_profile.json */,
				E93E865324DB6CBA00FF40C8 /* retrospective_output.json */,
				E9C58A7A24DB529A00487A17 /* counteraction_effect_falling_glucose.json */,
				E9C58A7924DB529A00487A17 /* dynamic_glucose_effect_partially_observed.json */,
				E9C58A7B24DB529A00487A17 /* insulin_effect.json */,
				E9C58A7724DB529A00487A17 /* momentum_effect_bouncing.json */,
			);
			path = Fixtures;
			sourceTree = "<group>";
		};
/* End PBXGroup section */

/* Begin PBXHeadersBuildPhase section */
		43D9001D21EB209400AF44BF /* Headers */ = {
			isa = PBXHeadersBuildPhase;
			buildActionMask = 2147483647;
			files = (
				43D9001E21EB209400AF44BF /* LoopCore.h in Headers */,
			);
			runOnlyForDeploymentPostprocessing = 0;
		};
		43D9FFCA21EAE05D00AF44BF /* Headers */ = {
			isa = PBXHeadersBuildPhase;
			buildActionMask = 2147483647;
			files = (
				43D9FFD321EAE05D00AF44BF /* LoopCore.h in Headers */,
			);
			runOnlyForDeploymentPostprocessing = 0;
		};
		4F7528881DFE1DC600C322D6 /* Headers */ = {
			isa = PBXHeadersBuildPhase;
			buildActionMask = 2147483647;
			files = (
				4F2C15851E075B8700E160D4 /* LoopUI.h in Headers */,
			);
			runOnlyForDeploymentPostprocessing = 0;
		};
/* End PBXHeadersBuildPhase section */

/* Begin PBXNativeTarget section */
		43776F8B1B8022E90074EA36 /* Loop */ = {
			isa = PBXNativeTarget;
			buildConfigurationList = 43776FB61B8022E90074EA36 /* Build configuration list for PBXNativeTarget "Loop" */;
			buildPhases = (
				C1D1405722FB66DF00DA6242 /* Build Derived Assets */,
				43776F881B8022E90074EA36 /* Sources */,
				43776F891B8022E90074EA36 /* Frameworks */,
				43776F8A1B8022E90074EA36 /* Resources */,
				43A9439C1B926B7B0051FA24 /* Embed Watch Content */,
				43A943AE1B928D400051FA24 /* Embed Frameworks */,
				43EDDBEF1C361BCE007D89B5 /* Copy Frameworks with Carthage */,
				C16DA84322E8E5FF008624C2 /* Install Plugins */,
				C1D19800232CFA2A0096D646 /* Capture Build Details */,
				4F70C1EC1DE8DCA8006380B7 /* Embed App Extensions */,
			);
			buildRules = (
			);
			dependencies = (
				4F7528971DFE1ED400C322D6 /* PBXTargetDependency */,
				43A943931B926B7B0051FA24 /* PBXTargetDependency */,
				4F70C1E71DE8DCA7006380B7 /* PBXTargetDependency */,
				43D9FFD521EAE05D00AF44BF /* PBXTargetDependency */,
			);
			name = Loop;
			productName = Loop;
			productReference = 43776F8C1B8022E90074EA36 /* Loop.app */;
			productType = "com.apple.product-type.application";
		};
		43A943711B926B7B0051FA24 /* WatchApp */ = {
			isa = PBXNativeTarget;
			buildConfigurationList = 43A943991B926B7B0051FA24 /* Build configuration list for PBXNativeTarget "WatchApp" */;
			buildPhases = (
				C1D1406222FB7ED200DA6242 /* Build Derived Assets */,
				43A943701B926B7B0051FA24 /* Resources */,
				43A943981B926B7B0051FA24 /* Embed App Extensions */,
				43105EF81BADC8F9009CD81E /* Frameworks */,
			);
			buildRules = (
			);
			dependencies = (
				43A943811B926B7B0051FA24 /* PBXTargetDependency */,
			);
			name = WatchApp;
			productName = WatchApp;
			productReference = 43A943721B926B7B0051FA24 /* WatchApp.app */;
			productType = "com.apple.product-type.application.watchapp2";
		};
		43A9437D1B926B7B0051FA24 /* WatchApp Extension */ = {
			isa = PBXNativeTarget;
			buildConfigurationList = 43A943951B926B7B0051FA24 /* Build configuration list for PBXNativeTarget "WatchApp Extension" */;
			buildPhases = (
				43A9437A1B926B7B0051FA24 /* Sources */,
				43A9437B1B926B7B0051FA24 /* Frameworks */,
				43A9437C1B926B7B0051FA24 /* Resources */,
				43C667D71C5577280050C674 /* Embed Frameworks */,
				43FF3DF620A8EFE800F8E62C /* Copy Frameworks with Carthage */,
			);
			buildRules = (
			);
			dependencies = (
				C117ED71232EDB3200DA57CD /* PBXTargetDependency */,
			);
			name = "WatchApp Extension";
			productName = "WatchApp Extension";
			productReference = 43A9437E1B926B7B0051FA24 /* WatchApp Extension.appex */;
			productType = "com.apple.product-type.watchkit2-extension";
		};
		43D9001A21EB209400AF44BF /* LoopCore-watchOS */ = {
			isa = PBXNativeTarget;
			buildConfigurationList = 43D9002721EB209400AF44BF /* Build configuration list for PBXNativeTarget "LoopCore-watchOS" */;
			buildPhases = (
				43D9001D21EB209400AF44BF /* Headers */,
				43D9001F21EB209400AF44BF /* Sources */,
				43D9002321EB209400AF44BF /* Frameworks */,
				43D9002621EB209400AF44BF /* Resources */,
			);
			buildRules = (
			);
			dependencies = (
			);
			name = "LoopCore-watchOS";
			productName = LoopCore;
			productReference = 43D9002A21EB209400AF44BF /* LoopCore.framework */;
			productType = "com.apple.product-type.framework";
		};
		43D9FFA121EA9A0C00AF44BF /* Learn */ = {
			isa = PBXNativeTarget;
			buildConfigurationList = 43D9FFB321EA9A0F00AF44BF /* Build configuration list for PBXNativeTarget "Learn" */;
			buildPhases = (
				43D9FF9E21EA9A0C00AF44BF /* Sources */,
				43D9FF9F21EA9A0C00AF44BF /* Frameworks */,
				43D9FFA021EA9A0C00AF44BF /* Resources */,
				43D9FFDF21EAE3C600AF44BF /* Embed Frameworks */,
				43D9FFE221EAE40600AF44BF /* Copy Frameworks with Carthage */,
			);
			buildRules = (
			);
			dependencies = (
				43D9FFBA21EA9CA400AF44BF /* PBXTargetDependency */,
				A942E447225FD9A300DD4980 /* PBXTargetDependency */,
			);
			name = Learn;
			productName = Learn;
			productReference = 43D9FFA221EA9A0C00AF44BF /* Learn.app */;
			productType = "com.apple.product-type.application";
		};
		43D9FFCE21EAE05D00AF44BF /* LoopCore */ = {
			isa = PBXNativeTarget;
			buildConfigurationList = 43D9FFD821EAE05D00AF44BF /* Build configuration list for PBXNativeTarget "LoopCore" */;
			buildPhases = (
				43D9FFCA21EAE05D00AF44BF /* Headers */,
				43D9FFCB21EAE05D00AF44BF /* Sources */,
				43D9FFCC21EAE05D00AF44BF /* Frameworks */,
				43D9FFCD21EAE05D00AF44BF /* Resources */,
			);
			buildRules = (
			);
			dependencies = (
			);
			name = LoopCore;
			productName = LoopCore;
			productReference = 43D9FFCF21EAE05D00AF44BF /* LoopCore.framework */;
			productType = "com.apple.product-type.framework";
		};
		43E2D8D01D20BF42004DA55F /* DoseMathTests */ = {
			isa = PBXNativeTarget;
			buildConfigurationList = 43E2D8D61D20BF42004DA55F /* Build configuration list for PBXNativeTarget "DoseMathTests" */;
			buildPhases = (
				43E2D8CD1D20BF42004DA55F /* Sources */,
				43E2D8CE1D20BF42004DA55F /* Frameworks */,
				43E2D8CF1D20BF42004DA55F /* Resources */,
				43E2D8DD1D20C072004DA55F /* CopyFiles */,
				A942E448225FD9D500DD4980 /* Copy Frameworks with Carthage */,
			);
			buildRules = (
			);
			dependencies = (
				A942E445225FD97F00DD4980 /* PBXTargetDependency */,
			);
			name = DoseMathTests;
			productName = DoseMathTests;
			productReference = 43E2D8D11D20BF42004DA55F /* DoseMathTests.xctest */;
			productType = "com.apple.product-type.bundle.unit-test";
		};
		43E2D90A1D20C581004DA55F /* LoopTests */ = {
			isa = PBXNativeTarget;
			buildConfigurationList = 43E2D9121D20C581004DA55F /* Build configuration list for PBXNativeTarget "LoopTests" */;
			buildPhases = (
				43E2D9071D20C581004DA55F /* Sources */,
				43E2D9081D20C581004DA55F /* Frameworks */,
				43E2D9091D20C581004DA55F /* Resources */,
			);
			buildRules = (
			);
			dependencies = (
				43E2D9111D20C581004DA55F /* PBXTargetDependency */,
			);
			name = LoopTests;
			productName = LoopTests;
			productReference = 43E2D90B1D20C581004DA55F /* LoopTests.xctest */;
			productType = "com.apple.product-type.bundle.unit-test";
		};
		4F70C1DB1DE8DCA7006380B7 /* Loop Status Extension */ = {
			isa = PBXNativeTarget;
			buildConfigurationList = 4F70C1EB1DE8DCA8006380B7 /* Build configuration list for PBXNativeTarget "Loop Status Extension" */;
			buildPhases = (
				4F70C1D81DE8DCA7006380B7 /* Sources */,
				4F70C1D91DE8DCA7006380B7 /* Frameworks */,
				4F70C1DA1DE8DCA7006380B7 /* Resources */,
			);
			buildRules = (
			);
			dependencies = (
				43D9000D21EB0BEA00AF44BF /* PBXTargetDependency */,
				4F7528991DFE1ED800C322D6 /* PBXTargetDependency */,
			);
			name = "Loop Status Extension";
			productName = "Loop Status Extension";
			productReference = 4F70C1DC1DE8DCA7006380B7 /* Loop Status Extension.appex */;
			productType = "com.apple.product-type.app-extension";
		};
		4F75288A1DFE1DC600C322D6 /* LoopUI */ = {
			isa = PBXNativeTarget;
			buildConfigurationList = 4F7528921DFE1DC600C322D6 /* Build configuration list for PBXNativeTarget "LoopUI" */;
			buildPhases = (
				4F7528861DFE1DC600C322D6 /* Sources */,
				4F7528871DFE1DC600C322D6 /* Frameworks */,
				4F7528881DFE1DC600C322D6 /* Headers */,
				4F7528891DFE1DC600C322D6 /* Resources */,
			);
			buildRules = (
			);
			dependencies = (
				43D9001321EB137A00AF44BF /* PBXTargetDependency */,
			);
			name = LoopUI;
			productName = LoopUI;
			productReference = 4F75288B1DFE1DC600C322D6 /* LoopUI.framework */;
			productType = "com.apple.product-type.framework";
		};
/* End PBXNativeTarget section */

/* Begin PBXProject section */
		43776F841B8022E90074EA36 /* Project object */ = {
			isa = PBXProject;
			attributes = {
				LastSwiftUpdateCheck = 1010;
				LastUpgradeCheck = 1010;
				ORGANIZATIONNAME = "LoopKit Authors";
				TargetAttributes = {
					432CF87720D8B8380066B889 = {
						CreatedOnToolsVersion = 9.4;
						ProvisioningStyle = Automatic;
					};
					43776F8B1B8022E90074EA36 = {
						CreatedOnToolsVersion = 7.0;
						LastSwiftMigration = 1020;
						ProvisioningStyle = Automatic;
						SystemCapabilities = {
							com.apple.ApplicationGroups.iOS = {
								enabled = 1;
							};
							com.apple.BackgroundModes = {
								enabled = 1;
							};
							com.apple.HealthKit = {
								enabled = 1;
							};
							com.apple.Keychain = {
								enabled = 0;
							};
							com.apple.Siri = {
								enabled = 1;
							};
						};
					};
					43A943711B926B7B0051FA24 = {
						CreatedOnToolsVersion = 7.0;
						LastSwiftMigration = 0800;
						ProvisioningStyle = Automatic;
						SystemCapabilities = {
							com.apple.ApplicationGroups.iOS = {
								enabled = 0;
							};
							com.apple.BackgroundModes.watchos.app = {
								enabled = 0;
							};
						};
					};
					43A9437D1B926B7B0051FA24 = {
						CreatedOnToolsVersion = 7.0;
						LastSwiftMigration = 1020;
						ProvisioningStyle = Automatic;
						SystemCapabilities = {
							com.apple.ApplicationGroups.iOS = {
								enabled = 0;
							};
							com.apple.HealthKit = {
								enabled = 0;
							};
							com.apple.HealthKit.watchos = {
								enabled = 1;
							};
							com.apple.Keychain = {
								enabled = 0;
							};
							com.apple.Siri = {
								enabled = 1;
							};
						};
					};
					43D9001A21EB209400AF44BF = {
						LastSwiftMigration = 1020;
						ProvisioningStyle = Automatic;
					};
					43D9FFA121EA9A0C00AF44BF = {
						CreatedOnToolsVersion = 10.1;
						LastSwiftMigration = 1020;
						ProvisioningStyle = Automatic;
						SystemCapabilities = {
							com.apple.ApplicationGroups.iOS = {
								enabled = 1;
							};
							com.apple.HealthKit = {
								enabled = 1;
							};
						};
					};
					43D9FFCE21EAE05D00AF44BF = {
						CreatedOnToolsVersion = 10.1;
						LastSwiftMigration = 1020;
						ProvisioningStyle = Automatic;
					};
					43E2D8D01D20BF42004DA55F = {
						CreatedOnToolsVersion = 7.3.1;
						LastSwiftMigration = 0800;
						ProvisioningStyle = Automatic;
					};
					43E2D90A1D20C581004DA55F = {
						CreatedOnToolsVersion = 7.3.1;
						LastSwiftMigration = 0800;
						ProvisioningStyle = Automatic;
						TestTargetID = 43776F8B1B8022E90074EA36;
					};
					4F70C1DB1DE8DCA7006380B7 = {
						CreatedOnToolsVersion = 8.1;
						LastSwiftMigration = 1020;
						ProvisioningStyle = Automatic;
						SystemCapabilities = {
							com.apple.ApplicationGroups.iOS = {
								enabled = 1;
							};
						};
					};
					4F75288A1DFE1DC600C322D6 = {
						CreatedOnToolsVersion = 8.1;
						LastSwiftMigration = 1020;
						ProvisioningStyle = Automatic;
					};
				};
			};
			buildConfigurationList = 43776F871B8022E90074EA36 /* Build configuration list for PBXProject "Loop" */;
			compatibilityVersion = "Xcode 8.0";
			developmentRegion = en;
			hasScannedForEncodings = 0;
			knownRegions = (
				en,
				Base,
				fr,
				de,
				"zh-Hans",
				it,
				nl,
				nb,
				es,
				pl,
				ru,
				ja,
				"pt-BR",
				vi,
				da,
				sv,
				fi,
				ro,
			);
			mainGroup = 43776F831B8022E90074EA36;
			productRefGroup = 43776F8D1B8022E90074EA36 /* Products */;
			projectDirPath = "";
			projectRoot = "";
			targets = (
				43776F8B1B8022E90074EA36 /* Loop */,
				4F70C1DB1DE8DCA7006380B7 /* Loop Status Extension */,
				43A943711B926B7B0051FA24 /* WatchApp */,
				43A9437D1B926B7B0051FA24 /* WatchApp Extension */,
				43D9FFA121EA9A0C00AF44BF /* Learn */,
				43D9FFCE21EAE05D00AF44BF /* LoopCore */,
				43D9001A21EB209400AF44BF /* LoopCore-watchOS */,
				4F75288A1DFE1DC600C322D6 /* LoopUI */,
				43E2D8D01D20BF42004DA55F /* DoseMathTests */,
				43E2D90A1D20C581004DA55F /* LoopTests */,
				432CF87720D8B8380066B889 /* Cartfile */,
			);
		};
/* End PBXProject section */

/* Begin PBXResourcesBuildPhase section */
		43776F8A1B8022E90074EA36 /* Resources */ = {
			isa = PBXResourcesBuildPhase;
			buildActionMask = 2147483647;
			files = (
				C13255D6223E7BE2008AF50C /* BolusProgressTableViewCell.xib in Resources */,
				43FCBBC21E51710B00343C1B /* LaunchScreen.storyboard in Resources */,
				B405E35A24D2B1A400DD058D /* HUDAssets.xcassets in Resources */,
				A966152623EA5A26005D8B29 /* DefaultAssets.xcassets in Resources */,
				A966152723EA5A26005D8B29 /* DerivedAssets.xcassets in Resources */,
				7D70764F1FE06EE1004AC8EA /* InfoPlist.strings in Resources */,
				7D7076631FE06EE4004AC8EA /* Localizable.strings in Resources */,
				43776F971B8022E90074EA36 /* Main.storyboard in Resources */,
			);
			runOnlyForDeploymentPostprocessing = 0;
		};
		43A943701B926B7B0051FA24 /* Resources */ = {
			isa = PBXResourcesBuildPhase;
			buildActionMask = 2147483647;
			files = (
				A966152B23EA5A37005D8B29 /* DerivedAssets.xcassets in Resources */,
				C1C73F0D1DE3D0270022FC89 /* InfoPlist.strings in Resources */,
				43A943761B926B7B0051FA24 /* Interface.storyboard in Resources */,
				A966152A23EA5A37005D8B29 /* DefaultAssets.xcassets in Resources */,
			);
			runOnlyForDeploymentPostprocessing = 0;
		};
		43A9437C1B926B7B0051FA24 /* Resources */ = {
			isa = PBXResourcesBuildPhase;
			buildActionMask = 2147483647;
			files = (
				7D70765E1FE06EE3004AC8EA /* Localizable.strings in Resources */,
				43A943901B926B7B0051FA24 /* Assets.xcassets in Resources */,
				B405E35924D2A75B00DD058D /* DerivedAssets.xcassets in Resources */,
			);
			runOnlyForDeploymentPostprocessing = 0;
		};
		43D9002621EB209400AF44BF /* Resources */ = {
			isa = PBXResourcesBuildPhase;
			buildActionMask = 2147483647;
			files = (
			);
			runOnlyForDeploymentPostprocessing = 0;
		};
		43D9FFA021EA9A0C00AF44BF /* Resources */ = {
			isa = PBXResourcesBuildPhase;
			buildActionMask = 2147483647;
			files = (
				7D9BEEF32335CF8D005DCFD6 /* Localizable.strings in Resources */,
				43D9FFAF21EA9A0F00AF44BF /* LaunchScreen.storyboard in Resources */,
				43D9FFAC21EA9A0F00AF44BF /* Assets.xcassets in Resources */,
				43D9FFAA21EA9A0C00AF44BF /* Main.storyboard in Resources */,
				80F864E62433BF5D0026EC26 /* InfoPlist.strings in Resources */,
			);
			runOnlyForDeploymentPostprocessing = 0;
		};
		43D9FFCD21EAE05D00AF44BF /* Resources */ = {
			isa = PBXResourcesBuildPhase;
			buildActionMask = 2147483647;
			files = (
			);
			runOnlyForDeploymentPostprocessing = 0;
		};
		43E2D8CF1D20BF42004DA55F /* Resources */ = {
			isa = PBXResourcesBuildPhase;
			buildActionMask = 2147483647;
			files = (
				7D7076591FE06EE2004AC8EA /* Localizable.strings in Resources */,
				43E2D8F21D20C0DB004DA55F /* recommend_temp_basal_no_change_glucose.json in Resources */,
				43E2D8F61D20C0DB004DA55F /* recommend_temp_basal_start_low_end_in_range.json in Resources */,
				C17824A31E19EAB600D9D25C /* recommend_temp_basal_start_very_low_end_high.json in Resources */,
				43E2D8F41D20C0DB004DA55F /* recommend_temp_basal_start_high_end_low.json in Resources */,
				43E2D8EF1D20C0DB004DA55F /* recommend_temp_basal_high_and_falling.json in Resources */,
				436D9BF81F6F4EA100CFA75F /* recommended_temp_start_low_end_just_above_range.json in Resources */,
				43E2D8ED1D20C0DB004DA55F /* recommend_temp_basal_correct_low_at_min.json in Resources */,
				43E2D8F01D20C0DB004DA55F /* recommend_temp_basal_high_and_rising.json in Resources */,
				C12F21A71DFA79CB00748193 /* recommend_temp_basal_very_low_end_in_range.json in Resources */,
				E9E5E56024D3519700B5DFFE /* far_future_high_bg_forecast_after_6_hours.json in Resources */,
				43E2D8F11D20C0DB004DA55F /* recommend_temp_basal_in_range_and_rising.json in Resources */,
				43E2D8EE1D20C0DB004DA55F /* recommend_temp_basal_flat_and_high.json in Resources */,
				C1C6591C1E1B1FDA0025CC58 /* recommend_temp_basal_dropping_then_rising.json in Resources */,
				43E2D8F31D20C0DB004DA55F /* recommend_temp_basal_start_high_end_in_range.json in Resources */,
				43E2D8F51D20C0DB004DA55F /* recommend_temp_basal_start_low_end_high.json in Resources */,
				C10B28461EA9BA5E006EA1FC /* far_future_high_bg_forecast.json in Resources */,
				43E2D8EC1D20C0DB004DA55F /* read_selected_basal_profile.json in Resources */,
			);
			runOnlyForDeploymentPostprocessing = 0;
		};
		43E2D9091D20C581004DA55F /* Resources */ = {
			isa = PBXResourcesBuildPhase;
			buildActionMask = 2147483647;
			files = (
				E93E86CE24E2E02200FF40C8 /* high_and_stable_momentum_effect.json in Resources */,
				E93E865424DB6CBA00FF40C8 /* retrospective_output.json in Resources */,
				E9C58A7F24DB529A00487A17 /* counteraction_effect_falling_glucose.json in Resources */,
				E93E865624DB731900FF40C8 /* predicted_glucose_without_retrospective.json in Resources */,
				E90909D424E34AC500F963D2 /* high_and_rising_with_cob_carb_effect.json in Resources */,
				E93E86CC24E2E02200FF40C8 /* high_and_stable_predicted_glucose.json in Resources */,
				E90909DC24E34F1600F963D2 /* low_and_falling_predicted_glucose.json in Resources */,
				E90909DE24E34F1600F963D2 /* low_and_falling_counteraction_effect.json in Resources */,
				E90909D224E34AC500F963D2 /* high_and_rising_with_cob_insulin_effect.json in Resources */,
				E90909F224E35B4D00F963D2 /* high_and_falling_counteraction_effect.json in Resources */,
				E90909EE24E35B4000F963D2 /* high_and_falling_predicted_glucose.json in Resources */,
				E90909DD24E34F1600F963D2 /* low_and_falling_carb_effect.json in Resources */,
				E90909E924E3530200F963D2 /* low_with_low_treatment_predicted_glucose.json in Resources */,
				E90909D124E34AC500F963D2 /* high_and_rising_with_cob_momentum_effect.json in Resources */,
				E9C58A8024DB529A00487A17 /* insulin_effect.json in Resources */,
				E90909DF24E34F1600F963D2 /* low_and_falling_insulin_effect.json in Resources */,
				E93E86BE24E1FDC400FF40C8 /* flat_and_stable_carb_effect.json in Resources */,
				E90909E824E3530200F963D2 /* low_with_low_treatment_insulin_effect.json in Resources */,
				E93E865824DB75BE00FF40C8 /* predicted_glucose_very_negative.json in Resources */,
				E93E86BC24E1FDC400FF40C8 /* flat_and_stable_predicted_glucose.json in Resources */,
				E90909EB24E3530200F963D2 /* low_with_low_treatment_counteraction_effect.json in Resources */,
				E90909F424E35B4D00F963D2 /* high_and_falling_insulin_effect.json in Resources */,
				E90909F624E35B7C00F963D2 /* high_and_falling_momentum_effect.json in Resources */,
				E93E86BA24E1FDC400FF40C8 /* flat_and_stable_insulin_effect.json in Resources */,
				E90909E724E3530200F963D2 /* low_with_low_treatment_carb_effect.json in Resources */,
				E90909EA24E3530200F963D2 /* low_with_low_treatment_momentum_effect.json in Resources */,
				E90909D324E34AC500F963D2 /* high_and_rising_with_cob_predicted_glucose.json in Resources */,
				E90909D524E34AC500F963D2 /* high_and_rising_with_cob_counteraction_effect.json in Resources */,
				E9C58A7D24DB529A00487A17 /* basal_profile.json in Resources */,
				E93E86CD24E2E02200FF40C8 /* high_and_stable_counteraction_effect.json in Resources */,
				E93E86C324E1FE6100FF40C8 /* flat_and_stable_counteraction_effect.json in Resources */,
				E9C58A7E24DB529A00487A17 /* dynamic_glucose_effect_partially_observed.json in Resources */,
				E90909F324E35B4D00F963D2 /* high_and_falling_carb_effect.json in Resources */,
				E93E86CA24E2E02200FF40C8 /* high_and_stable_insulin_effect.json in Resources */,
				E93E86BB24E1FDC400FF40C8 /* flat_and_stable_momentum_effect.json in Resources */,
				E93E86CB24E2E02200FF40C8 /* high_and_stable_carb_effect.json in Resources */,
				E9C58A7C24DB529A00487A17 /* momentum_effect_bouncing.json in Resources */,
				E90909E024E34F1600F963D2 /* low_and_falling_momentum_effect.json in Resources */,
			);
			runOnlyForDeploymentPostprocessing = 0;
		};
		4F70C1DA1DE8DCA7006380B7 /* Resources */ = {
			isa = PBXResourcesBuildPhase;
			buildActionMask = 2147483647;
			files = (
				B491B09E24D0B600004CBE8F /* DerivedAssets.xcassets in Resources */,
				4F70C1E41DE8DCA7006380B7 /* MainInterface.storyboard in Resources */,
				B405E35B24D2E05600DD058D /* HUDAssets.xcassets in Resources */,
				7D7076351FE06EDE004AC8EA /* Localizable.strings in Resources */,
			);
			runOnlyForDeploymentPostprocessing = 0;
		};
		4F7528891DFE1DC600C322D6 /* Resources */ = {
			isa = PBXResourcesBuildPhase;
			buildActionMask = 2147483647;
			files = (
				4F2C15971E09E94E00E160D4 /* HUDAssets.xcassets in Resources */,
				7D70764A1FE06EE1004AC8EA /* Localizable.strings in Resources */,
				7D7076451FE06EE0004AC8EA /* InfoPlist.strings in Resources */,
				4F2C15951E09BF3C00E160D4 /* HUDView.xib in Resources */,
				B4E96D5D248A82A2002DABAD /* StatusBarHUDView.xib in Resources */,
				B4E96D59248A7F9A002DABAD /* StatusHighlightHUDView.xib in Resources */,
			);
			runOnlyForDeploymentPostprocessing = 0;
		};
/* End PBXResourcesBuildPhase section */

/* Begin PBXShellScriptBuildPhase section */
		432CF87B20D8B8490066B889 /* Build Carthage Dependencies */ = {
			isa = PBXShellScriptBuildPhase;
			buildActionMask = 2147483647;
			files = (
			);
			inputPaths = (
			);
			name = "Build Carthage Dependencies";
			outputPaths = (
			);
			runOnlyForDeploymentPostprocessing = 0;
			shellPath = /bin/sh;
<<<<<<< HEAD
			shellScript = "if [ -f $PROJECT_DIR/.gitmodules ]; then\n    echo \"Skipping checkout due to presence of .gitmodules file\"\n    if [ $ACTION = \"install\" ]; then\n        echo \"You're installing: Make sure to keep all submodules up-to-date and run carthage build after changes.\"\n    fi\nelse\n    echo \"Bootstrapping carthage dependencies\"\n    unset LLVM_TARGET_TRIPLE_SUFFIX\n    if ! cmp -s Cartfile.Resolved Carthage/Cartfile.resolved; then\n        time /usr/local/bin/carthage bootstrap --project-directory \"$SRCROOT\" --cache-builds\n        cp Cartfile.resolved Carthage\n    else\n        echo \"Carthage: not bootstrapping\"\n    fi\nfi\n";
			showEnvVarsInLog = 0;
=======
			shellScript = "\n\nif [ -f $PROJECT_DIR/.gitmodules ]; then\n    echo \"Skipping checkout due to presence of .gitmodules file\"\n    if [ $ACTION = \"install\" ]; then\n        echo \"You're installing: Make sure to keep all submodules up-to-date and run carthage build after changes.\"\n    fi\nelse\n    echo \"Bootstrapping carthage dependencies\"\n\n    xcconfig=$(mktemp /tmp/static.xcconfig.XXXXXX)\n    trap 'rm -f \"$xcconfig\"' INT TERM HUP EXIT\n\n# For Xcode 12 make sure EXCLUDED_ARCHS is set to arm architectures otherwise\n# the build will fail on lipo due to duplicate architectures.\n# Xcode 12 Beta 3:\necho 'EXCLUDED_ARCHS__EFFECTIVE_PLATFORM_SUFFIX_simulator__NATIVE_ARCH_64_BIT_x86_64__XCODE_1200__BUILD_12A8169g = arm64 arm64e armv7 armv7s armv6 armv8' >> $xcconfig\n# Xcode 12 beta 4\necho 'EXCLUDED_ARCHS__EFFECTIVE_PLATFORM_SUFFIX_simulator__NATIVE_ARCH_64_BIT_x86_64__XCODE_1200__BUILD_12A8179i = arm64 arm64e armv7 armv7s armv6 armv8' >> $xcconfig\n# Xcode 12 beta 5\necho 'EXCLUDED_ARCHS__EFFECTIVE_PLATFORM_SUFFIX_simulator__NATIVE_ARCH_64_BIT_x86_64__XCODE_1200__BUILD_12A8189h = arm64 arm64e armv7 armv7s armv6 armv8' >> $xcconfig\n# Xcode 12 beta 6\necho 'EXCLUDED_ARCHS__EFFECTIVE_PLATFORM_SUFFIX_simulator__NATIVE_ARCH_64_BIT_x86_64__XCODE_1200__BUILD_12A8189n = arm64 arm64e armv7 armv7s armv6 armv8' >> $xcconfig\n# Xcode 12 GM\necho 'EXCLUDED_ARCHS__EFFECTIVE_PLATFORM_SUFFIX_simulator__NATIVE_ARCH_64_BIT_x86_64__XCODE_1200__BUILD_12A7208 = arm64 arm64e armv7 armv7s armv6 armv8' >> $xcconfig\n# Xcode 12 GM 2\necho 'EXCLUDED_ARCHS__EFFECTIVE_PLATFORM_SUFFIX_simulator__NATIVE_ARCH_64_BIT_x86_64__XCODE_1200__BUILD_12A7209 = arm64 arm64e armv7 armv7s armv6 armv8' >> $xcconfig\n# Xcode 12.0.1\necho 'EXCLUDED_ARCHS__EFFECTIVE_PLATFORM_SUFFIX_simulator__NATIVE_ARCH_64_BIT_x86_64__XCODE_1200__BUILD_12A7300 = arm64 arm64e armv7 armv7s armv6 armv8' >> $xcconfig\necho 'EXCLUDED_ARCHS__EFFECTIVE_PLATFORM_SUFFIX_simulator__NATIVE_ARCH_64_BIT_x86_64__XCODE_1200 = $(EXCLUDED_ARCHS__EFFECTIVE_PLATFORM_SUFFIX_simulator__NATIVE_ARCH_64_BIT_x86_64__XCODE_1200__BUILD_$(XCODE_PRODUCT_BUILD_VERSION))' >> $xcconfig\necho 'EXCLUDED_ARCHS = $(inherited) $(EXCLUDED_ARCHS__EFFECTIVE_PLATFORM_SUFFIX_$(EFFECTIVE_PLATFORM_SUFFIX)__NATIVE_ARCH_64_BIT_$(NATIVE_ARCH_64_BIT)__XCODE_$(XCODE_VERSION_MAJOR))' >> $xcconfig\necho 'ONLY_ACTIVE_ARCH=NO' >> $xcconfig\necho 'VALID_ARCHS = $(inherited) x86_64' >> $xcconfig\nexport XCODE_XCCONFIG_FILE=\"$xcconfig\"\necho $XCODE_XCCONFIG_FILE\n    cat $XCODE_XCCONFIG_FILE\n    unset LLVM_TARGET_TRIPLE_SUFFIX\n    /usr/local/bin/carthage bootstrap --project-directory \"$SRCROOT\" --cache-builds\nfi\n";
>>>>>>> 4c3bf0c6
		};
		432CF88220D8BCD90066B889 /* Homebrew & Carthage Setup */ = {
			isa = PBXShellScriptBuildPhase;
			buildActionMask = 2147483647;
			files = (
			);
			inputPaths = (
			);
			name = "Homebrew & Carthage Setup";
			outputPaths = (
			);
			runOnlyForDeploymentPostprocessing = 0;
			shellPath = /bin/sh;
			shellScript = "if ! [ -x \"$(command -v brew)\" ]; then\n    # Install Homebrew\n    ruby -e \"$(curl -fsSL https://raw.githubusercontent.com/Homebrew/install/master/install)\"\nfi\n\nif brew ls carthage > /dev/null; then\n    brew upgrade carthage || echo \"Continuing…\"\nelse\n    brew install carthage\nfi\n";
		};
		43D9FFE221EAE40600AF44BF /* Copy Frameworks with Carthage */ = {
			isa = PBXShellScriptBuildPhase;
			buildActionMask = 2147483647;
			files = (
			);
			inputFileListPaths = (
			);
			inputPaths = (
				"$(BUILT_PRODUCTS_DIR)/LoopKit.framework/LoopKit",
				"$(BUILT_PRODUCTS_DIR)/LoopKitUI.framework/LoopKitUI",
				"$(BUILT_PRODUCTS_DIR)/SwiftCharts.framework/SwiftCharts",
			);
			name = "Copy Frameworks with Carthage";
			outputFileListPaths = (
			);
			outputPaths = (
				"$(BUILT_PRODUCTS_DIR)/$(FRAMEWORKS_FOLDER_PATH)/LoopKit.framework",
				"$(BUILT_PRODUCTS_DIR)/$(FRAMEWORKS_FOLDER_PATH)/LoopKitUI.framework",
				"$(BUILT_PRODUCTS_DIR)/$(FRAMEWORKS_FOLDER_PATH)/SwiftCharts.framework",
			);
			runOnlyForDeploymentPostprocessing = 0;
			shellPath = /bin/sh;
			shellScript = "\"${SRCROOT}/Scripts/copy-frameworks.sh\"\n\n";
		};
		43EDDBEF1C361BCE007D89B5 /* Copy Frameworks with Carthage */ = {
			isa = PBXShellScriptBuildPhase;
			buildActionMask = 2147483647;
			files = (
			);
			inputPaths = (
				"$(BUILT_PRODUCTS_DIR)/LoopKit.framework/LoopKit",
				"$(BUILT_PRODUCTS_DIR)/SwiftCharts.framework/SwiftCharts",
				"$(BUILT_PRODUCTS_DIR)/LoopKitUI.framework/LoopKitUI",
				"$(BUILT_PRODUCTS_DIR)/LoopTestingKit.framework/LoopTestingKit",
				"$(BUILT_PRODUCTS_DIR)/MockKit.framework/MockKit",
				"$(BUILT_PRODUCTS_DIR)/MockKitUI.framework/MockKitUI",
				"$(BUILT_PRODUCTS_DIR)/MKRingProgressView.framework/MKRingProgressView",
				"$(BUILT_PRODUCTS_DIR)/Minizip.framework/Minizip",
			);
			name = "Copy Frameworks with Carthage";
			outputPaths = (
			);
			runOnlyForDeploymentPostprocessing = 0;
			shellPath = /bin/sh;
			shellScript = "\"${SRCROOT}/Scripts/copy-frameworks.sh\"\n";
		};
		43FF3DF620A8EFE800F8E62C /* Copy Frameworks with Carthage */ = {
			isa = PBXShellScriptBuildPhase;
			buildActionMask = 2147483647;
			files = (
			);
			inputPaths = (
				"$(BUILT_PRODUCTS_DIR)/LoopKit.framework/LoopKit",
			);
			name = "Copy Frameworks with Carthage";
			outputPaths = (
				"$(BUILT_PRODUCTS_DIR)/$(FRAMEWORKS_FOLDER_PATH)/LoopKit.framework",
			);
			runOnlyForDeploymentPostprocessing = 0;
			shellPath = /bin/sh;
			shellScript = "\"${SRCROOT}/Scripts/copy-frameworks.sh\"\n";
		};
		A942E448225FD9D500DD4980 /* Copy Frameworks with Carthage */ = {
			isa = PBXShellScriptBuildPhase;
			buildActionMask = 2147483647;
			files = (
			);
			inputFileListPaths = (
			);
			inputPaths = (
				"$(BUILT_PRODUCTS_DIR)/LoopKit.framework/LoopKit",
			);
			name = "Copy Frameworks with Carthage";
			outputFileListPaths = (
			);
			outputPaths = (
				"$(BUILT_PRODUCTS_DIR)/$(FRAMEWORKS_FOLDER_PATH)/LoopKit.framework",
			);
			runOnlyForDeploymentPostprocessing = 0;
			shellPath = /bin/sh;
			shellScript = "\"${SRCROOT}/Scripts/copy-frameworks.sh\"\n\n";
		};
		C16DA84322E8E5FF008624C2 /* Install Plugins */ = {
			isa = PBXShellScriptBuildPhase;
			buildActionMask = 2147483647;
			files = (
			);
			inputFileListPaths = (
			);
			inputPaths = (
			);
			name = "Install Plugins";
			outputFileListPaths = (
			);
			outputPaths = (
			);
			runOnlyForDeploymentPostprocessing = 0;
			shellPath = /bin/sh;
			shellScript = "\"${SRCROOT}/Scripts/copy-plugins.sh\"\n";
		};
		C1D1405722FB66DF00DA6242 /* Build Derived Assets */ = {
			isa = PBXShellScriptBuildPhase;
			buildActionMask = 2147483647;
			files = (
			);
			inputFileListPaths = (
			);
			inputPaths = (
			);
			name = "Build Derived Assets";
			outputFileListPaths = (
			);
			outputPaths = (
			);
			runOnlyForDeploymentPostprocessing = 0;
			shellPath = /bin/sh;
			shellScript = "\"${SRCROOT}/Scripts/build-derived-assets.sh\" \"${SRCROOT}/Loop\"\n";
		};
		C1D1406222FB7ED200DA6242 /* Build Derived Assets */ = {
			isa = PBXShellScriptBuildPhase;
			buildActionMask = 2147483647;
			files = (
			);
			inputFileListPaths = (
			);
			inputPaths = (
			);
			name = "Build Derived Assets";
			outputFileListPaths = (
			);
			outputPaths = (
			);
			runOnlyForDeploymentPostprocessing = 0;
			shellPath = /bin/sh;
			shellScript = "\"${SRCROOT}/Scripts/build-derived-assets.sh\" \"${SRCROOT}/WatchApp\"\n";
		};
		C1D19800232CFA2A0096D646 /* Capture Build Details */ = {
			isa = PBXShellScriptBuildPhase;
			buildActionMask = 2147483647;
			files = (
			);
			inputFileListPaths = (
			);
			inputPaths = (
			);
			name = "Capture Build Details";
			outputFileListPaths = (
			);
			outputPaths = (
			);
			runOnlyForDeploymentPostprocessing = 0;
			shellPath = /bin/sh;
			shellScript = "\"${SRCROOT}/Scripts/capture-build-details.sh\"\n";
		};
/* End PBXShellScriptBuildPhase section */

/* Begin PBXSourcesBuildPhase section */
		43776F881B8022E90074EA36 /* Sources */ = {
			isa = PBXSourcesBuildPhase;
			buildActionMask = 2147483647;
			files = (
				C17824A51E1AD4D100D9D25C /* BolusRecommendation.swift in Sources */,
				897A5A9624C2175B00C4E71D /* BolusEntryView.swift in Sources */,
				4F70C2131DE90339006380B7 /* StatusExtensionContext.swift in Sources */,
				A9A056B324B93C62007CF06D /* CriticalEventLogExportView.swift in Sources */,
				43C05CC521EC29E3006FB252 /* TextFieldTableViewCell.swift in Sources */,
				4FF4D1001E18374700846527 /* WatchContext.swift in Sources */,
				C1D289B522F90A52003FFBD9 /* BasalDeliveryState.swift in Sources */,
				4F2C15821E074FC600E160D4 /* NSTimeInterval.swift in Sources */,
				4311FB9B1F37FE1B00D4C0A7 /* TitleSubtitleTextFieldTableViewCell.swift in Sources */,
				B4FEEF7D24B8A71F00A8DF9B /* DeviceDataManager+DeviceStatus.swift in Sources */,
				E95D380324EADF36005E2F50 /* CarbStoreProtocol.swift in Sources */,
				E98A55ED24EDD6380008715D /* SettingsStoreProtocol.swift in Sources */,
				C1FB428F217921D600FAB378 /* PumpManagerUI.swift in Sources */,
				43C513191E864C4E001547C7 /* GlucoseRangeSchedule.swift in Sources */,
				43A51E1F1EB6D62A000736CC /* CarbAbsorptionViewController.swift in Sources */,
				43776F901B8022E90074EA36 /* AppDelegate.swift in Sources */,
				4372E48B213CB5F00068E043 /* Double.swift in Sources */,
				430B29932041F5B300BA9F93 /* UserDefaults+Loop.swift in Sources */,
				43CE7CDE1CA8B63E003CC1B0 /* Data.swift in Sources */,
				E9BB27AB23B85C3500FB4987 /* SleepStore.swift in Sources */,
				1D080CBD2473214A00356610 /* AlertStore.xcdatamodeld in Sources */,
				A999D40A24663DC7004C89D4 /* CarbStore.swift in Sources */,
				C1F8B243223E73FD00DD66CF /* BolusProgressTableViewCell.swift in Sources */,
				89D6953E23B6DF8A002B3066 /* PotentialCarbEntryTableViewCell.swift in Sources */,
				89CA2B30226C0161004D9350 /* DirectoryObserver.swift in Sources */,
				1DA649A7244126CD00F61E75 /* UserNotificationAlertPresenter.swift in Sources */,
				1DDE273F24AEA4F200796622 /* NotificationsCriticalAlertPermissionsViewModel.swift in Sources */,
				439A7942211F631C0041B75F /* RootNavigationController.swift in Sources */,
				4F11D3C020DCBEEC006E072C /* GlucoseBackfillRequestUserInfo.swift in Sources */,
				89E267FC2292456700A3F2AF /* FeatureFlags.swift in Sources */,
				43A567691C94880B00334FAC /* LoopDataManager.swift in Sources */,
				1DA649A9244126DA00F61E75 /* InAppModalAlertPresenter.swift in Sources */,
				43B260491ED248FB008CAA77 /* CarbEntryTableViewCell.swift in Sources */,
				4302F4E11D4E9C8900F0FCAF /* TextFieldTableViewController.swift in Sources */,
				43F64DD91D9C92C900D24DC6 /* TitleSubtitleTableViewCell.swift in Sources */,
				43FCEEA9221A615B0013DD30 /* StatusChartsManager.swift in Sources */,
				A9F703752489C9A000C98AD8 /* GlucoseStore+SimulatedCoreData.swift in Sources */,
				43511CE321FD80E400566C63 /* StandardRetrospectiveCorrection.swift in Sources */,
				E95D380524EADF78005E2F50 /* GlucoseStoreProtocol.swift in Sources */,
				43E3449F1B9D68E900C85C07 /* StatusTableViewController.swift in Sources */,
				A9CBE45A248ACBE1008E7BA2 /* DosingDecisionStore+SimulatedCoreData.swift in Sources */,
				A9C62D8A2331703100535612 /* ServicesManager.swift in Sources */,
				43DBF0531C93EC8200B3C386 /* DeviceDataManager.swift in Sources */,
				A9347F2F24E7508A00C99C34 /* WatchHistoricalCarbs.swift in Sources */,
				C17824A01E19CF9800D9D25C /* GlucoseThresholdTableViewController.swift in Sources */,
				4372E487213C86240068E043 /* SampleValue.swift in Sources */,
				437CEEE41CDE5C0A003C8C80 /* UIImage.swift in Sources */,
				C1201E2C23ECDBD0002DA84A /* WatchContextRequestUserInfo.swift in Sources */,
				1D49795824E7289700948F05 /* ServicesViewModel.swift in Sources */,
				1D4A3E2D2478628500FD601B /* StoredAlert+CoreDataClass.swift in Sources */,
				892D7C5123B54A15008A9656 /* CarbEntryViewController.swift in Sources */,
				A999D40424663CE1004C89D4 /* DoseStore.swift in Sources */,
				43DBF0591C93F73800B3C386 /* CarbEntryTableViewController.swift in Sources */,
				A977A2F424ACFECF0059C207 /* CriticalEventLogExportManager.swift in Sources */,
				89CA2B32226C18B8004D9350 /* TestingScenariosTableViewController.swift in Sources */,
				43E93FB71E469A5100EAB8DB /* HKUnit.swift in Sources */,
				43C05CAF21EB2C24006FB252 /* NSBundle.swift in Sources */,
				A967D94C24F99B9300CDDF8A /* OutputStream.swift in Sources */,
				1DB1065124467E18005542BD /* AlertManager.swift in Sources */,
				1D9650C82523FBA100A1370B /* DeviceDataManager+BolusEntryViewModelDelegate.swift in Sources */,
				43C0944A1CACCC73001F6403 /* NotificationManager.swift in Sources */,
				1DDE274024AEA4F200796622 /* NotificationsCriticalAlertPermissionsView.swift in Sources */,
				A9A056B524B94123007CF06D /* CriticalEventLogExportViewModel.swift in Sources */,
				434FF1EE1CF27EEF000DB779 /* UITableViewCell.swift in Sources */,
				439BED2A1E76093C00B0AED5 /* CGMManager.swift in Sources */,
				E98A55EF24EDD6E60008715D /* DosingDecisionStoreProtocol.swift in Sources */,
				C165B8CE23302C5D0004112E /* RemoteCommand.swift in Sources */,
				E9C00EF524C623EF00628F35 /* LoopSettings+Loop.swift in Sources */,
				438172D91F4E9E37003C3328 /* NewPumpEvent.swift in Sources */,
				4389916B1E91B689000EEF90 /* ChartSettings+Loop.swift in Sources */,
				C178249A1E1999FA00D9D25C /* CaseCountable.swift in Sources */,
				B4F3D25124AF890C0095CE44 /* BluetoothStateManager.swift in Sources */,
				1DDE273D24AEA4B000796622 /* SettingsViewModel.swift in Sources */,
				A9347F3124E7521800C99C34 /* CarbBackfillRequestUserInfo.swift in Sources */,
				A9CBE458248AB564008E7BA2 /* DoseStore+SimulatedCoreData.swift in Sources */,
				897A5A9924C22DE800C4E71D /* BolusEntryViewModel.swift in Sources */,
				4374B5EF209D84BF00D17AA8 /* OSLog.swift in Sources */,
				A9C62D882331703100535612 /* Service.swift in Sources */,
				89CAB36324C8FE96009EE3CE /* PredictedGlucoseChartView.swift in Sources */,
				4F6663941E905FD2009E74FC /* ChartColorPalette+Loop.swift in Sources */,
				A9F703732489BC8500C98AD8 /* CarbStore+SimulatedCoreData.swift in Sources */,
				4328E0351CFC0AE100E199AA /* WatchDataManager.swift in Sources */,
				4345E3FC21F04911009E00E5 /* UIColor+HIG.swift in Sources */,
				1D4A3E2E2478628500FD601B /* StoredAlert+CoreDataProperties.swift in Sources */,
				E95D380124EADE7C005E2F50 /* DoseStoreProtocol.swift in Sources */,
				43D381621EBD9759007F8C8F /* HeaderValuesTableViewCell.swift in Sources */,
				C13DA2B024F6C7690098BB29 /* UIViewController.swift in Sources */,
				A9C62D892331703100535612 /* LoggingServicesManager.swift in Sources */,
				89E267FF229267DF00A3F2AF /* Optional.swift in Sources */,
				43785E982120E7060057DED1 /* Intents.intentdefinition in Sources */,
				A98556852493F901000FD662 /* AlertStore+SimulatedCoreData.swift in Sources */,
				899433B823FE129800FA4BEA /* OverrideBadgeView.swift in Sources */,
				89D1503E24B506EB00EDE253 /* Dictionary.swift in Sources */,
				4302F4E31D4EA54200F0FCAF /* InsulinDeliveryTableViewController.swift in Sources */,
				4FC8C8011DEB93E400A1452E /* NSUserDefaults+StatusExtension.swift in Sources */,
				43E93FB61E469A4000EAB8DB /* NumberFormatter.swift in Sources */,
				C1FB428C217806A400FAB378 /* StateColorPalette.swift in Sources */,
				4F08DE8F1E7BB871006741EA /* CollectionType+Loop.swift in Sources */,
				A9F703772489D8AA00C98AD8 /* PersistentDeviceLog+SimulatedCoreData.swift in Sources */,
				C148CEE724FD91BD00711B3B /* DeliveryUncertaintyAlertManager.swift in Sources */,
				435400341C9F878D00D5819C /* SetBolusUserInfo.swift in Sources */,
				1DDE273E24AEA4B000796622 /* SettingsView.swift in Sources */,
				A9B607B0247F000F00792BE4 /* UserNotifications+Loop.swift in Sources */,
				43F89CA322BDFBBD006BB54E /* UIActivityIndicatorView.swift in Sources */,
				A999D40624663D18004C89D4 /* PumpManagerError.swift in Sources */,
				437D9BA31D7BC977007245E8 /* PredictionTableViewController.swift in Sources */,
				4344628F20A7ADD500C4BE6F /* UserDefaults+CGM.swift in Sources */,
				A987CD4924A58A0100439ADC /* ZipArchive.swift in Sources */,
				43F41C371D3BF32400C11ED6 /* UIAlertController.swift in Sources */,
				1D2609AD248EEB9900A6F258 /* LoopAlertsManager.swift in Sources */,
				A9CBE45C248ACC03008E7BA2 /* SettingsStore+SimulatedCoreData.swift in Sources */,
				433EA4C41D9F71C800CD78FB /* CommandResponseViewController.swift in Sources */,
				C16DA84222E8E112008624C2 /* LoopPlugins.swift in Sources */,
				43785E932120A01B0057DED1 /* NewCarbEntryIntent+Loop.swift in Sources */,
				439A7944211FE22F0041B75F /* NSUserActivity.swift in Sources */,
				4328E0331CFC091100E199AA /* WatchContext+LoopKit.swift in Sources */,
				4F526D611DF8D9A900A04910 /* NetBasal.swift in Sources */,
				A92E557E2464DFFD00DB93BB /* DosingDecisionStore.swift in Sources */,
				89ADE13B226BFA0F0067222B /* TestingScenariosManager.swift in Sources */,
				4F7E8ACB20E2ACB500AEA65E /* WatchPredictedGlucose.swift in Sources */,
				436A0DA51D236A2A00104B24 /* LoopError.swift in Sources */,
				4F11D3C220DD80B3006E072C /* WatchHistoricalGlucose.swift in Sources */,
				4372E490213CFCE70068E043 /* LoopSettingsUserInfo.swift in Sources */,
				89CA2B3D226E6B13004D9350 /* LocalTestingScenariosManager.swift in Sources */,
				43F78D261C8FC000002152D1 /* DoseMath.swift in Sources */,
				43511CE221FD80E400566C63 /* RetrospectiveCorrection.swift in Sources */,
				1D05219B2469E9DF000EBBDE /* StoredAlert.swift in Sources */,
				438D42F91D7C88BC003244B0 /* PredictionInputEffect.swift in Sources */,
				A9C62D8223316FF600535612 /* UserDefaults+Services.swift in Sources */,
				892A5D692230C41D008961AB /* RangeReplaceableCollection.swift in Sources */,
				4F70C2101DE8FAC5006380B7 /* StatusExtensionDataManager.swift in Sources */,
				43DFB62320D4CAE7008A7BAE /* PumpManager.swift in Sources */,
				892A5D59222F0A27008961AB /* Debug.swift in Sources */,
				1DD0B76724EC77AC008A2DC3 /* SupportScreenView.swift in Sources */,
				431A8C401EC6E8AB00823B9C /* CircleMaskView.swift in Sources */,
				1D05219D2469F1F5000EBBDE /* AlertStore.swift in Sources */,
				439897371CD2F80600223065 /* AnalyticsServicesManager.swift in Sources */,
				A9C62D842331700E00535612 /* DiagnosticLog+Subsystem.swift in Sources */,
				895FE0952201234000FCF18A /* OverrideSelectionViewController.swift in Sources */,
				A9F66FC3247F451500096EA7 /* UIDevice+Loop.swift in Sources */,
				439706E622D2E84900C81566 /* PredictionSettingTableViewCell.swift in Sources */,
				430D85891F44037000AF2D4F /* HUDViewTableViewCell.swift in Sources */,
				43A51E211EB6DBDD000736CC /* LoopChartsTableViewController.swift in Sources */,
				8968B1122408B3520074BB48 /* UIFont.swift in Sources */,
				438D42FB1D7D11A4003244B0 /* PredictionInputEffectTableViewCell.swift in Sources */,
				89A1B66E24ABFDF800117AC2 /* SupportedBolusVolumesUserInfo.swift in Sources */,
				432E73CB1D24B3D6009AD15D /* RemoteDataServicesManager.swift in Sources */,
				B40D07C7251A89D500C1C6D7 /* GlucoseDisplay.swift in Sources */,
				43C2FAE11EB656A500364AFF /* GlucoseEffectVelocity.swift in Sources */,
			);
			runOnlyForDeploymentPostprocessing = 0;
		};
		43A9437A1B926B7B0051FA24 /* Sources */ = {
			isa = PBXSourcesBuildPhase;
			buildActionMask = 2147483647;
			files = (
				894F6DDD243C0A2300CCE676 /* CarbAmountLabel.swift in Sources */,
				89A605E524327F45009C1096 /* DoseVolumeInput.swift in Sources */,
				4372E488213C862B0068E043 /* SampleValue.swift in Sources */,
				89A605EB243288E4009C1096 /* TopDownTriangle.swift in Sources */,
				4F2C15741E0209F500E160D4 /* NSTimeInterval.swift in Sources */,
				89F9119224358E2B00ECCAF3 /* CarbEntryInputMode.swift in Sources */,
				4FF4D1011E18375000846527 /* WatchContext.swift in Sources */,
				89FE21AD24AC57E30033F501 /* Collection.swift in Sources */,
				898ECA63218ABD21001E9D35 /* ComplicationChartManager.swift in Sources */,
				43A9438A1B926B7B0051FA24 /* NotificationController.swift in Sources */,
				439A7945211FE23A0041B75F /* NSUserActivity.swift in Sources */,
				43A943881B926B7B0051FA24 /* ExtensionDelegate.swift in Sources */,
				43511CEE220FC61700566C63 /* HUDRowController.swift in Sources */,
				892FB4CD22040104005293EC /* OverridePresetRow.swift in Sources */,
				4F75F00220FCFE8C00B5570E /* GlucoseChartScene.swift in Sources */,
				89E26800229267DF00A3F2AF /* Optional.swift in Sources */,
				4328E02F1CFBF81800E199AA /* WKInterfaceImage.swift in Sources */,
				89F9118F24352F1600ECCAF3 /* DigitalCrownRotation.swift in Sources */,
				4F2C15811E0495B200E160D4 /* WatchContext+WatchApp.swift in Sources */,
				4372E496213DCDD30068E043 /* GlucoseChartValueHashable.swift in Sources */,
				89E08FC6242E7506000D719B /* CarbAndDateInput.swift in Sources */,
				89E08FC8242E76E9000D719B /* AnyTransition.swift in Sources */,
				89A605E324327DFE009C1096 /* CarbAmountInput.swift in Sources */,
				898ECA61218ABD17001E9D35 /* GlucoseChartData.swift in Sources */,
				4344629820A8B2D700C4BE6F /* OSLog.swift in Sources */,
				4328E02A1CFBE2C500E199AA /* UIColor.swift in Sources */,
				4372E484213A63FB0068E043 /* ChartHUDController.swift in Sources */,
				895788AF242E69A2002CB114 /* BolusInput.swift in Sources */,
				894F6DDB243C07CF00CCE676 /* GramLabel.swift in Sources */,
				4345E40621F68E18009E00E5 /* CarbEntryListController.swift in Sources */,
				4FDDD23720DC51DF00D04B16 /* LoopDataManager.swift in Sources */,
				89E267FD2292456700A3F2AF /* FeatureFlags.swift in Sources */,
				898ECA60218ABD17001E9D35 /* GlucoseChartScaler.swift in Sources */,
				894F6DD9243C060600CCE676 /* ScalablePositionedText.swift in Sources */,
				89E08FC4242E73F0000D719B /* GramLabelPositionKey.swift in Sources */,
				4F82655020E69F9A0031A8F5 /* HUDInterfaceController.swift in Sources */,
				4372E492213D956C0068E043 /* GlucoseRangeSchedule.swift in Sources */,
				A9347F3324E7522900C99C34 /* WatchHistoricalCarbs.swift in Sources */,
				895788AD242E69A2002CB114 /* AbsorptionTimeSelection.swift in Sources */,
				89A605EF2432925D009C1096 /* CompletionCheckmark.swift in Sources */,
				89F9119624358E6900ECCAF3 /* BolusPickerValues.swift in Sources */,
				4328E02B1CFBE2C500E199AA /* WKAlertAction.swift in Sources */,
				4F7E8AC720E2AC0300AEA65E /* WatchPredictedGlucose.swift in Sources */,
				4344628E20A7ADD100C4BE6F /* UserDefaults+CGM.swift in Sources */,
				4F7E8AC520E2AB9600AEA65E /* Date.swift in Sources */,
				89F9119424358E4500ECCAF3 /* CarbAbsorptionTime.swift in Sources */,
				895788B1242E69A2002CB114 /* Color.swift in Sources */,
				89E08FC2242E73DC000D719B /* CarbAmountPositionKey.swift in Sources */,
				4F11D3C420DD881A006E072C /* WatchHistoricalGlucose.swift in Sources */,
				E98A55F724EEE1E10008715D /* OnOffSelectionView.swift in Sources */,
				89E08FCA242E7714000D719B /* UIFont.swift in Sources */,
				4328E0281CFBE2C500E199AA /* CLKComplicationTemplate.swift in Sources */,
				4328E01E1CFBE25F00E199AA /* CarbAndBolusFlowController.swift in Sources */,
				89E08FCC242E790C000D719B /* Comparable.swift in Sources */,
				432CF87520D8AC950066B889 /* NSUserDefaults+WatchApp.swift in Sources */,
				89A1B66F24ABFDF800117AC2 /* SupportedBolusVolumesUserInfo.swift in Sources */,
				43027F0F1DFE0EC900C51989 /* HKUnit.swift in Sources */,
				4344629220A7C19800C4BE6F /* ButtonGroup.swift in Sources */,
				89A605E924328862009C1096 /* Checkmark.swift in Sources */,
				891B508524342BE1005DA578 /* CarbAndBolusFlowViewModel.swift in Sources */,
				894F6DD7243C047300CCE676 /* View+Position.swift in Sources */,
				898ECA69218ABDA9001E9D35 /* CLKTextProvider+Compound.m in Sources */,
				4372E48C213CB6750068E043 /* Double.swift in Sources */,
				89A605ED24328972009C1096 /* BolusArrow.swift in Sources */,
				E98A55F924EEFC200008715D /* OnOffSelectionViewModel.swift in Sources */,
				892FB4CF220402C0005293EC /* OverrideSelectionController.swift in Sources */,
				89E08FD0242E8B2B000D719B /* BolusConfirmationView.swift in Sources */,
				43785E972120E4500057DED1 /* INRelevantShortcutStore+Loop.swift in Sources */,
				89A605E72432860C009C1096 /* PeriodicPublisher.swift in Sources */,
				895788AE242E69A2002CB114 /* CarbAndBolusFlow.swift in Sources */,
				89A605F12432BD18009C1096 /* BolusConfirmationVisual.swift in Sources */,
				898ECA65218ABD9B001E9D35 /* CGRect.swift in Sources */,
				43CB2B2B1D924D450079823D /* WCSession.swift in Sources */,
				4372E491213D05F90068E043 /* LoopSettingsUserInfo.swift in Sources */,
				4345E40421F68AD9009E00E5 /* TextRowController.swift in Sources */,
				43BFF0B51E45C1E700FF19A9 /* NumberFormatter.swift in Sources */,
				C1201E2D23ECDF3D002DA84A /* WatchContextRequestUserInfo.swift in Sources */,
				43A9438E1B926B7B0051FA24 /* ComplicationController.swift in Sources */,
				43517917230A0E1A0072ECC0 /* WKInterfaceLabel.swift in Sources */,
				A9347F3224E7522400C99C34 /* CarbBackfillRequestUserInfo.swift in Sources */,
				895788B3242E69A2002CB114 /* ActionButton.swift in Sources */,
				894F6DD3243BCBDB00CCE676 /* Environment+SizeClass.swift in Sources */,
				E98A55F524EEE15A0008715D /* OnOffSelectionController.swift in Sources */,
				4328E01A1CFBE1DA00E199AA /* ActionHUDController.swift in Sources */,
				4F11D3C320DD84DB006E072C /* GlucoseBackfillRequestUserInfo.swift in Sources */,
				435400351C9F878D00D5819C /* SetBolusUserInfo.swift in Sources */,
				895788B2242E69A2002CB114 /* CircularAccessoryButtonStyle.swift in Sources */,
			);
			runOnlyForDeploymentPostprocessing = 0;
		};
		43D9001F21EB209400AF44BF /* Sources */ = {
			isa = PBXSourcesBuildPhase;
			buildActionMask = 2147483647;
			files = (
				E9C00EF324C6222400628F35 /* LoopSettings.swift in Sources */,
				43C05CB821EBEA54006FB252 /* HKUnit.swift in Sources */,
				4345E3F421F036FC009E00E5 /* Result.swift in Sources */,
				C19E96E023D275FA003F79B0 /* LoopCompletionFreshness.swift in Sources */,
				43D9002021EB209400AF44BF /* NSTimeInterval.swift in Sources */,
				43C05CA921EB2B26006FB252 /* PersistenceController.swift in Sources */,
				A9CE912224CA032E00302A40 /* NSUserDefaults.swift in Sources */,
				43C05CAB21EB2B4A006FB252 /* NSBundle.swift in Sources */,
				43C05CC721EC2ABC006FB252 /* IdentifiableClass.swift in Sources */,
				4345E40221F67300009E00E5 /* PotentialCarbEntryUserInfo.swift in Sources */,
			);
			runOnlyForDeploymentPostprocessing = 0;
		};
		43D9FF9E21EA9A0C00AF44BF /* Sources */ = {
			isa = PBXSourcesBuildPhase;
			buildActionMask = 2147483647;
			files = (
				43C05CBD21EBF77D006FB252 /* LessonsViewController.swift in Sources */,
				43C05CB621EBE321006FB252 /* NSTimeInterval.swift in Sources */,
				43C5F25A222C921B00905D10 /* OSLog.swift in Sources */,
				43C05CB521EBE274006FB252 /* Date.swift in Sources */,
				43D9F82421EFF1AB000578CD /* LessonResultsViewController.swift in Sources */,
				43C728F9222A448700C62969 /* DayCalculator.swift in Sources */,
				4345E3FA21F0473B009E00E5 /* TextCell.swift in Sources */,
				43C728F5222266F000C62969 /* ModalDayLesson.swift in Sources */,
				43D9F81821EC51CC000578CD /* DateEntry.swift in Sources */,
				43D9FFC021EAB22E00AF44BF /* DataManager.swift in Sources */,
				43C05CB121EBBDB9006FB252 /* TimeInRangeLesson.swift in Sources */,
				43C728F72222700000C62969 /* DateIntervalEntry.swift in Sources */,
				43D9F81E21EF0609000578CD /* NumberRangeEntry.swift in Sources */,
				43C05CCA21EC382B006FB252 /* NumberEntry.swift in Sources */,
				4345E3FE21F04A50009E00E5 /* DateIntervalFormatter.swift in Sources */,
				43C5F257222C7B7200905D10 /* TimeComponents.swift in Sources */,
				4345E3F821F03D2A009E00E5 /* DatesAndNumberCell.swift in Sources */,
				43D9F82221EF0A7A000578CD /* QuantityRangeEntry.swift in Sources */,
				43D9F81A21EC593C000578CD /* UITableViewCell.swift in Sources */,
				43D9F82021EF0906000578CD /* NSNumber.swift in Sources */,
				43C05CC221EC06E4006FB252 /* LessonConfigurationViewController.swift in Sources */,
				43C05CC621EC29E7006FB252 /* TextFieldTableViewCell.swift in Sources */,
				43C05CC021EBFFA4006FB252 /* Lesson.swift in Sources */,
				C1814B86225E507C008D2D8E /* Sequence.swift in Sources */,
				43C5F258222C7BD400905D10 /* AppDelegate.swift in Sources */,
			);
			runOnlyForDeploymentPostprocessing = 0;
		};
		43D9FFCB21EAE05D00AF44BF /* Sources */ = {
			isa = PBXSourcesBuildPhase;
			buildActionMask = 2147483647;
			files = (
				E9C00EF224C6221B00628F35 /* LoopSettings.swift in Sources */,
				43C05CB921EBEA54006FB252 /* HKUnit.swift in Sources */,
				4345E3F521F036FC009E00E5 /* Result.swift in Sources */,
				C19E96DF23D275F8003F79B0 /* LoopCompletionFreshness.swift in Sources */,
				43D9FFFB21EAF3D300AF44BF /* NSTimeInterval.swift in Sources */,
				43C05CA821EB2B26006FB252 /* PersistenceController.swift in Sources */,
				43C05CAA21EB2B49006FB252 /* NSBundle.swift in Sources */,
				43C05CC821EC2ABC006FB252 /* IdentifiableClass.swift in Sources */,
				43C05CAD21EB2BBF006FB252 /* NSUserDefaults.swift in Sources */,
				4345E40121F67300009E00E5 /* PotentialCarbEntryUserInfo.swift in Sources */,
			);
			runOnlyForDeploymentPostprocessing = 0;
		};
		43E2D8CD1D20BF42004DA55F /* Sources */ = {
			isa = PBXSourcesBuildPhase;
			buildActionMask = 2147483647;
			files = (
				43947D731F529FAA00A07D31 /* GlucoseRangeSchedule.swift in Sources */,
				43E2D8DC1D20C049004DA55F /* DoseMath.swift in Sources */,
				43E2D8DB1D20C03B004DA55F /* NSTimeInterval.swift in Sources */,
				43E2D8D41D20BF42004DA55F /* DoseMathTests.swift in Sources */,
				C11C87DE1E21EAAD00BB71D3 /* HKUnit.swift in Sources */,
				C13BAD941E8009B000050CB5 /* NumberFormatter.swift in Sources */,
				C17824A61E1AF91F00D9D25C /* BolusRecommendation.swift in Sources */,
			);
			runOnlyForDeploymentPostprocessing = 0;
		};
		43E2D9071D20C581004DA55F /* Sources */ = {
			isa = PBXSourcesBuildPhase;
			buildActionMask = 2147483647;
			files = (
				A9DF02CB24F72B9E00B7C988 /* CriticalEventLogTests.swift in Sources */,
				B44251B3252350CE00605937 /* ChartAxisValuesStaticGeneratorTests.swift in Sources */,
				1D80313D24746274002810DF /* AlertStoreTests.swift in Sources */,
				A9A63F8E246B271600588D5B /* NSTimeInterval.swift in Sources */,
				A9DFAFB324F0415E00950D1E /* CarbBackfillRequestUserInfoTests.swift in Sources */,
				A985464D251448300099C1A6 /* OutputStreamTests.swift in Sources */,
				A9A63F8D246B261100588D5B /* DosingDecisionStoreTests.swift in Sources */,
				A9E6DFEF246A0474005B1A1C /* LoopErrorTests.swift in Sources */,
				B44251B62523578300605937 /* PredictedGlucoseChartTests.swift in Sources */,
				A9DFAFB524F048A000950D1E /* WatchHistoricalCarbsTests.swift in Sources */,
				A9E6DFEA246A0448005B1A1C /* PumpManagerErrorTests.swift in Sources */,
				A9DF02CD24F72BC800B7C988 /* PersistenceControllerTestCase.swift in Sources */,
				1DA7A84424477698008257F0 /* InAppModalAlertPresenterTests.swift in Sources */,
				E93E86A824DDCC4400FF40C8 /* MockDoseStore.swift in Sources */,
				E98A55F124EDD85E0008715D /* MockDosingDecisionStore.swift in Sources */,
				8968B114240C55F10074BB48 /* LoopSettingsTests.swift in Sources */,
				A9F5F1F5251050EC00E7C8A4 /* ZipArchiveTests.swift in Sources */,
				1D8D55BC252274650044DBB6 /* BolusEntryViewModelTests.swift in Sources */,
				A91E4C2124F867A700BE9213 /* StoredAlertTests.swift in Sources */,
				1DA7A84224476EAD008257F0 /* AlertManagerTests.swift in Sources */,
				A91E4C2324F86F1000BE9213 /* CriticalEventLogExportManagerTests.swift in Sources */,
				E9C58A7324DB4A2700487A17 /* LoopDataManagerTests.swift in Sources */,
				E98A55F324EDD9530008715D /* MockSettingsStore.swift in Sources */,
				A9E6DFE6246A042E005B1A1C /* CarbStoreTests.swift in Sources */,
				A9DAE7D02332D77F006AE942 /* LoopTests.swift in Sources */,
				E93E86B024DDE1BD00FF40C8 /* MockGlucoseStore.swift in Sources */,
				1DFE9E172447B6270082C280 /* UserNotificationAlertPresenterTests.swift in Sources */,
				B4BC56382518DEA900373647 /* CGMStatusHUDViewModelTests.swift in Sources */,
				A9E6DFE8246A043D005B1A1C /* DoseStoreTests.swift in Sources */,
				E93E86B224DDE21D00FF40C8 /* MockCarbStore.swift in Sources */,
			);
			runOnlyForDeploymentPostprocessing = 0;
		};
		4F70C1D81DE8DCA7006380B7 /* Sources */ = {
			isa = PBXSourcesBuildPhase;
			buildActionMask = 2147483647;
			files = (
				43FCEEB1221A863E0013DD30 /* StatusChartsManager.swift in Sources */,
				43C05CAC21EB2B8B006FB252 /* NSBundle.swift in Sources */,
				4FAC02541E22F6B20087A773 /* NSTimeInterval.swift in Sources */,
				4F2C15831E0757E600E160D4 /* HKUnit.swift in Sources */,
				C1FB4290217922A100FAB378 /* PumpManagerUI.swift in Sources */,
				1D4990E824A25931005CC357 /* FeatureFlags.swift in Sources */,
				C1FB428D21791D2500FAB378 /* PumpManager.swift in Sources */,
				43E93FB51E4675E800EAB8DB /* NumberFormatter.swift in Sources */,
				4345E3FB21F04911009E00E5 /* UIColor+HIG.swift in Sources */,
				43BFF0CD1E466C8400FF19A9 /* StateColorPalette.swift in Sources */,
				4FC8C8021DEB943800A1452E /* NSUserDefaults+StatusExtension.swift in Sources */,
				C136AA2423109CC6008A320D /* LoopPlugins.swift in Sources */,
				4F70C2121DE900EA006380B7 /* StatusExtensionContext.swift in Sources */,
				4F70C1E11DE8DCA7006380B7 /* StatusViewController.swift in Sources */,
			);
			runOnlyForDeploymentPostprocessing = 0;
		};
		4F7528861DFE1DC600C322D6 /* Sources */ = {
			isa = PBXSourcesBuildPhase;
			buildActionMask = 2147483647;
			files = (
				4FB76FB91E8C42B000B39636 /* CollectionType.swift in Sources */,
				B47A791C2508009E006C0E11 /* ChartAxisValuesStaticGenerator.swift in Sources */,
				7D23667D21250C7E0028B67D /* LocalizedString.swift in Sources */,
				43FCEEBD22212DD50013DD30 /* PredictedGlucoseChart.swift in Sources */,
				436961911F19D11E00447E89 /* ChartPointsContextFillLayer.swift in Sources */,
				4FF4D0F81E1725B000846527 /* NibLoadable.swift in Sources */,
				4326BA641F3A44D9007CCAD4 /* ChartLineModel.swift in Sources */,
				4374B5F0209D857E00D17AA8 /* OSLog.swift in Sources */,
				B4E96D4F248A6E20002DABAD /* CGMStatusHUDView.swift in Sources */,
				B4E96D4B248A6B6E002DABAD /* DeviceStatusHUDView.swift in Sources */,
				43FCEEB3221BC3B60013DD30 /* DoseChart.swift in Sources */,
				4F7528AA1DFE215100C322D6 /* HKUnit.swift in Sources */,
				4FB76FB61E8C426900B39636 /* ChartPointsTouchHighlightLayerViewCache.swift in Sources */,
				B490A03F24D0550F00F509FA /* GlucoseRangeCategory.swift in Sources */,
				4F2C15931E09BF2C00E160D4 /* HUDView.swift in Sources */,
				43BFF0B71E45C20C00FF19A9 /* NumberFormatter.swift in Sources */,
				B43DA44124D9C12100CAFF4E /* DismissibleHostingController.swift in Sources */,
				4F7528A51DFE208C00C322D6 /* NSTimeInterval.swift in Sources */,
				A9C62D8E2331708700535612 /* AuthenticationTableViewCell+NibLoadable.swift in Sources */,
				B490A04324D055D900F509FA /* DeviceStatusHighlight.swift in Sources */,
				B4AC0D3F24B9005300CDB0A1 /* UIImage.swift in Sources */,
				4FB76FB31E8C3EE400B39636 /* ChartAxisValueDoubleLog.swift in Sources */,
				43F1C31A1F5DC87700395429 /* ChartPoint.swift in Sources */,
				B4E96D5B248A8229002DABAD /* StatusBarHUDView.swift in Sources */,
				4F7528A11DFE200B00C322D6 /* BasalStateView.swift in Sources */,
				43FCEEAB221A61B40013DD30 /* IOBChart.swift in Sources */,
				43BFF0C61E465A4400FF19A9 /* UIColor+HIG.swift in Sources */,
				43FCEEBB22211C860013DD30 /* CarbEffectChart.swift in Sources */,
				4F7528A01DFE1F9D00C322D6 /* LoopStateView.swift in Sources */,
				B491B0A324D0B66D004CBE8F /* Color.swift in Sources */,
				B4D620D424D9EDB900043B3C /* GuidanceColors.swift in Sources */,
				B48B0BAC24900093009A48DE /* PumpStatusHUDView.swift in Sources */,
				B491B0A424D0B675004CBE8F /* UIColor.swift in Sources */,
				43FCEEAD221A66780013DD30 /* DateFormatter.swift in Sources */,
				1DB1CA4D24A55F0000B3B94C /* Image.swift in Sources */,
				B4E96D55248A7509002DABAD /* GlucoseTrendHUDView.swift in Sources */,
				4FB76FB51E8C41E200B39636 /* ChartPointsScatterDownTrianglesLayer.swift in Sources */,
				43FCEEAF221A67A70013DD30 /* NumberFormatter+Charts.swift in Sources */,
				4F75289A1DFE1F6000C322D6 /* BasalRateHUDView.swift in Sources */,
				B490A04124D0559D00F509FA /* DeviceLifecycleProgressState.swift in Sources */,
				4F75289C1DFE1F6000C322D6 /* GlucoseHUDView.swift in Sources */,
				B4E96D53248A7386002DABAD /* GlucoseValueHUDView.swift in Sources */,
				4FB76FB81E8C429D00B39636 /* CGPoint.swift in Sources */,
				B4E96D57248A7B0F002DABAD /* StatusHighlightHUDView.swift in Sources */,
				43FCEEB5221BCA020013DD30 /* COBChart.swift in Sources */,
				B42C951424A3C76000857C73 /* CGMStatusHUDViewModel.swift in Sources */,
				4F75289E1DFE1F6000C322D6 /* LoopCompletionHUDView.swift in Sources */,
			);
			runOnlyForDeploymentPostprocessing = 0;
		};
/* End PBXSourcesBuildPhase section */

/* Begin PBXTargetDependency section */
		43A943811B926B7B0051FA24 /* PBXTargetDependency */ = {
			isa = PBXTargetDependency;
			target = 43A9437D1B926B7B0051FA24 /* WatchApp Extension */;
			targetProxy = 43A943801B926B7B0051FA24 /* PBXContainerItemProxy */;
		};
		43A943931B926B7B0051FA24 /* PBXTargetDependency */ = {
			isa = PBXTargetDependency;
			target = 43A943711B926B7B0051FA24 /* WatchApp */;
			targetProxy = 43A943921B926B7B0051FA24 /* PBXContainerItemProxy */;
		};
		43D9000D21EB0BEA00AF44BF /* PBXTargetDependency */ = {
			isa = PBXTargetDependency;
			target = 43D9FFCE21EAE05D00AF44BF /* LoopCore */;
			targetProxy = 43D9000C21EB0BEA00AF44BF /* PBXContainerItemProxy */;
		};
		43D9001321EB137A00AF44BF /* PBXTargetDependency */ = {
			isa = PBXTargetDependency;
			target = 43D9FFCE21EAE05D00AF44BF /* LoopCore */;
			targetProxy = 43D9001221EB137A00AF44BF /* PBXContainerItemProxy */;
		};
		43D9FFBA21EA9CA400AF44BF /* PBXTargetDependency */ = {
			isa = PBXTargetDependency;
			target = 4F75288A1DFE1DC600C322D6 /* LoopUI */;
			targetProxy = 43D9FFB921EA9CA400AF44BF /* PBXContainerItemProxy */;
		};
		43D9FFD521EAE05D00AF44BF /* PBXTargetDependency */ = {
			isa = PBXTargetDependency;
			target = 43D9FFCE21EAE05D00AF44BF /* LoopCore */;
			targetProxy = 43D9FFD421EAE05D00AF44BF /* PBXContainerItemProxy */;
		};
		43E2D9111D20C581004DA55F /* PBXTargetDependency */ = {
			isa = PBXTargetDependency;
			target = 43776F8B1B8022E90074EA36 /* Loop */;
			targetProxy = 43E2D9101D20C581004DA55F /* PBXContainerItemProxy */;
		};
		4F70C1E71DE8DCA7006380B7 /* PBXTargetDependency */ = {
			isa = PBXTargetDependency;
			target = 4F70C1DB1DE8DCA7006380B7 /* Loop Status Extension */;
			targetProxy = 4F70C1E61DE8DCA7006380B7 /* PBXContainerItemProxy */;
		};
		4F7528971DFE1ED400C322D6 /* PBXTargetDependency */ = {
			isa = PBXTargetDependency;
			target = 4F75288A1DFE1DC600C322D6 /* LoopUI */;
			targetProxy = 4F7528961DFE1ED400C322D6 /* PBXContainerItemProxy */;
		};
		4F7528991DFE1ED800C322D6 /* PBXTargetDependency */ = {
			isa = PBXTargetDependency;
			target = 4F75288A1DFE1DC600C322D6 /* LoopUI */;
			targetProxy = 4F7528981DFE1ED800C322D6 /* PBXContainerItemProxy */;
		};
		A942E445225FD97F00DD4980 /* PBXTargetDependency */ = {
			isa = PBXTargetDependency;
			target = 43D9FFCE21EAE05D00AF44BF /* LoopCore */;
			targetProxy = A942E444225FD97F00DD4980 /* PBXContainerItemProxy */;
		};
		A942E447225FD9A300DD4980 /* PBXTargetDependency */ = {
			isa = PBXTargetDependency;
			target = 43D9FFCE21EAE05D00AF44BF /* LoopCore */;
			targetProxy = A942E446225FD9A300DD4980 /* PBXContainerItemProxy */;
		};
		C117ED71232EDB3200DA57CD /* PBXTargetDependency */ = {
			isa = PBXTargetDependency;
			target = 43D9001A21EB209400AF44BF /* LoopCore-watchOS */;
			targetProxy = C117ED70232EDB3200DA57CD /* PBXContainerItemProxy */;
		};
/* End PBXTargetDependency section */

/* Begin PBXVariantGroup section */
		43776F951B8022E90074EA36 /* Main.storyboard */ = {
			isa = PBXVariantGroup;
			children = (
				43776F961B8022E90074EA36 /* Base */,
				7DD382771F8DBFC60071272B /* es */,
				7D68AAAA1FE2DB0A00522C49 /* ru */,
				7D23668521250D180028B67D /* fr */,
				7D23669521250D220028B67D /* de */,
				7D2366A521250D2C0028B67D /* zh-Hans */,
				7D2366B721250D360028B67D /* it */,
				7D2366C521250D3F0028B67D /* nl */,
				7D2366D521250D4A0028B67D /* nb */,
				7D199D93212A067600241026 /* pl */,
				7D9BEED72335A489005DCFD6 /* en */,
				7D9BEF152335EC4B005DCFD6 /* ja */,
				7D9BEF2B2335EC59005DCFD6 /* pt-BR */,
				7D9BEF412335EC62005DCFD6 /* vi */,
				7D9BEF572335EC6E005DCFD6 /* da */,
				7D9BEF6D2335EC7D005DCFD6 /* sv */,
				7D9BEF832335EC8B005DCFD6 /* fi */,
				7D9BF13B23370E8B005DCFD6 /* ro */,
			);
			name = Main.storyboard;
			sourceTree = "<group>";
		};
		43776F9A1B8022E90074EA36 /* LaunchScreen.storyboard */ = {
			isa = PBXVariantGroup;
			children = (
				43776F9B1B8022E90074EA36 /* Base */,
			);
			name = LaunchScreen.storyboard;
			sourceTree = "<group>";
		};
		43785E9B2120E7060057DED1 /* Intents.intentdefinition */ = {
			isa = PBXVariantGroup;
			children = (
				43785E9A2120E7060057DED1 /* Base */,
				43785E9F2122774A0057DED1 /* es */,
				43785EA12122774B0057DED1 /* ru */,
				43C98058212A799E003B5D17 /* en */,
				C12CB9AC23106A3C00F84978 /* it */,
				C12CB9AE23106A5C00F84978 /* fr */,
				C12CB9B023106A5F00F84978 /* de */,
				C12CB9B223106A6000F84978 /* zh-Hans */,
				C12CB9B423106A6100F84978 /* nl */,
				C12CB9B623106A6200F84978 /* nb */,
				C12CB9B823106A6300F84978 /* pl */,
				7D9BEF132335EC4B005DCFD6 /* ja */,
				7D9BEF292335EC58005DCFD6 /* pt-BR */,
				7D9BEF3F2335EC62005DCFD6 /* vi */,
				7D9BEF552335EC6E005DCFD6 /* da */,
				7D9BEF6B2335EC7D005DCFD6 /* sv */,
				7D9BEF812335EC8B005DCFD6 /* fi */,
				7D9BF13A23370E8B005DCFD6 /* ro */,
			);
			name = Intents.intentdefinition;
			sourceTree = "<group>";
		};
		43A943741B926B7B0051FA24 /* Interface.storyboard */ = {
			isa = PBXVariantGroup;
			children = (
				43A943751B926B7B0051FA24 /* Base */,
				7DD382791F8DBFC60071272B /* es */,
				7D68AAAC1FE2DB0A00522C49 /* ru */,
				7D23668721250D180028B67D /* fr */,
				7D23669721250D230028B67D /* de */,
				7D2366A721250D2C0028B67D /* zh-Hans */,
				7D2366B421250D350028B67D /* it */,
				7D2366C721250D3F0028B67D /* nl */,
				7D2366D721250D4A0028B67D /* nb */,
				7D199D95212A067600241026 /* pl */,
				7D9BEEDD2335A5CC005DCFD6 /* en */,
				7D9BEF172335EC4C005DCFD6 /* ja */,
				7D9BEF2D2335EC59005DCFD6 /* pt-BR */,
				7D9BEF432335EC62005DCFD6 /* vi */,
				7D9BEF592335EC6E005DCFD6 /* da */,
				7D9BEF6F2335EC7D005DCFD6 /* sv */,
				7D9BEF852335EC8B005DCFD6 /* fi */,
				7D9BF13D23370E8B005DCFD6 /* ro */,
			);
			name = Interface.storyboard;
			sourceTree = "<group>";
		};
		43D9FFA821EA9A0C00AF44BF /* Main.storyboard */ = {
			isa = PBXVariantGroup;
			children = (
				43D9FFA921EA9A0C00AF44BF /* Base */,
				7D9BEF002335D67D005DCFD6 /* en */,
				7D9BEF022335D687005DCFD6 /* zh-Hans */,
				7D9BEF042335D68A005DCFD6 /* nl */,
				7D9BEF062335D68C005DCFD6 /* fr */,
				7D9BEF082335D68D005DCFD6 /* de */,
				7D9BEF0A2335D68F005DCFD6 /* it */,
				7D9BEF0C2335D690005DCFD6 /* nb */,
				7D9BEF0E2335D691005DCFD6 /* pl */,
				7D9BEF102335D693005DCFD6 /* ru */,
				7D9BEF122335D694005DCFD6 /* es */,
				7D9BEF182335EC4C005DCFD6 /* ja */,
				7D9BEF2E2335EC59005DCFD6 /* pt-BR */,
				7D9BEF442335EC62005DCFD6 /* vi */,
				7D9BEF5A2335EC6E005DCFD6 /* da */,
				7D9BEF702335EC7D005DCFD6 /* sv */,
				7D9BEF862335EC8B005DCFD6 /* fi */,
				7D9BF13E23370E8C005DCFD6 /* ro */,
			);
			name = Main.storyboard;
			sourceTree = "<group>";
		};
		43D9FFAD21EA9A0F00AF44BF /* LaunchScreen.storyboard */ = {
			isa = PBXVariantGroup;
			children = (
				43D9FFAE21EA9A0F00AF44BF /* Base */,
			);
			name = LaunchScreen.storyboard;
			sourceTree = "<group>";
		};
		4F70C1E21DE8DCA7006380B7 /* MainInterface.storyboard */ = {
			isa = PBXVariantGroup;
			children = (
				4F70C1E31DE8DCA7006380B7 /* Base */,
				7DD382781F8DBFC60071272B /* es */,
				7D68AAAB1FE2DB0A00522C49 /* ru */,
				7D23668621250D180028B67D /* fr */,
				7D23669621250D230028B67D /* de */,
				7D2366A621250D2C0028B67D /* zh-Hans */,
				7D2366B821250D360028B67D /* it */,
				7D2366C621250D3F0028B67D /* nl */,
				7D2366D621250D4A0028B67D /* nb */,
				7D199D94212A067600241026 /* pl */,
				7D9BEEDA2335A522005DCFD6 /* en */,
				7D9BEF162335EC4B005DCFD6 /* ja */,
				7D9BEF2C2335EC59005DCFD6 /* pt-BR */,
				7D9BEF422335EC62005DCFD6 /* vi */,
				7D9BEF582335EC6E005DCFD6 /* da */,
				7D9BEF6E2335EC7D005DCFD6 /* sv */,
				7D9BEF842335EC8B005DCFD6 /* fi */,
				7D9BF13C23370E8B005DCFD6 /* ro */,
			);
			name = MainInterface.storyboard;
			sourceTree = "<group>";
		};
		7D7076371FE06EDE004AC8EA /* Localizable.strings */ = {
			isa = PBXVariantGroup;
			children = (
				7D7076361FE06EDE004AC8EA /* es */,
				7D68AAAD1FE2E8D400522C49 /* ru */,
				7D23667821250C2D0028B67D /* Base */,
				7D23668B21250D180028B67D /* fr */,
				7D23669B21250D230028B67D /* de */,
				7D2366AB21250D2D0028B67D /* zh-Hans */,
				7D2366BC21250D360028B67D /* it */,
				7D2366CB21250D400028B67D /* nl */,
				7D2366DB21250D4A0028B67D /* nb */,
				7D199D99212A067600241026 /* pl */,
				7D9BEED82335A4F7005DCFD6 /* en */,
				7D9BEF1E2335EC4D005DCFD6 /* ja */,
				7D9BEF342335EC59005DCFD6 /* pt-BR */,
				7D9BEF4A2335EC63005DCFD6 /* vi */,
				7D9BEF602335EC6F005DCFD6 /* da */,
				7D9BEF762335EC7D005DCFD6 /* sv */,
				7D9BEF8C2335EC8C005DCFD6 /* fi */,
				7D9BF14223370E8C005DCFD6 /* ro */,
			);
			name = Localizable.strings;
			sourceTree = "<group>";
		};
		7D7076471FE06EE0004AC8EA /* InfoPlist.strings */ = {
			isa = PBXVariantGroup;
			children = (
				7D23667A21250C480028B67D /* Base */,
			);
			name = InfoPlist.strings;
			sourceTree = "<group>";
		};
		7D70764C1FE06EE1004AC8EA /* Localizable.strings */ = {
			isa = PBXVariantGroup;
			children = (
				7D70764B1FE06EE1004AC8EA /* es */,
				7D68AAB31FE2E8D500522C49 /* ru */,
				7D23667921250C440028B67D /* Base */,
				7D23668C21250D190028B67D /* fr */,
				7D23669C21250D230028B67D /* de */,
				7D2366AC21250D2D0028B67D /* zh-Hans */,
				7D2366BD21250D360028B67D /* it */,
				7D2366CC21250D400028B67D /* nl */,
				7D2366DC21250D4B0028B67D /* nb */,
				7D199D9A212A067600241026 /* pl */,
				7D9BEEDB2335A587005DCFD6 /* en */,
				7D9BEF1F2335EC4D005DCFD6 /* ja */,
				7D9BEF352335EC59005DCFD6 /* pt-BR */,
				7D9BEF4B2335EC63005DCFD6 /* vi */,
				7D9BEF612335EC6F005DCFD6 /* da */,
				7D9BEF772335EC7E005DCFD6 /* sv */,
				7D9BEF8D2335EC8C005DCFD6 /* fi */,
				7D9BF14323370E8C005DCFD6 /* ro */,
			);
			name = Localizable.strings;
			sourceTree = "<group>";
		};
		7D7076511FE06EE1004AC8EA /* InfoPlist.strings */ = {
			isa = PBXVariantGroup;
			children = (
				7D68AAB41FE2E8D600522C49 /* ru */,
				7D23667621250BF70028B67D /* Base */,
				7D23668921250D180028B67D /* fr */,
				7D23669921250D230028B67D /* de */,
				7D2366A921250D2C0028B67D /* zh-Hans */,
				7D2366BA21250D360028B67D /* it */,
				7D2366C921250D400028B67D /* nl */,
				7D2366D921250D4A0028B67D /* nb */,
				7D199D97212A067600241026 /* pl */,
				7D9BEED52335A3CB005DCFD6 /* en */,
				7D9BEF1C2335EC4C005DCFD6 /* ja */,
				7D9BEF322335EC59005DCFD6 /* pt-BR */,
				7D9BEF5E2335EC6F005DCFD6 /* da */,
				7D9BEF8A2335EC8C005DCFD6 /* fi */,
				7D9BEF98233600D6005DCFD6 /* es */,
				7D9BEF99233600D8005DCFD6 /* sv */,
				7D9BEF9A233600D9005DCFD6 /* vi */,
				7D9BF14123370E8C005DCFD6 /* ro */,
			);
			name = InfoPlist.strings;
			sourceTree = "<group>";
		};
		7D70765B1FE06EE2004AC8EA /* Localizable.strings */ = {
			isa = PBXVariantGroup;
			children = (
				7D70765A1FE06EE2004AC8EA /* es */,
				7D68AAB61FE2E8D600522C49 /* ru */,
				7D23668321250CFB0028B67D /* Base */,
				7D23669321250D190028B67D /* fr */,
				7D2366A321250D240028B67D /* de */,
				7D2366B321250D2D0028B67D /* zh-Hans */,
				7D2366C321250D370028B67D /* it */,
				7D2366D321250D410028B67D /* nl */,
				7D2366E321250D4B0028B67D /* nb */,
				7D199DA2212A067700241026 /* pl */,
				7D9BEF272335EC4E005DCFD6 /* ja */,
				7D9BEF3D2335EC5A005DCFD6 /* pt-BR */,
				7D9BEF532335EC63005DCFD6 /* vi */,
				7D9BEF692335EC70005DCFD6 /* da */,
				7D9BEF7F2335EC7E005DCFD6 /* sv */,
				7D9BEF952335EC8D005DCFD6 /* fi */,
				7D9BF14523370E8D005DCFD6 /* ro */,
			);
			name = Localizable.strings;
			sourceTree = "<group>";
		};
		7D7076601FE06EE3004AC8EA /* Localizable.strings */ = {
			isa = PBXVariantGroup;
			children = (
				7D70765F1FE06EE3004AC8EA /* es */,
				7D68AAB71FE2E8D600522C49 /* ru */,
				7D23667F21250CB80028B67D /* Base */,
				7D23668F21250D190028B67D /* fr */,
				7D23669F21250D240028B67D /* de */,
				7D2366AF21250D2D0028B67D /* zh-Hans */,
				7D2366BF21250D370028B67D /* it */,
				7D2366CF21250D400028B67D /* nl */,
				7D2366DF21250D4B0028B67D /* nb */,
				7D199D9D212A067700241026 /* pl */,
				7D9BEEDE2335A5F7005DCFD6 /* en */,
				7D9BEF222335EC4D005DCFD6 /* ja */,
				7D9BEF382335EC5A005DCFD6 /* pt-BR */,
				7D9BEF4E2335EC63005DCFD6 /* vi */,
				7D9BEF642335EC6F005DCFD6 /* da */,
				7D9BEF7A2335EC7E005DCFD6 /* sv */,
				7D9BEF902335EC8C005DCFD6 /* fi */,
				7D9BF14423370E8D005DCFD6 /* ro */,
			);
			name = Localizable.strings;
			sourceTree = "<group>";
		};
		7D7076651FE06EE4004AC8EA /* Localizable.strings */ = {
			isa = PBXVariantGroup;
			children = (
				7D7076641FE06EE4004AC8EA /* es */,
				7D68AAB81FE2E8D700522C49 /* ru */,
				7D23667521250BE30028B67D /* Base */,
				7D23668821250D180028B67D /* fr */,
				7D23669821250D230028B67D /* de */,
				7D2366A821250D2C0028B67D /* zh-Hans */,
				7D2366B921250D360028B67D /* it */,
				7D2366C821250D400028B67D /* nl */,
				7D2366D821250D4A0028B67D /* nb */,
				7D199D96212A067600241026 /* pl */,
				7D9BEF1B2335EC4C005DCFD6 /* ja */,
				7D9BEF312335EC59005DCFD6 /* pt-BR */,
				7D9BEF472335EC62005DCFD6 /* vi */,
				7D9BEF5D2335EC6F005DCFD6 /* da */,
				7D9BEF732335EC7D005DCFD6 /* sv */,
				7D9BEF892335EC8C005DCFD6 /* fi */,
				7D9BEF972335F667005DCFD6 /* en */,
				7D9BF14023370E8C005DCFD6 /* ro */,
			);
			name = Localizable.strings;
			sourceTree = "<group>";
		};
		7D9BEEE72335A6B3005DCFD6 /* Localizable.strings */ = {
			isa = PBXVariantGroup;
			children = (
				7D9BEEE62335A6B3005DCFD6 /* en */,
				7D9BEEE82335A6B9005DCFD6 /* zh-Hans */,
				7D9BEEE92335A6BB005DCFD6 /* nl */,
				7D9BEEEA2335A6BC005DCFD6 /* fr */,
				7D9BEEEB2335A6BD005DCFD6 /* de */,
				7D9BEEEC2335A6BE005DCFD6 /* it */,
				7D9BEEED2335A6BF005DCFD6 /* nb */,
				7D9BEEEE2335A6BF005DCFD6 /* pl */,
				7D9BEEEF2335A6C0005DCFD6 /* ru */,
				7D9BEEF02335A6C1005DCFD6 /* es */,
				7D9BEF282335EC4E005DCFD6 /* ja */,
				7D9BEF3E2335EC5A005DCFD6 /* pt-BR */,
				7D9BEF542335EC64005DCFD6 /* vi */,
				7D9BEF6A2335EC70005DCFD6 /* da */,
				7D9BEF802335EC7E005DCFD6 /* sv */,
				7D9BEF962335EC8D005DCFD6 /* fi */,
				7D9BF14623370E8D005DCFD6 /* ro */,
			);
			name = Localizable.strings;
			sourceTree = "<group>";
		};
		7D9BEEF52335CF8D005DCFD6 /* Localizable.strings */ = {
			isa = PBXVariantGroup;
			children = (
				7D9BEEF42335CF8D005DCFD6 /* en */,
				7D9BEEF62335CF90005DCFD6 /* zh-Hans */,
				7D9BEEF72335CF91005DCFD6 /* nl */,
				7D9BEEF82335CF93005DCFD6 /* fr */,
				7D9BEEF92335CF93005DCFD6 /* de */,
				7D9BEEFA2335CF94005DCFD6 /* it */,
				7D9BEEFB2335CF95005DCFD6 /* nb */,
				7D9BEEFC2335CF96005DCFD6 /* pl */,
				7D9BEEFD2335CF97005DCFD6 /* ru */,
				7D9BEEFE2335CF97005DCFD6 /* es */,
				7D9BEF1A2335EC4C005DCFD6 /* ja */,
				7D9BEF302335EC59005DCFD6 /* pt-BR */,
				7D9BEF462335EC62005DCFD6 /* vi */,
				7D9BEF5C2335EC6F005DCFD6 /* da */,
				7D9BEF722335EC7D005DCFD6 /* sv */,
				7D9BEF882335EC8C005DCFD6 /* fi */,
				7D9BF13F23370E8C005DCFD6 /* ro */,
			);
			name = Localizable.strings;
			sourceTree = "<group>";
		};
		80F864E42433BF5D0026EC26 /* InfoPlist.strings */ = {
			isa = PBXVariantGroup;
			children = (
				80F864E52433BF5D0026EC26 /* fi */,
			);
			name = InfoPlist.strings;
			sourceTree = "<group>";
		};
		C1C73F0F1DE3D0270022FC89 /* InfoPlist.strings */ = {
			isa = PBXVariantGroup;
			children = (
				7D23667E21250CAC0028B67D /* Base */,
			);
			name = InfoPlist.strings;
			sourceTree = "<group>";
		};
/* End PBXVariantGroup section */

/* Begin XCBuildConfiguration section */
		432CF87920D8B8380066B889 /* Debug */ = {
			isa = XCBuildConfiguration;
			buildSettings = {
				PRODUCT_NAME = "$(TARGET_NAME)";
			};
			name = Debug;
		};
		432CF87A20D8B8380066B889 /* Release */ = {
			isa = XCBuildConfiguration;
			buildSettings = {
				PRODUCT_NAME = "$(TARGET_NAME)";
			};
			name = Release;
		};
		43776FB41B8022E90074EA36 /* Debug */ = {
			isa = XCBuildConfiguration;
			baseConfigurationReference = 437D9BA11D7B5203007245E8 /* Loop.xcconfig */;
			buildSettings = {
				ALWAYS_SEARCH_USER_PATHS = NO;
				APP_GROUP_IDENTIFIER = "group.$(MAIN_APP_BUNDLE_IDENTIFIER)Group";
				CLANG_ANALYZER_GCD_PERFORMANCE = YES;
				CLANG_ANALYZER_LOCALIZABILITY_EMPTY_CONTEXT = YES;
				CLANG_ANALYZER_LOCALIZABILITY_NONLOCALIZED = YES;
				CLANG_ANALYZER_NONNULL = YES;
				CLANG_ANALYZER_NUMBER_OBJECT_CONVERSION = YES_AGGRESSIVE;
				CLANG_ANALYZER_SECURITY_FLOATLOOPCOUNTER = YES;
				CLANG_ANALYZER_SECURITY_INSECUREAPI_RAND = YES;
				CLANG_ANALYZER_SECURITY_INSECUREAPI_STRCPY = YES;
				CLANG_CXX_LANGUAGE_STANDARD = "gnu++17";
				CLANG_CXX_LIBRARY = "libc++";
				CLANG_ENABLE_MODULES = YES;
				CLANG_ENABLE_OBJC_ARC = YES;
				CLANG_WARN_ASSIGN_ENUM = YES;
				CLANG_WARN_ATOMIC_IMPLICIT_SEQ_CST = YES;
				CLANG_WARN_BLOCK_CAPTURE_AUTORELEASING = YES_ERROR;
				CLANG_WARN_BOOL_CONVERSION = YES_ERROR;
				CLANG_WARN_COMMA = YES_ERROR;
				CLANG_WARN_CONSTANT_CONVERSION = YES_ERROR;
				CLANG_WARN_CXX0X_EXTENSIONS = YES;
				CLANG_WARN_DELETE_NON_VIRTUAL_DTOR = YES_ERROR;
				CLANG_WARN_DEPRECATED_OBJC_IMPLEMENTATIONS = YES;
				CLANG_WARN_DIRECT_OBJC_ISA_USAGE = YES_ERROR;
				CLANG_WARN_DOCUMENTATION_COMMENTS = YES;
				CLANG_WARN_EMPTY_BODY = YES;
				CLANG_WARN_ENUM_CONVERSION = YES_ERROR;
				CLANG_WARN_FLOAT_CONVERSION = YES_ERROR;
				CLANG_WARN_IMPLICIT_SIGN_CONVERSION = YES_ERROR;
				CLANG_WARN_INFINITE_RECURSION = YES;
				CLANG_WARN_INT_CONVERSION = YES_ERROR;
				CLANG_WARN_MISSING_NOESCAPE = YES_ERROR;
				CLANG_WARN_NON_LITERAL_NULL_CONVERSION = YES_ERROR;
				CLANG_WARN_OBJC_EXPLICIT_OWNERSHIP_TYPE = YES;
				CLANG_WARN_OBJC_IMPLICIT_ATOMIC_PROPERTIES = YES;
				CLANG_WARN_OBJC_IMPLICIT_RETAIN_SELF = YES;
				CLANG_WARN_OBJC_INTERFACE_IVARS = YES_ERROR;
				CLANG_WARN_OBJC_LITERAL_CONVERSION = YES_ERROR;
				CLANG_WARN_OBJC_MISSING_PROPERTY_SYNTHESIS = YES;
				CLANG_WARN_OBJC_REPEATED_USE_OF_WEAK = YES_AGGRESSIVE;
				CLANG_WARN_OBJC_ROOT_CLASS = YES_ERROR;
				CLANG_WARN_PRAGMA_PACK = YES_ERROR;
				CLANG_WARN_QUOTED_INCLUDE_IN_FRAMEWORK_HEADER = YES_ERROR;
				CLANG_WARN_RANGE_LOOP_ANALYSIS = YES;
				CLANG_WARN_SEMICOLON_BEFORE_METHOD_BODY = YES;
				CLANG_WARN_STRICT_PROTOTYPES = YES_ERROR;
				CLANG_WARN_SUSPICIOUS_IMPLICIT_CONVERSION = YES_ERROR;
				CLANG_WARN_SUSPICIOUS_MOVE = YES;
				CLANG_WARN_UNGUARDED_AVAILABILITY = YES_AGGRESSIVE;
				CLANG_WARN_UNREACHABLE_CODE = YES_AGGRESSIVE;
				CLANG_WARN_VEXING_PARSE = YES_ERROR;
				CLANG_WARN__DUPLICATE_METHOD_MATCH = YES;
				CLANG_WARN__EXIT_TIME_DESTRUCTORS = YES;
				CODE_SIGN_STYLE = Automatic;
				COPY_PHASE_STRIP = NO;
				DEBUG_INFORMATION_FORMAT = dwarf;
				DEVELOPMENT_TEAM = "";
				DYLIB_COMPATIBILITY_VERSION = 1;
				DYLIB_CURRENT_VERSION = 57;
				ENABLE_STRICT_OBJC_MSGSEND = YES;
				ENABLE_TESTABILITY = YES;
				FRAMEWORK_SEARCH_PATHS = (
					"$(inherited)",
					"$(PROJECT_DIR)/Carthage/Build/iOS",
				);
				GCC_C_LANGUAGE_STANDARD = gnu11;
				GCC_NO_COMMON_BLOCKS = YES;
				GCC_OPTIMIZATION_LEVEL = 0;
				GCC_PREPROCESSOR_DEFINITIONS = (
					"DEBUG=1",
					"$(inherited)",
				);
				GCC_TREAT_IMPLICIT_FUNCTION_DECLARATIONS_AS_ERRORS = YES;
				GCC_TREAT_INCOMPATIBLE_POINTER_TYPE_WARNINGS_AS_ERRORS = YES;
				GCC_WARN_64_TO_32_BIT_CONVERSION = YES_ERROR;
				GCC_WARN_ABOUT_MISSING_FIELD_INITIALIZERS = YES;
				GCC_WARN_ABOUT_MISSING_NEWLINE = YES;
				GCC_WARN_ABOUT_MISSING_PROTOTYPES = YES;
				GCC_WARN_ABOUT_RETURN_TYPE = YES_ERROR;
				GCC_WARN_FOUR_CHARACTER_CONSTANTS = YES;
				GCC_WARN_HIDDEN_VIRTUAL_FUNCTIONS = YES;
				GCC_WARN_INITIALIZER_NOT_FULLY_BRACKETED = YES;
				GCC_WARN_NON_VIRTUAL_DESTRUCTOR = YES;
				GCC_WARN_SHADOW = YES;
				GCC_WARN_SIGN_COMPARE = YES;
				GCC_WARN_STRICT_SELECTOR_MATCH = YES;
				GCC_WARN_UNDECLARED_SELECTOR = YES;
				GCC_WARN_UNINITIALIZED_AUTOS = YES_AGGRESSIVE;
				GCC_WARN_UNKNOWN_PRAGMAS = YES;
				GCC_WARN_UNUSED_FUNCTION = YES;
				GCC_WARN_UNUSED_LABEL = YES;
				GCC_WARN_UNUSED_PARAMETER = YES;
				GCC_WARN_UNUSED_VARIABLE = YES;
				IPHONEOS_DEPLOYMENT_TARGET = 13.0;
				LOCALIZED_STRING_MACRO_NAMES = (
					NSLocalizedString,
					CFLocalizedString,
					LocalizedString,
				);
				MAIN_APP_BUNDLE_IDENTIFIER = "$(inherited).Loop";
				MTL_ENABLE_DEBUG_INFO = INCLUDE_SOURCE;
				MTL_FAST_MATH = YES;
				ONLY_ACTIVE_ARCH = YES;
				PROVISIONING_PROFILE = "";
				PROVISIONING_PROFILE_SPECIFIER = "";
				SDKROOT = iphoneos;
				SWIFT_ACTIVE_COMPILATION_CONDITIONS = "$(inherited) DEBUG";
				SWIFT_OPTIMIZATION_LEVEL = "-Onone";
				SWIFT_VERSION = 5.0;
				TARGETED_DEVICE_FAMILY = "1,2";
				VERSIONING_SYSTEM = "apple-generic";
				WARNING_CFLAGS = "-Wall";
				WATCHOS_DEPLOYMENT_TARGET = 4.1;
			};
			name = Debug;
		};
		43776FB51B8022E90074EA36 /* Release */ = {
			isa = XCBuildConfiguration;
			baseConfigurationReference = 437D9BA11D7B5203007245E8 /* Loop.xcconfig */;
			buildSettings = {
				ALWAYS_SEARCH_USER_PATHS = NO;
				APP_GROUP_IDENTIFIER = "group.$(MAIN_APP_BUNDLE_IDENTIFIER)Group";
				CLANG_ANALYZER_GCD_PERFORMANCE = YES;
				CLANG_ANALYZER_LOCALIZABILITY_EMPTY_CONTEXT = YES;
				CLANG_ANALYZER_LOCALIZABILITY_NONLOCALIZED = YES;
				CLANG_ANALYZER_NONNULL = YES;
				CLANG_ANALYZER_NUMBER_OBJECT_CONVERSION = YES_AGGRESSIVE;
				CLANG_ANALYZER_SECURITY_FLOATLOOPCOUNTER = YES;
				CLANG_ANALYZER_SECURITY_INSECUREAPI_RAND = YES;
				CLANG_ANALYZER_SECURITY_INSECUREAPI_STRCPY = YES;
				CLANG_CXX_LANGUAGE_STANDARD = "gnu++17";
				CLANG_CXX_LIBRARY = "libc++";
				CLANG_ENABLE_MODULES = YES;
				CLANG_ENABLE_OBJC_ARC = YES;
				CLANG_WARN_ASSIGN_ENUM = YES;
				CLANG_WARN_ATOMIC_IMPLICIT_SEQ_CST = YES;
				CLANG_WARN_BLOCK_CAPTURE_AUTORELEASING = YES_ERROR;
				CLANG_WARN_BOOL_CONVERSION = YES_ERROR;
				CLANG_WARN_COMMA = YES_ERROR;
				CLANG_WARN_CONSTANT_CONVERSION = YES_ERROR;
				CLANG_WARN_CXX0X_EXTENSIONS = YES;
				CLANG_WARN_DELETE_NON_VIRTUAL_DTOR = YES_ERROR;
				CLANG_WARN_DEPRECATED_OBJC_IMPLEMENTATIONS = YES;
				CLANG_WARN_DIRECT_OBJC_ISA_USAGE = YES_ERROR;
				CLANG_WARN_DOCUMENTATION_COMMENTS = YES;
				CLANG_WARN_EMPTY_BODY = YES;
				CLANG_WARN_ENUM_CONVERSION = YES_ERROR;
				CLANG_WARN_FLOAT_CONVERSION = YES_ERROR;
				CLANG_WARN_IMPLICIT_SIGN_CONVERSION = YES_ERROR;
				CLANG_WARN_INFINITE_RECURSION = YES;
				CLANG_WARN_INT_CONVERSION = YES_ERROR;
				CLANG_WARN_MISSING_NOESCAPE = YES_ERROR;
				CLANG_WARN_NON_LITERAL_NULL_CONVERSION = YES_ERROR;
				CLANG_WARN_OBJC_EXPLICIT_OWNERSHIP_TYPE = YES;
				CLANG_WARN_OBJC_IMPLICIT_ATOMIC_PROPERTIES = YES;
				CLANG_WARN_OBJC_IMPLICIT_RETAIN_SELF = YES;
				CLANG_WARN_OBJC_INTERFACE_IVARS = YES_ERROR;
				CLANG_WARN_OBJC_LITERAL_CONVERSION = YES_ERROR;
				CLANG_WARN_OBJC_MISSING_PROPERTY_SYNTHESIS = YES;
				CLANG_WARN_OBJC_REPEATED_USE_OF_WEAK = YES_AGGRESSIVE;
				CLANG_WARN_OBJC_ROOT_CLASS = YES_ERROR;
				CLANG_WARN_PRAGMA_PACK = YES_ERROR;
				CLANG_WARN_QUOTED_INCLUDE_IN_FRAMEWORK_HEADER = YES_ERROR;
				CLANG_WARN_RANGE_LOOP_ANALYSIS = YES;
				CLANG_WARN_SEMICOLON_BEFORE_METHOD_BODY = YES;
				CLANG_WARN_STRICT_PROTOTYPES = YES_ERROR;
				CLANG_WARN_SUSPICIOUS_IMPLICIT_CONVERSION = YES_ERROR;
				CLANG_WARN_SUSPICIOUS_MOVE = YES;
				CLANG_WARN_UNGUARDED_AVAILABILITY = YES_AGGRESSIVE;
				CLANG_WARN_UNREACHABLE_CODE = YES_AGGRESSIVE;
				CLANG_WARN_VEXING_PARSE = YES_ERROR;
				CLANG_WARN__DUPLICATE_METHOD_MATCH = YES;
				CLANG_WARN__EXIT_TIME_DESTRUCTORS = YES;
				CODE_SIGN_STYLE = Automatic;
				COPY_PHASE_STRIP = NO;
				DEVELOPMENT_TEAM = "";
				DYLIB_COMPATIBILITY_VERSION = 1;
				DYLIB_CURRENT_VERSION = 57;
				ENABLE_NS_ASSERTIONS = NO;
				ENABLE_STRICT_OBJC_MSGSEND = YES;
				FRAMEWORK_SEARCH_PATHS = (
					"$(inherited)",
					"$(PROJECT_DIR)/Carthage/Build/iOS",
				);
				GCC_C_LANGUAGE_STANDARD = gnu11;
				GCC_NO_COMMON_BLOCKS = YES;
				GCC_TREAT_IMPLICIT_FUNCTION_DECLARATIONS_AS_ERRORS = YES;
				GCC_TREAT_INCOMPATIBLE_POINTER_TYPE_WARNINGS_AS_ERRORS = YES;
				GCC_WARN_64_TO_32_BIT_CONVERSION = YES_ERROR;
				GCC_WARN_ABOUT_MISSING_FIELD_INITIALIZERS = YES;
				GCC_WARN_ABOUT_MISSING_NEWLINE = YES;
				GCC_WARN_ABOUT_MISSING_PROTOTYPES = YES;
				GCC_WARN_ABOUT_RETURN_TYPE = YES_ERROR;
				GCC_WARN_FOUR_CHARACTER_CONSTANTS = YES;
				GCC_WARN_HIDDEN_VIRTUAL_FUNCTIONS = YES;
				GCC_WARN_INITIALIZER_NOT_FULLY_BRACKETED = YES;
				GCC_WARN_NON_VIRTUAL_DESTRUCTOR = YES;
				GCC_WARN_SHADOW = YES;
				GCC_WARN_SIGN_COMPARE = YES;
				GCC_WARN_STRICT_SELECTOR_MATCH = YES;
				GCC_WARN_UNDECLARED_SELECTOR = YES;
				GCC_WARN_UNINITIALIZED_AUTOS = YES_AGGRESSIVE;
				GCC_WARN_UNKNOWN_PRAGMAS = YES;
				GCC_WARN_UNUSED_FUNCTION = YES;
				GCC_WARN_UNUSED_LABEL = YES;
				GCC_WARN_UNUSED_PARAMETER = YES;
				GCC_WARN_UNUSED_VARIABLE = YES;
				IPHONEOS_DEPLOYMENT_TARGET = 13.0;
				LOCALIZED_STRING_MACRO_NAMES = (
					NSLocalizedString,
					CFLocalizedString,
					LocalizedString,
				);
				MAIN_APP_BUNDLE_IDENTIFIER = "$(inherited).Loop";
				MTL_ENABLE_DEBUG_INFO = NO;
				MTL_FAST_MATH = YES;
				PROVISIONING_PROFILE = "";
				PROVISIONING_PROFILE_SPECIFIER = "";
				SDKROOT = iphoneos;
				SWIFT_OPTIMIZATION_LEVEL = "-Owholemodule";
				SWIFT_VERSION = 5.0;
				TARGETED_DEVICE_FAMILY = "1,2";
				VALIDATE_PRODUCT = YES;
				VERSIONING_SYSTEM = "apple-generic";
				WARNING_CFLAGS = "-Wall";
				WATCHOS_DEPLOYMENT_TARGET = 4.1;
			};
			name = Release;
		};
		43776FB71B8022E90074EA36 /* Debug */ = {
			isa = XCBuildConfiguration;
			buildSettings = {
				ALWAYS_EMBED_SWIFT_STANDARD_LIBRARIES = YES;
				ASSETCATALOG_COMPILER_APPICON_NAME = "$(APPICON_NAME)";
				CODE_SIGN_ENTITLEMENTS = "$(LOOP_ENTITLEMENTS)";
				CODE_SIGN_IDENTITY = "$(LOOP_CODE_SIGN_IDENTITY_DEBUG)";
				CODE_SIGN_STYLE = "$(LOOP_CODE_SIGN_STYLE)";
				DEVELOPMENT_TEAM = "$(LOOP_DEVELOPMENT_TEAM)";
				INFOPLIST_FILE = Loop/Info.plist;
				LD_RUNPATH_SEARCH_PATHS = "$(inherited) @executable_path/Frameworks";
				"OTHER_SWIFT_FLAGS[arch=*]" = "-DDEBUG";
				"OTHER_SWIFT_FLAGS[sdk=iphonesimulator*]" = "-D IOS_SIMULATOR -D DEBUG";
				PRODUCT_BUNDLE_IDENTIFIER = "$(MAIN_APP_BUNDLE_IDENTIFIER)";
				PRODUCT_NAME = "$(TARGET_NAME)";
				PROVISIONING_PROFILE_SPECIFIER = "$(LOOP_PROVISIONING_PROFILE_SPECIFIER_DEBUG)";
				TARGETED_DEVICE_FAMILY = 1;
			};
			name = Debug;
		};
		43776FB81B8022E90074EA36 /* Release */ = {
			isa = XCBuildConfiguration;
			buildSettings = {
				ALWAYS_EMBED_SWIFT_STANDARD_LIBRARIES = YES;
				ASSETCATALOG_COMPILER_APPICON_NAME = "$(APPICON_NAME)";
				CODE_SIGN_ENTITLEMENTS = "$(LOOP_ENTITLEMENTS)";
				CODE_SIGN_IDENTITY = "$(LOOP_CODE_SIGN_IDENTITY_RELEASE)";
				CODE_SIGN_STYLE = "$(LOOP_CODE_SIGN_STYLE)";
				DEVELOPMENT_TEAM = "$(LOOP_DEVELOPMENT_TEAM)";
				INFOPLIST_FILE = Loop/Info.plist;
				LD_RUNPATH_SEARCH_PATHS = "$(inherited) @executable_path/Frameworks";
				PRODUCT_BUNDLE_IDENTIFIER = "$(MAIN_APP_BUNDLE_IDENTIFIER)";
				PRODUCT_NAME = "$(TARGET_NAME)";
				PROVISIONING_PROFILE_SPECIFIER = "$(LOOP_PROVISIONING_PROFILE_SPECIFIER_RELEASE)";
				TARGETED_DEVICE_FAMILY = 1;
			};
			name = Release;
		};
		43A943961B926B7B0051FA24 /* Debug */ = {
			isa = XCBuildConfiguration;
			buildSettings = {
				ASSETCATALOG_COMPILER_COMPLICATION_NAME = Complication;
				CODE_SIGN_ENTITLEMENTS = "WatchApp Extension/WatchApp Extension.entitlements";
				CODE_SIGN_IDENTITY = "$(LOOP_CODE_SIGN_IDENTITY_DEBUG)";
				CODE_SIGN_STYLE = "$(LOOP_CODE_SIGN_STYLE)";
				DEVELOPMENT_TEAM = "$(LOOP_DEVELOPMENT_TEAM)";
				FRAMEWORK_SEARCH_PATHS = "$(PROJECT_DIR)/Carthage/Build/watchOS";
				INFOPLIST_FILE = "WatchApp Extension/Info.plist";
				LD_RUNPATH_SEARCH_PATHS = "$(inherited) @executable_path/Frameworks @executable_path/../../Frameworks";
				PRODUCT_BUNDLE_IDENTIFIER = "$(MAIN_APP_BUNDLE_IDENTIFIER).LoopWatch.watchkitextension";
				PRODUCT_NAME = "$(TARGET_NAME)";
				PROVISIONING_PROFILE_SPECIFIER = "$(LOOP_PROVISIONING_PROFILE_SPECIFIER_WATCHAPP_EXTENSION_DEBUG)";
				SDKROOT = watchos;
				SKIP_INSTALL = YES;
				SWIFT_OBJC_BRIDGING_HEADER = "WatchApp Extension/Extensions/WatchApp Extension-Bridging-Header.h";
				TARGETED_DEVICE_FAMILY = 4;
				WATCHOS_DEPLOYMENT_TARGET = 6.0;
			};
			name = Debug;
		};
		43A943971B926B7B0051FA24 /* Release */ = {
			isa = XCBuildConfiguration;
			buildSettings = {
				ASSETCATALOG_COMPILER_COMPLICATION_NAME = Complication;
				CODE_SIGN_ENTITLEMENTS = "WatchApp Extension/WatchApp Extension.entitlements";
				CODE_SIGN_IDENTITY = "$(LOOP_CODE_SIGN_IDENTITY_RELEASE)";
				CODE_SIGN_STYLE = "$(LOOP_CODE_SIGN_STYLE)";
				DEVELOPMENT_TEAM = "$(LOOP_DEVELOPMENT_TEAM)";
				FRAMEWORK_SEARCH_PATHS = "$(PROJECT_DIR)/Carthage/Build/watchOS";
				INFOPLIST_FILE = "WatchApp Extension/Info.plist";
				LD_RUNPATH_SEARCH_PATHS = "$(inherited) @executable_path/Frameworks @executable_path/../../Frameworks";
				PRODUCT_BUNDLE_IDENTIFIER = "$(MAIN_APP_BUNDLE_IDENTIFIER).LoopWatch.watchkitextension";
				PRODUCT_NAME = "$(TARGET_NAME)";
				PROVISIONING_PROFILE_SPECIFIER = "$(LOOP_PROVISIONING_PROFILE_SPECIFIER_WATCHAPP_EXTENSION_RELEASE)";
				SDKROOT = watchos;
				SKIP_INSTALL = YES;
				SWIFT_OBJC_BRIDGING_HEADER = "WatchApp Extension/Extensions/WatchApp Extension-Bridging-Header.h";
				TARGETED_DEVICE_FAMILY = 4;
				WATCHOS_DEPLOYMENT_TARGET = 6.0;
			};
			name = Release;
		};
		43A9439A1B926B7B0051FA24 /* Debug */ = {
			isa = XCBuildConfiguration;
			buildSettings = {
				ALWAYS_EMBED_SWIFT_STANDARD_LIBRARIES = YES;
				ASSETCATALOG_COMPILER_APPICON_NAME = "$(APPICON_NAME)";
				CODE_SIGN_IDENTITY = "$(LOOP_CODE_SIGN_IDENTITY_DEBUG)";
				CODE_SIGN_STYLE = "$(LOOP_CODE_SIGN_STYLE)";
				DEVELOPMENT_TEAM = "$(LOOP_DEVELOPMENT_TEAM)";
				FRAMEWORK_SEARCH_PATHS = "$(PROJECT_DIR)/Carthage/Build/watchOS";
				IBSC_MODULE = WatchApp_Extension;
				INFOPLIST_FILE = WatchApp/Info.plist;
				LD_RUNPATH_SEARCH_PATHS = "$(inherited) @executable_path/Frameworks";
				PRODUCT_BUNDLE_IDENTIFIER = "$(MAIN_APP_BUNDLE_IDENTIFIER).LoopWatch";
				PRODUCT_NAME = "$(TARGET_NAME)";
				PROVISIONING_PROFILE_SPECIFIER = "$(LOOP_PROVISIONING_PROFILE_SPECIFIER_WATCHAPP_DEBUG)";
				SDKROOT = watchos;
				SKIP_INSTALL = YES;
				TARGETED_DEVICE_FAMILY = 4;
				WATCHOS_DEPLOYMENT_TARGET = 6.0;
			};
			name = Debug;
		};
		43A9439B1B926B7B0051FA24 /* Release */ = {
			isa = XCBuildConfiguration;
			buildSettings = {
				ALWAYS_EMBED_SWIFT_STANDARD_LIBRARIES = YES;
				ASSETCATALOG_COMPILER_APPICON_NAME = "$(APPICON_NAME)";
				CODE_SIGN_IDENTITY = "$(LOOP_CODE_SIGN_IDENTITY_RELEASE)";
				CODE_SIGN_STYLE = "$(LOOP_CODE_SIGN_STYLE)";
				DEVELOPMENT_TEAM = "$(LOOP_DEVELOPMENT_TEAM)";
				FRAMEWORK_SEARCH_PATHS = "$(PROJECT_DIR)/Carthage/Build/watchOS";
				IBSC_MODULE = WatchApp_Extension;
				INFOPLIST_FILE = WatchApp/Info.plist;
				LD_RUNPATH_SEARCH_PATHS = "$(inherited) @executable_path/Frameworks";
				PRODUCT_BUNDLE_IDENTIFIER = "$(MAIN_APP_BUNDLE_IDENTIFIER).LoopWatch";
				PRODUCT_NAME = "$(TARGET_NAME)";
				PROVISIONING_PROFILE_SPECIFIER = "$(LOOP_PROVISIONING_PROFILE_SPECIFIER_WATCHAPP_RELEASE)";
				SDKROOT = watchos;
				SKIP_INSTALL = YES;
				TARGETED_DEVICE_FAMILY = 4;
				WATCHOS_DEPLOYMENT_TARGET = 6.0;
			};
			name = Release;
		};
		43D9002821EB209400AF44BF /* Debug */ = {
			isa = XCBuildConfiguration;
			buildSettings = {
				APPLICATION_EXTENSION_API_ONLY = YES;
				CLANG_ENABLE_OBJC_WEAK = YES;
				DEFINES_MODULE = YES;
				DYLIB_INSTALL_NAME_BASE = "@rpath";
				FRAMEWORK_SEARCH_PATHS = "$(PROJECT_DIR)/Carthage/Build/watchOS";
				INFOPLIST_FILE = LoopCore/Info.plist;
				INSTALL_PATH = "$(LOCAL_LIBRARY_DIR)/Frameworks";
				LD_RUNPATH_SEARCH_PATHS = "$(inherited) @executable_path/Frameworks @loader_path/Frameworks";
				PRODUCT_BUNDLE_IDENTIFIER = com.loopkit.LoopCore;
				PRODUCT_NAME = LoopCore;
				SDKROOT = watchos;
				SKIP_INSTALL = YES;
				TARGETED_DEVICE_FAMILY = 4;
			};
			name = Debug;
		};
		43D9002921EB209400AF44BF /* Release */ = {
			isa = XCBuildConfiguration;
			buildSettings = {
				APPLICATION_EXTENSION_API_ONLY = YES;
				CLANG_ENABLE_OBJC_WEAK = YES;
				DEFINES_MODULE = YES;
				DYLIB_INSTALL_NAME_BASE = "@rpath";
				FRAMEWORK_SEARCH_PATHS = "$(PROJECT_DIR)/Carthage/Build/watchOS";
				INFOPLIST_FILE = LoopCore/Info.plist;
				INSTALL_PATH = "$(LOCAL_LIBRARY_DIR)/Frameworks";
				LD_RUNPATH_SEARCH_PATHS = "$(inherited) @executable_path/Frameworks @loader_path/Frameworks";
				PRODUCT_BUNDLE_IDENTIFIER = com.loopkit.LoopCore;
				PRODUCT_NAME = LoopCore;
				SDKROOT = watchos;
				SKIP_INSTALL = YES;
				TARGETED_DEVICE_FAMILY = 4;
			};
			name = Release;
		};
		43D9FFB121EA9A0F00AF44BF /* Debug */ = {
			isa = XCBuildConfiguration;
			buildSettings = {
				ALWAYS_EMBED_SWIFT_STANDARD_LIBRARIES = YES;
				ASSETCATALOG_COMPILER_APPICON_NAME = AppIcon;
				CLANG_ENABLE_OBJC_WEAK = YES;
				CODE_SIGN_ENTITLEMENTS = Learn/Learn.entitlements;
				INFOPLIST_FILE = Learn/Info.plist;
				LD_RUNPATH_SEARCH_PATHS = "$(inherited) @executable_path/Frameworks";
				PRODUCT_BUNDLE_IDENTIFIER = "$(MAIN_APP_BUNDLE_IDENTIFIER)Learn";
				PRODUCT_NAME = "$(TARGET_NAME)";
				TARGETED_DEVICE_FAMILY = "1,2";
			};
			name = Debug;
		};
		43D9FFB221EA9A0F00AF44BF /* Release */ = {
			isa = XCBuildConfiguration;
			buildSettings = {
				ALWAYS_EMBED_SWIFT_STANDARD_LIBRARIES = YES;
				ASSETCATALOG_COMPILER_APPICON_NAME = AppIcon;
				CLANG_ENABLE_OBJC_WEAK = YES;
				CODE_SIGN_ENTITLEMENTS = Learn/Learn.entitlements;
				INFOPLIST_FILE = Learn/Info.plist;
				LD_RUNPATH_SEARCH_PATHS = "$(inherited) @executable_path/Frameworks";
				PRODUCT_BUNDLE_IDENTIFIER = "$(MAIN_APP_BUNDLE_IDENTIFIER)Learn";
				PRODUCT_NAME = "$(TARGET_NAME)";
				TARGETED_DEVICE_FAMILY = "1,2";
			};
			name = Release;
		};
		43D9FFD921EAE05D00AF44BF /* Debug */ = {
			isa = XCBuildConfiguration;
			buildSettings = {
				APPLICATION_EXTENSION_API_ONLY = YES;
				CLANG_ENABLE_OBJC_WEAK = YES;
				DEFINES_MODULE = YES;
				DYLIB_INSTALL_NAME_BASE = "@rpath";
				INFOPLIST_FILE = LoopCore/Info.plist;
				INSTALL_PATH = "$(LOCAL_LIBRARY_DIR)/Frameworks";
				LD_RUNPATH_SEARCH_PATHS = "$(inherited) @executable_path/Frameworks @loader_path/Frameworks";
				PRODUCT_BUNDLE_IDENTIFIER = com.loopkit.LoopCore;
				PRODUCT_NAME = "$(TARGET_NAME:c99extidentifier)";
				SKIP_INSTALL = YES;
<<<<<<< HEAD
=======
				SUPPORTS_MACCATALYST = NO;
				SWIFT_ACTIVE_COMPILATION_CONDITIONS = DEBUG;
				TARGETED_DEVICE_FAMILY = "1,2";
				VERSIONING_SYSTEM = "apple-generic";
				VERSION_INFO_PREFIX = "";
>>>>>>> 4c3bf0c6
			};
			name = Debug;
		};
		43D9FFDA21EAE05D00AF44BF /* Release */ = {
			isa = XCBuildConfiguration;
			buildSettings = {
				APPLICATION_EXTENSION_API_ONLY = YES;
				CLANG_ENABLE_OBJC_WEAK = YES;
				DEFINES_MODULE = YES;
				DYLIB_INSTALL_NAME_BASE = "@rpath";
				INFOPLIST_FILE = LoopCore/Info.plist;
				INSTALL_PATH = "$(LOCAL_LIBRARY_DIR)/Frameworks";
				LD_RUNPATH_SEARCH_PATHS = "$(inherited) @executable_path/Frameworks @loader_path/Frameworks";
				PRODUCT_BUNDLE_IDENTIFIER = com.loopkit.LoopCore;
				PRODUCT_NAME = "$(TARGET_NAME:c99extidentifier)";
				SKIP_INSTALL = YES;
<<<<<<< HEAD
=======
				SUPPORTS_MACCATALYST = NO;
				TARGETED_DEVICE_FAMILY = "1,2";
				VERSIONING_SYSTEM = "apple-generic";
				VERSION_INFO_PREFIX = "";
>>>>>>> 4c3bf0c6
			};
			name = Release;
		};
		43E2D8D71D20BF42004DA55F /* Debug */ = {
			isa = XCBuildConfiguration;
			buildSettings = {
				INFOPLIST_FILE = DoseMathTests/Info.plist;
				LD_RUNPATH_SEARCH_PATHS = "$(inherited) @loader_path/Frameworks";
				PRODUCT_BUNDLE_IDENTIFIER = com.loopkit.DoseMathTests;
				PRODUCT_NAME = "$(TARGET_NAME)";
			};
			name = Debug;
		};
		43E2D8D81D20BF42004DA55F /* Release */ = {
			isa = XCBuildConfiguration;
			buildSettings = {
				INFOPLIST_FILE = DoseMathTests/Info.plist;
				LD_RUNPATH_SEARCH_PATHS = "$(inherited) @loader_path/Frameworks";
				PRODUCT_BUNDLE_IDENTIFIER = com.loopkit.DoseMathTests;
				PRODUCT_NAME = "$(TARGET_NAME)";
			};
			name = Release;
		};
		43E2D9131D20C581004DA55F /* Debug */ = {
			isa = XCBuildConfiguration;
			buildSettings = {
				BUNDLE_LOADER = "$(TEST_HOST)";
				INFOPLIST_FILE = LoopTests/Info.plist;
				LD_RUNPATH_SEARCH_PATHS = "$(inherited) @executable_path/Frameworks @loader_path/Frameworks";
				PRODUCT_BUNDLE_IDENTIFIER = com.loopkit.LoopTests;
				PRODUCT_NAME = "$(TARGET_NAME)";
				TEST_HOST = "$(BUILT_PRODUCTS_DIR)/Loop.app/Loop";
			};
			name = Debug;
		};
		43E2D9141D20C581004DA55F /* Release */ = {
			isa = XCBuildConfiguration;
			buildSettings = {
				BUNDLE_LOADER = "$(TEST_HOST)";
				INFOPLIST_FILE = LoopTests/Info.plist;
				LD_RUNPATH_SEARCH_PATHS = "$(inherited) @executable_path/Frameworks @loader_path/Frameworks";
				PRODUCT_BUNDLE_IDENTIFIER = com.loopkit.LoopTests;
				PRODUCT_NAME = "$(TARGET_NAME)";
				TEST_HOST = "$(BUILT_PRODUCTS_DIR)/Loop.app/Loop";
			};
			name = Release;
		};
		4F70C1E91DE8DCA8006380B7 /* Debug */ = {
			isa = XCBuildConfiguration;
			buildSettings = {
				CODE_SIGN_ENTITLEMENTS = "Loop Status Extension/Loop Status Extension.entitlements";
				CODE_SIGN_IDENTITY = "$(LOOP_CODE_SIGN_IDENTITY_DEBUG)";
				CODE_SIGN_STYLE = "$(LOOP_CODE_SIGN_STYLE)";
				DEVELOPMENT_TEAM = "$(LOOP_DEVELOPMENT_TEAM)";
				ENABLE_BITCODE = NO;
				INFOPLIST_FILE = "Loop Status Extension/Info.plist";
				LD_RUNPATH_SEARCH_PATHS = "$(inherited) @executable_path/Frameworks @executable_path/../../Frameworks";
				PRODUCT_BUNDLE_IDENTIFIER = "$(MAIN_APP_BUNDLE_IDENTIFIER).statuswidget";
				PRODUCT_NAME = "$(TARGET_NAME)";
				PROVISIONING_PROFILE_SPECIFIER = "$(LOOP_PROVISIONING_PROFILE_SPECIFIER_STATUS_EXTENSION_DEBUG)";
				SKIP_INSTALL = YES;
				TARGETED_DEVICE_FAMILY = 1;
			};
			name = Debug;
		};
		4F70C1EA1DE8DCA8006380B7 /* Release */ = {
			isa = XCBuildConfiguration;
			buildSettings = {
				CODE_SIGN_ENTITLEMENTS = "Loop Status Extension/Loop Status Extension.entitlements";
				CODE_SIGN_IDENTITY = "$(LOOP_CODE_SIGN_IDENTITY_RELEASE)";
				CODE_SIGN_STYLE = "$(LOOP_CODE_SIGN_STYLE)";
				DEVELOPMENT_TEAM = "$(LOOP_DEVELOPMENT_TEAM)";
				ENABLE_BITCODE = NO;
				INFOPLIST_FILE = "Loop Status Extension/Info.plist";
				LD_RUNPATH_SEARCH_PATHS = "$(inherited) @executable_path/Frameworks @executable_path/../../Frameworks";
				PRODUCT_BUNDLE_IDENTIFIER = "$(MAIN_APP_BUNDLE_IDENTIFIER).statuswidget";
				PRODUCT_NAME = "$(TARGET_NAME)";
				PROVISIONING_PROFILE_SPECIFIER = "$(LOOP_PROVISIONING_PROFILE_SPECIFIER_STATUS_EXTENSION_RELEASE)";
				SKIP_INSTALL = YES;
				TARGETED_DEVICE_FAMILY = 1;
			};
			name = Release;
		};
		4F7528901DFE1DC600C322D6 /* Debug */ = {
			isa = XCBuildConfiguration;
			buildSettings = {
				APPLICATION_EXTENSION_API_ONLY = NO;
				DEFINES_MODULE = YES;
				DYLIB_INSTALL_NAME_BASE = "@rpath";
				INFOPLIST_FILE = LoopUI/Info.plist;
				INSTALL_PATH = "$(LOCAL_LIBRARY_DIR)/Frameworks";
				LD_RUNPATH_SEARCH_PATHS = "$(inherited) @executable_path/Frameworks @loader_path/Frameworks";
				PRODUCT_BUNDLE_IDENTIFIER = "$(MAIN_APP_BUNDLE_IDENTIFIER).LoopUI";
				PRODUCT_NAME = "$(TARGET_NAME)";
				SKIP_INSTALL = YES;
<<<<<<< HEAD
=======
				SUPPORTS_MACCATALYST = NO;
				SWIFT_ACTIVE_COMPILATION_CONDITIONS = DEBUG;
				TARGETED_DEVICE_FAMILY = "1,2";
				VERSIONING_SYSTEM = "apple-generic";
				VERSION_INFO_PREFIX = "";
>>>>>>> 4c3bf0c6
			};
			name = Debug;
		};
		4F7528911DFE1DC600C322D6 /* Release */ = {
			isa = XCBuildConfiguration;
			buildSettings = {
				APPLICATION_EXTENSION_API_ONLY = NO;
				DEFINES_MODULE = YES;
				DYLIB_INSTALL_NAME_BASE = "@rpath";
				INFOPLIST_FILE = LoopUI/Info.plist;
				INSTALL_PATH = "$(LOCAL_LIBRARY_DIR)/Frameworks";
				LD_RUNPATH_SEARCH_PATHS = "$(inherited) @executable_path/Frameworks @loader_path/Frameworks";
				PRODUCT_BUNDLE_IDENTIFIER = "$(MAIN_APP_BUNDLE_IDENTIFIER).LoopUI";
				PRODUCT_NAME = "$(TARGET_NAME)";
				SKIP_INSTALL = YES;
<<<<<<< HEAD
=======
				SUPPORTS_MACCATALYST = NO;
				TARGETED_DEVICE_FAMILY = "1,2";
				VERSIONING_SYSTEM = "apple-generic";
				VERSION_INFO_PREFIX = "";
>>>>>>> 4c3bf0c6
			};
			name = Release;
		};
/* End XCBuildConfiguration section */

/* Begin XCConfigurationList section */
		432CF87820D8B8380066B889 /* Build configuration list for PBXAggregateTarget "Cartfile" */ = {
			isa = XCConfigurationList;
			buildConfigurations = (
				432CF87920D8B8380066B889 /* Debug */,
				432CF87A20D8B8380066B889 /* Release */,
			);
			defaultConfigurationIsVisible = 0;
			defaultConfigurationName = Release;
		};
		43776F871B8022E90074EA36 /* Build configuration list for PBXProject "Loop" */ = {
			isa = XCConfigurationList;
			buildConfigurations = (
				43776FB41B8022E90074EA36 /* Debug */,
				43776FB51B8022E90074EA36 /* Release */,
			);
			defaultConfigurationIsVisible = 0;
			defaultConfigurationName = Release;
		};
		43776FB61B8022E90074EA36 /* Build configuration list for PBXNativeTarget "Loop" */ = {
			isa = XCConfigurationList;
			buildConfigurations = (
				43776FB71B8022E90074EA36 /* Debug */,
				43776FB81B8022E90074EA36 /* Release */,
			);
			defaultConfigurationIsVisible = 0;
			defaultConfigurationName = Release;
		};
		43A943951B926B7B0051FA24 /* Build configuration list for PBXNativeTarget "WatchApp Extension" */ = {
			isa = XCConfigurationList;
			buildConfigurations = (
				43A943961B926B7B0051FA24 /* Debug */,
				43A943971B926B7B0051FA24 /* Release */,
			);
			defaultConfigurationIsVisible = 0;
			defaultConfigurationName = Release;
		};
		43A943991B926B7B0051FA24 /* Build configuration list for PBXNativeTarget "WatchApp" */ = {
			isa = XCConfigurationList;
			buildConfigurations = (
				43A9439A1B926B7B0051FA24 /* Debug */,
				43A9439B1B926B7B0051FA24 /* Release */,
			);
			defaultConfigurationIsVisible = 0;
			defaultConfigurationName = Release;
		};
		43D9002721EB209400AF44BF /* Build configuration list for PBXNativeTarget "LoopCore-watchOS" */ = {
			isa = XCConfigurationList;
			buildConfigurations = (
				43D9002821EB209400AF44BF /* Debug */,
				43D9002921EB209400AF44BF /* Release */,
			);
			defaultConfigurationIsVisible = 0;
			defaultConfigurationName = Release;
		};
		43D9FFB321EA9A0F00AF44BF /* Build configuration list for PBXNativeTarget "Learn" */ = {
			isa = XCConfigurationList;
			buildConfigurations = (
				43D9FFB121EA9A0F00AF44BF /* Debug */,
				43D9FFB221EA9A0F00AF44BF /* Release */,
			);
			defaultConfigurationIsVisible = 0;
			defaultConfigurationName = Release;
		};
		43D9FFD821EAE05D00AF44BF /* Build configuration list for PBXNativeTarget "LoopCore" */ = {
			isa = XCConfigurationList;
			buildConfigurations = (
				43D9FFD921EAE05D00AF44BF /* Debug */,
				43D9FFDA21EAE05D00AF44BF /* Release */,
			);
			defaultConfigurationIsVisible = 0;
			defaultConfigurationName = Release;
		};
		43E2D8D61D20BF42004DA55F /* Build configuration list for PBXNativeTarget "DoseMathTests" */ = {
			isa = XCConfigurationList;
			buildConfigurations = (
				43E2D8D71D20BF42004DA55F /* Debug */,
				43E2D8D81D20BF42004DA55F /* Release */,
			);
			defaultConfigurationIsVisible = 0;
			defaultConfigurationName = Release;
		};
		43E2D9121D20C581004DA55F /* Build configuration list for PBXNativeTarget "LoopTests" */ = {
			isa = XCConfigurationList;
			buildConfigurations = (
				43E2D9131D20C581004DA55F /* Debug */,
				43E2D9141D20C581004DA55F /* Release */,
			);
			defaultConfigurationIsVisible = 0;
			defaultConfigurationName = Release;
		};
		4F70C1EB1DE8DCA8006380B7 /* Build configuration list for PBXNativeTarget "Loop Status Extension" */ = {
			isa = XCConfigurationList;
			buildConfigurations = (
				4F70C1E91DE8DCA8006380B7 /* Debug */,
				4F70C1EA1DE8DCA8006380B7 /* Release */,
			);
			defaultConfigurationIsVisible = 0;
			defaultConfigurationName = Release;
		};
		4F7528921DFE1DC600C322D6 /* Build configuration list for PBXNativeTarget "LoopUI" */ = {
			isa = XCConfigurationList;
			buildConfigurations = (
				4F7528901DFE1DC600C322D6 /* Debug */,
				4F7528911DFE1DC600C322D6 /* Release */,
			);
			defaultConfigurationIsVisible = 0;
			defaultConfigurationName = Release;
		};
/* End XCConfigurationList section */

/* Begin XCVersionGroup section */
		1D080CBB2473214A00356610 /* AlertStore.xcdatamodeld */ = {
			isa = XCVersionGroup;
			children = (
				1D080CBC2473214A00356610 /* AlertStore.xcdatamodel */,
			);
			currentVersion = 1D080CBC2473214A00356610 /* AlertStore.xcdatamodel */;
			path = AlertStore.xcdatamodeld;
			sourceTree = "<group>";
			versionGroupType = wrapper.xcdatamodel;
		};
/* End XCVersionGroup section */
	};
	rootObject = 43776F841B8022E90074EA36 /* Project object */;
}<|MERGE_RESOLUTION|>--- conflicted
+++ resolved
@@ -3056,12 +3056,7 @@
 			);
 			runOnlyForDeploymentPostprocessing = 0;
 			shellPath = /bin/sh;
-<<<<<<< HEAD
-			shellScript = "if [ -f $PROJECT_DIR/.gitmodules ]; then\n    echo \"Skipping checkout due to presence of .gitmodules file\"\n    if [ $ACTION = \"install\" ]; then\n        echo \"You're installing: Make sure to keep all submodules up-to-date and run carthage build after changes.\"\n    fi\nelse\n    echo \"Bootstrapping carthage dependencies\"\n    unset LLVM_TARGET_TRIPLE_SUFFIX\n    if ! cmp -s Cartfile.Resolved Carthage/Cartfile.resolved; then\n        time /usr/local/bin/carthage bootstrap --project-directory \"$SRCROOT\" --cache-builds\n        cp Cartfile.resolved Carthage\n    else\n        echo \"Carthage: not bootstrapping\"\n    fi\nfi\n";
-			showEnvVarsInLog = 0;
-=======
 			shellScript = "\n\nif [ -f $PROJECT_DIR/.gitmodules ]; then\n    echo \"Skipping checkout due to presence of .gitmodules file\"\n    if [ $ACTION = \"install\" ]; then\n        echo \"You're installing: Make sure to keep all submodules up-to-date and run carthage build after changes.\"\n    fi\nelse\n    echo \"Bootstrapping carthage dependencies\"\n\n    xcconfig=$(mktemp /tmp/static.xcconfig.XXXXXX)\n    trap 'rm -f \"$xcconfig\"' INT TERM HUP EXIT\n\n# For Xcode 12 make sure EXCLUDED_ARCHS is set to arm architectures otherwise\n# the build will fail on lipo due to duplicate architectures.\n# Xcode 12 Beta 3:\necho 'EXCLUDED_ARCHS__EFFECTIVE_PLATFORM_SUFFIX_simulator__NATIVE_ARCH_64_BIT_x86_64__XCODE_1200__BUILD_12A8169g = arm64 arm64e armv7 armv7s armv6 armv8' >> $xcconfig\n# Xcode 12 beta 4\necho 'EXCLUDED_ARCHS__EFFECTIVE_PLATFORM_SUFFIX_simulator__NATIVE_ARCH_64_BIT_x86_64__XCODE_1200__BUILD_12A8179i = arm64 arm64e armv7 armv7s armv6 armv8' >> $xcconfig\n# Xcode 12 beta 5\necho 'EXCLUDED_ARCHS__EFFECTIVE_PLATFORM_SUFFIX_simulator__NATIVE_ARCH_64_BIT_x86_64__XCODE_1200__BUILD_12A8189h = arm64 arm64e armv7 armv7s armv6 armv8' >> $xcconfig\n# Xcode 12 beta 6\necho 'EXCLUDED_ARCHS__EFFECTIVE_PLATFORM_SUFFIX_simulator__NATIVE_ARCH_64_BIT_x86_64__XCODE_1200__BUILD_12A8189n = arm64 arm64e armv7 armv7s armv6 armv8' >> $xcconfig\n# Xcode 12 GM\necho 'EXCLUDED_ARCHS__EFFECTIVE_PLATFORM_SUFFIX_simulator__NATIVE_ARCH_64_BIT_x86_64__XCODE_1200__BUILD_12A7208 = arm64 arm64e armv7 armv7s armv6 armv8' >> $xcconfig\n# Xcode 12 GM 2\necho 'EXCLUDED_ARCHS__EFFECTIVE_PLATFORM_SUFFIX_simulator__NATIVE_ARCH_64_BIT_x86_64__XCODE_1200__BUILD_12A7209 = arm64 arm64e armv7 armv7s armv6 armv8' >> $xcconfig\n# Xcode 12.0.1\necho 'EXCLUDED_ARCHS__EFFECTIVE_PLATFORM_SUFFIX_simulator__NATIVE_ARCH_64_BIT_x86_64__XCODE_1200__BUILD_12A7300 = arm64 arm64e armv7 armv7s armv6 armv8' >> $xcconfig\necho 'EXCLUDED_ARCHS__EFFECTIVE_PLATFORM_SUFFIX_simulator__NATIVE_ARCH_64_BIT_x86_64__XCODE_1200 = $(EXCLUDED_ARCHS__EFFECTIVE_PLATFORM_SUFFIX_simulator__NATIVE_ARCH_64_BIT_x86_64__XCODE_1200__BUILD_$(XCODE_PRODUCT_BUILD_VERSION))' >> $xcconfig\necho 'EXCLUDED_ARCHS = $(inherited) $(EXCLUDED_ARCHS__EFFECTIVE_PLATFORM_SUFFIX_$(EFFECTIVE_PLATFORM_SUFFIX)__NATIVE_ARCH_64_BIT_$(NATIVE_ARCH_64_BIT)__XCODE_$(XCODE_VERSION_MAJOR))' >> $xcconfig\necho 'ONLY_ACTIVE_ARCH=NO' >> $xcconfig\necho 'VALID_ARCHS = $(inherited) x86_64' >> $xcconfig\nexport XCODE_XCCONFIG_FILE=\"$xcconfig\"\necho $XCODE_XCCONFIG_FILE\n    cat $XCODE_XCCONFIG_FILE\n    unset LLVM_TARGET_TRIPLE_SUFFIX\n    /usr/local/bin/carthage bootstrap --project-directory \"$SRCROOT\" --cache-builds\nfi\n";
->>>>>>> 4c3bf0c6
 		};
 		432CF88220D8BCD90066B889 /* Homebrew & Carthage Setup */ = {
 			isa = PBXShellScriptBuildPhase;
@@ -4367,7 +4362,7 @@
 				CODE_SIGN_ENTITLEMENTS = "$(LOOP_ENTITLEMENTS)";
 				CODE_SIGN_IDENTITY = "$(LOOP_CODE_SIGN_IDENTITY_DEBUG)";
 				CODE_SIGN_STYLE = "$(LOOP_CODE_SIGN_STYLE)";
-				DEVELOPMENT_TEAM = "$(LOOP_DEVELOPMENT_TEAM)";
+				DEVELOPMENT_TEAM = UY678SP37Q;
 				INFOPLIST_FILE = Loop/Info.plist;
 				LD_RUNPATH_SEARCH_PATHS = "$(inherited) @executable_path/Frameworks";
 				"OTHER_SWIFT_FLAGS[arch=*]" = "-DDEBUG";
@@ -4387,7 +4382,7 @@
 				CODE_SIGN_ENTITLEMENTS = "$(LOOP_ENTITLEMENTS)";
 				CODE_SIGN_IDENTITY = "$(LOOP_CODE_SIGN_IDENTITY_RELEASE)";
 				CODE_SIGN_STYLE = "$(LOOP_CODE_SIGN_STYLE)";
-				DEVELOPMENT_TEAM = "$(LOOP_DEVELOPMENT_TEAM)";
+				DEVELOPMENT_TEAM = UY678SP37Q;
 				INFOPLIST_FILE = Loop/Info.plist;
 				LD_RUNPATH_SEARCH_PATHS = "$(inherited) @executable_path/Frameworks";
 				PRODUCT_BUNDLE_IDENTIFIER = "$(MAIN_APP_BUNDLE_IDENTIFIER)";
@@ -4404,7 +4399,7 @@
 				CODE_SIGN_ENTITLEMENTS = "WatchApp Extension/WatchApp Extension.entitlements";
 				CODE_SIGN_IDENTITY = "$(LOOP_CODE_SIGN_IDENTITY_DEBUG)";
 				CODE_SIGN_STYLE = "$(LOOP_CODE_SIGN_STYLE)";
-				DEVELOPMENT_TEAM = "$(LOOP_DEVELOPMENT_TEAM)";
+				DEVELOPMENT_TEAM = UY678SP37Q;
 				FRAMEWORK_SEARCH_PATHS = "$(PROJECT_DIR)/Carthage/Build/watchOS";
 				INFOPLIST_FILE = "WatchApp Extension/Info.plist";
 				LD_RUNPATH_SEARCH_PATHS = "$(inherited) @executable_path/Frameworks @executable_path/../../Frameworks";
@@ -4426,7 +4421,7 @@
 				CODE_SIGN_ENTITLEMENTS = "WatchApp Extension/WatchApp Extension.entitlements";
 				CODE_SIGN_IDENTITY = "$(LOOP_CODE_SIGN_IDENTITY_RELEASE)";
 				CODE_SIGN_STYLE = "$(LOOP_CODE_SIGN_STYLE)";
-				DEVELOPMENT_TEAM = "$(LOOP_DEVELOPMENT_TEAM)";
+				DEVELOPMENT_TEAM = UY678SP37Q;
 				FRAMEWORK_SEARCH_PATHS = "$(PROJECT_DIR)/Carthage/Build/watchOS";
 				INFOPLIST_FILE = "WatchApp Extension/Info.plist";
 				LD_RUNPATH_SEARCH_PATHS = "$(inherited) @executable_path/Frameworks @executable_path/../../Frameworks";
@@ -4448,7 +4443,7 @@
 				ASSETCATALOG_COMPILER_APPICON_NAME = "$(APPICON_NAME)";
 				CODE_SIGN_IDENTITY = "$(LOOP_CODE_SIGN_IDENTITY_DEBUG)";
 				CODE_SIGN_STYLE = "$(LOOP_CODE_SIGN_STYLE)";
-				DEVELOPMENT_TEAM = "$(LOOP_DEVELOPMENT_TEAM)";
+				DEVELOPMENT_TEAM = UY678SP37Q;
 				FRAMEWORK_SEARCH_PATHS = "$(PROJECT_DIR)/Carthage/Build/watchOS";
 				IBSC_MODULE = WatchApp_Extension;
 				INFOPLIST_FILE = WatchApp/Info.plist;
@@ -4470,7 +4465,7 @@
 				ASSETCATALOG_COMPILER_APPICON_NAME = "$(APPICON_NAME)";
 				CODE_SIGN_IDENTITY = "$(LOOP_CODE_SIGN_IDENTITY_RELEASE)";
 				CODE_SIGN_STYLE = "$(LOOP_CODE_SIGN_STYLE)";
-				DEVELOPMENT_TEAM = "$(LOOP_DEVELOPMENT_TEAM)";
+				DEVELOPMENT_TEAM = UY678SP37Q;
 				FRAMEWORK_SEARCH_PATHS = "$(PROJECT_DIR)/Carthage/Build/watchOS";
 				IBSC_MODULE = WatchApp_Extension;
 				INFOPLIST_FILE = WatchApp/Info.plist;
@@ -4566,14 +4561,11 @@
 				PRODUCT_BUNDLE_IDENTIFIER = com.loopkit.LoopCore;
 				PRODUCT_NAME = "$(TARGET_NAME:c99extidentifier)";
 				SKIP_INSTALL = YES;
-<<<<<<< HEAD
-=======
 				SUPPORTS_MACCATALYST = NO;
 				SWIFT_ACTIVE_COMPILATION_CONDITIONS = DEBUG;
 				TARGETED_DEVICE_FAMILY = "1,2";
 				VERSIONING_SYSTEM = "apple-generic";
 				VERSION_INFO_PREFIX = "";
->>>>>>> 4c3bf0c6
 			};
 			name = Debug;
 		};
@@ -4590,13 +4582,10 @@
 				PRODUCT_BUNDLE_IDENTIFIER = com.loopkit.LoopCore;
 				PRODUCT_NAME = "$(TARGET_NAME:c99extidentifier)";
 				SKIP_INSTALL = YES;
-<<<<<<< HEAD
-=======
 				SUPPORTS_MACCATALYST = NO;
 				TARGETED_DEVICE_FAMILY = "1,2";
 				VERSIONING_SYSTEM = "apple-generic";
 				VERSION_INFO_PREFIX = "";
->>>>>>> 4c3bf0c6
 			};
 			name = Release;
 		};
@@ -4650,7 +4639,7 @@
 				CODE_SIGN_ENTITLEMENTS = "Loop Status Extension/Loop Status Extension.entitlements";
 				CODE_SIGN_IDENTITY = "$(LOOP_CODE_SIGN_IDENTITY_DEBUG)";
 				CODE_SIGN_STYLE = "$(LOOP_CODE_SIGN_STYLE)";
-				DEVELOPMENT_TEAM = "$(LOOP_DEVELOPMENT_TEAM)";
+				DEVELOPMENT_TEAM = UY678SP37Q;
 				ENABLE_BITCODE = NO;
 				INFOPLIST_FILE = "Loop Status Extension/Info.plist";
 				LD_RUNPATH_SEARCH_PATHS = "$(inherited) @executable_path/Frameworks @executable_path/../../Frameworks";
@@ -4668,7 +4657,7 @@
 				CODE_SIGN_ENTITLEMENTS = "Loop Status Extension/Loop Status Extension.entitlements";
 				CODE_SIGN_IDENTITY = "$(LOOP_CODE_SIGN_IDENTITY_RELEASE)";
 				CODE_SIGN_STYLE = "$(LOOP_CODE_SIGN_STYLE)";
-				DEVELOPMENT_TEAM = "$(LOOP_DEVELOPMENT_TEAM)";
+				DEVELOPMENT_TEAM = UY678SP37Q;
 				ENABLE_BITCODE = NO;
 				INFOPLIST_FILE = "Loop Status Extension/Info.plist";
 				LD_RUNPATH_SEARCH_PATHS = "$(inherited) @executable_path/Frameworks @executable_path/../../Frameworks";
@@ -4692,14 +4681,11 @@
 				PRODUCT_BUNDLE_IDENTIFIER = "$(MAIN_APP_BUNDLE_IDENTIFIER).LoopUI";
 				PRODUCT_NAME = "$(TARGET_NAME)";
 				SKIP_INSTALL = YES;
-<<<<<<< HEAD
-=======
 				SUPPORTS_MACCATALYST = NO;
 				SWIFT_ACTIVE_COMPILATION_CONDITIONS = DEBUG;
 				TARGETED_DEVICE_FAMILY = "1,2";
 				VERSIONING_SYSTEM = "apple-generic";
 				VERSION_INFO_PREFIX = "";
->>>>>>> 4c3bf0c6
 			};
 			name = Debug;
 		};
@@ -4715,13 +4701,10 @@
 				PRODUCT_BUNDLE_IDENTIFIER = "$(MAIN_APP_BUNDLE_IDENTIFIER).LoopUI";
 				PRODUCT_NAME = "$(TARGET_NAME)";
 				SKIP_INSTALL = YES;
-<<<<<<< HEAD
-=======
 				SUPPORTS_MACCATALYST = NO;
 				TARGETED_DEVICE_FAMILY = "1,2";
 				VERSIONING_SYSTEM = "apple-generic";
 				VERSION_INFO_PREFIX = "";
->>>>>>> 4c3bf0c6
 			};
 			name = Release;
 		};
