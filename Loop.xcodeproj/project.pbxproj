// !$*UTF8*$!
{
	archiveVersion = 1;
	classes = {
	};
	objectVersion = 48;
	objects = {

/* Begin PBXAggregateTarget section */
		432CF87720D8B8380066B889 /* Cartfile */ = {
			isa = PBXAggregateTarget;
			buildConfigurationList = 432CF87820D8B8380066B889 /* Build configuration list for PBXAggregateTarget "Cartfile" */;
			buildPhases = (
				432CF88220D8BCD90066B889 /* Homebrew & Carthage Setup */,
				432CF87B20D8B8490066B889 /* Build Carthage Dependencies */,
			);
			dependencies = (
			);
			name = Cartfile;
			productName = Cartfile;
		};
/* End PBXAggregateTarget section */

/* Begin PBXBuildFile section */
		1D05219B2469E9DF000EBBDE /* StoredAlert.swift in Sources */ = {isa = PBXBuildFile; fileRef = 1D05219A2469E9DF000EBBDE /* StoredAlert.swift */; };
		1D05219D2469F1F5000EBBDE /* AlertStore.swift in Sources */ = {isa = PBXBuildFile; fileRef = 1D05219C2469F1F5000EBBDE /* AlertStore.swift */; };
		1D080CBD2473214A00356610 /* AlertStore.xcdatamodeld in Sources */ = {isa = PBXBuildFile; fileRef = 1D080CBB2473214A00356610 /* AlertStore.xcdatamodeld */; };
		1D2609AD248EEB9900A6F258 /* LoopAlertsManager.swift in Sources */ = {isa = PBXBuildFile; fileRef = 1D2609AC248EEB9900A6F258 /* LoopAlertsManager.swift */; };
		1D49795824E7289700948F05 /* ServicesViewModel.swift in Sources */ = {isa = PBXBuildFile; fileRef = 1D49795724E7289700948F05 /* ServicesViewModel.swift */; };
		1D4990E824A25931005CC357 /* FeatureFlags.swift in Sources */ = {isa = PBXBuildFile; fileRef = 89E267FB2292456700A3F2AF /* FeatureFlags.swift */; };
		1D4A3E2D2478628500FD601B /* StoredAlert+CoreDataClass.swift in Sources */ = {isa = PBXBuildFile; fileRef = 1D4A3E2B2478628500FD601B /* StoredAlert+CoreDataClass.swift */; };
		1D4A3E2E2478628500FD601B /* StoredAlert+CoreDataProperties.swift in Sources */ = {isa = PBXBuildFile; fileRef = 1D4A3E2C2478628500FD601B /* StoredAlert+CoreDataProperties.swift */; };
		1D80313D24746274002810DF /* AlertStoreTests.swift in Sources */ = {isa = PBXBuildFile; fileRef = 1D80313C24746274002810DF /* AlertStoreTests.swift */; };
		1DA649A7244126CD00F61E75 /* UserNotificationAlertPresenter.swift in Sources */ = {isa = PBXBuildFile; fileRef = 1DA649A6244126CD00F61E75 /* UserNotificationAlertPresenter.swift */; };
		1DA649A9244126DA00F61E75 /* InAppModalAlertPresenter.swift in Sources */ = {isa = PBXBuildFile; fileRef = 1DA649A8244126DA00F61E75 /* InAppModalAlertPresenter.swift */; };
		1DA7A84224476EAD008257F0 /* AlertManagerTests.swift in Sources */ = {isa = PBXBuildFile; fileRef = 1DA7A84124476EAD008257F0 /* AlertManagerTests.swift */; };
		1DA7A84424477698008257F0 /* InAppModalAlertPresenterTests.swift in Sources */ = {isa = PBXBuildFile; fileRef = 1DA7A84324477698008257F0 /* InAppModalAlertPresenterTests.swift */; };
		1DB1065124467E18005542BD /* AlertManager.swift in Sources */ = {isa = PBXBuildFile; fileRef = 1DB1065024467E18005542BD /* AlertManager.swift */; };
		1DB1CA4D24A55F0000B3B94C /* Image.swift in Sources */ = {isa = PBXBuildFile; fileRef = 1DB1CA4C24A55F0000B3B94C /* Image.swift */; };
		1DD0B76724EC77AC008A2DC3 /* SupportScreenView.swift in Sources */ = {isa = PBXBuildFile; fileRef = 1DD0B76624EC77AC008A2DC3 /* SupportScreenView.swift */; };
		1DDE273D24AEA4B000796622 /* SettingsViewModel.swift in Sources */ = {isa = PBXBuildFile; fileRef = 1DB1CA4E24A56D7600B3B94C /* SettingsViewModel.swift */; };
		1DDE273E24AEA4B000796622 /* SettingsView.swift in Sources */ = {isa = PBXBuildFile; fileRef = 1DE09BA824A3E23F009EE9F9 /* SettingsView.swift */; };
		1DDE273F24AEA4F200796622 /* NotificationsCriticalAlertPermissionsViewModel.swift in Sources */ = {isa = PBXBuildFile; fileRef = B42C951624A3CAF200857C73 /* NotificationsCriticalAlertPermissionsViewModel.swift */; };
		1DDE274024AEA4F200796622 /* NotificationsCriticalAlertPermissionsView.swift in Sources */ = {isa = PBXBuildFile; fileRef = 1DA46B5F2492E2E300D71A63 /* NotificationsCriticalAlertPermissionsView.swift */; };
		1DFE9E172447B6270082C280 /* UserNotificationAlertPresenterTests.swift in Sources */ = {isa = PBXBuildFile; fileRef = 1DFE9E162447B6270082C280 /* UserNotificationAlertPresenterTests.swift */; };
		43027F0F1DFE0EC900C51989 /* HKUnit.swift in Sources */ = {isa = PBXBuildFile; fileRef = 4F526D5E1DF2459000A04910 /* HKUnit.swift */; };
		4302F4E11D4E9C8900F0FCAF /* TextFieldTableViewController.swift in Sources */ = {isa = PBXBuildFile; fileRef = 4302F4E01D4E9C8900F0FCAF /* TextFieldTableViewController.swift */; };
		4302F4E31D4EA54200F0FCAF /* InsulinDeliveryTableViewController.swift in Sources */ = {isa = PBXBuildFile; fileRef = 4302F4E21D4EA54200F0FCAF /* InsulinDeliveryTableViewController.swift */; };
		430B29932041F5B300BA9F93 /* UserDefaults+Loop.swift in Sources */ = {isa = PBXBuildFile; fileRef = 430B29922041F5B200BA9F93 /* UserDefaults+Loop.swift */; };
		430D85891F44037000AF2D4F /* HUDViewTableViewCell.swift in Sources */ = {isa = PBXBuildFile; fileRef = 430D85881F44037000AF2D4F /* HUDViewTableViewCell.swift */; };
		4311FB9B1F37FE1B00D4C0A7 /* TitleSubtitleTextFieldTableViewCell.swift in Sources */ = {isa = PBXBuildFile; fileRef = 4311FB9A1F37FE1B00D4C0A7 /* TitleSubtitleTextFieldTableViewCell.swift */; };
		431A8C401EC6E8AB00823B9C /* CircleMaskView.swift in Sources */ = {isa = PBXBuildFile; fileRef = 431A8C3F1EC6E8AB00823B9C /* CircleMaskView.swift */; };
		4326BA641F3A44D9007CCAD4 /* ChartLineModel.swift in Sources */ = {isa = PBXBuildFile; fileRef = 4326BA631F3A44D9007CCAD4 /* ChartLineModel.swift */; };
		4328E01A1CFBE1DA00E199AA /* ActionHUDController.swift in Sources */ = {isa = PBXBuildFile; fileRef = 4328E0151CFBE1DA00E199AA /* ActionHUDController.swift */; };
		4328E01E1CFBE25F00E199AA /* CarbAndBolusFlowController.swift in Sources */ = {isa = PBXBuildFile; fileRef = 4328E01D1CFBE25F00E199AA /* CarbAndBolusFlowController.swift */; };
		4328E0281CFBE2C500E199AA /* CLKComplicationTemplate.swift in Sources */ = {isa = PBXBuildFile; fileRef = 4328E0221CFBE2C500E199AA /* CLKComplicationTemplate.swift */; };
		4328E02A1CFBE2C500E199AA /* UIColor.swift in Sources */ = {isa = PBXBuildFile; fileRef = 4328E0241CFBE2C500E199AA /* UIColor.swift */; };
		4328E02B1CFBE2C500E199AA /* WKAlertAction.swift in Sources */ = {isa = PBXBuildFile; fileRef = 4328E0251CFBE2C500E199AA /* WKAlertAction.swift */; };
		4328E02F1CFBF81800E199AA /* WKInterfaceImage.swift in Sources */ = {isa = PBXBuildFile; fileRef = 4328E02E1CFBF81800E199AA /* WKInterfaceImage.swift */; };
		4328E0331CFC091100E199AA /* WatchContext+LoopKit.swift in Sources */ = {isa = PBXBuildFile; fileRef = 4328E0311CFC068900E199AA /* WatchContext+LoopKit.swift */; };
		4328E0351CFC0AE100E199AA /* WatchDataManager.swift in Sources */ = {isa = PBXBuildFile; fileRef = 4328E0341CFC0AE100E199AA /* WatchDataManager.swift */; };
		432CF87520D8AC950066B889 /* NSUserDefaults+WatchApp.swift in Sources */ = {isa = PBXBuildFile; fileRef = 4328E0231CFBE2C500E199AA /* NSUserDefaults+WatchApp.swift */; };
		432E73CB1D24B3D6009AD15D /* RemoteDataServicesManager.swift in Sources */ = {isa = PBXBuildFile; fileRef = 432E73CA1D24B3D6009AD15D /* RemoteDataServicesManager.swift */; };
		433EA4C41D9F71C800CD78FB /* CommandResponseViewController.swift in Sources */ = {isa = PBXBuildFile; fileRef = 433EA4C31D9F71C800CD78FB /* CommandResponseViewController.swift */; };
		4344628220A7A37F00C4BE6F /* CoreBluetooth.framework in Frameworks */ = {isa = PBXBuildFile; fileRef = 4344628120A7A37E00C4BE6F /* CoreBluetooth.framework */; };
		4344628520A7A3BE00C4BE6F /* LoopKit.framework in Frameworks */ = {isa = PBXBuildFile; fileRef = 4344628320A7A3BE00C4BE6F /* LoopKit.framework */; };
		4344628E20A7ADD100C4BE6F /* UserDefaults+CGM.swift in Sources */ = {isa = PBXBuildFile; fileRef = 4344628D20A7ADD100C4BE6F /* UserDefaults+CGM.swift */; };
		4344628F20A7ADD500C4BE6F /* UserDefaults+CGM.swift in Sources */ = {isa = PBXBuildFile; fileRef = 4344628D20A7ADD100C4BE6F /* UserDefaults+CGM.swift */; };
		4344629220A7C19800C4BE6F /* ButtonGroup.swift in Sources */ = {isa = PBXBuildFile; fileRef = 4344629120A7C19800C4BE6F /* ButtonGroup.swift */; };
		4344629820A8B2D700C4BE6F /* OSLog.swift in Sources */ = {isa = PBXBuildFile; fileRef = 4374B5EE209D84BE00D17AA8 /* OSLog.swift */; };
		4345E3F421F036FC009E00E5 /* Result.swift in Sources */ = {isa = PBXBuildFile; fileRef = 43D848AF1E7DCBE100DADCBC /* Result.swift */; };
		4345E3F521F036FC009E00E5 /* Result.swift in Sources */ = {isa = PBXBuildFile; fileRef = 43D848AF1E7DCBE100DADCBC /* Result.swift */; };
		4345E3F821F03D2A009E00E5 /* DatesAndNumberCell.swift in Sources */ = {isa = PBXBuildFile; fileRef = 4345E3F721F03D2A009E00E5 /* DatesAndNumberCell.swift */; };
		4345E3FA21F0473B009E00E5 /* TextCell.swift in Sources */ = {isa = PBXBuildFile; fileRef = 4345E3F921F0473B009E00E5 /* TextCell.swift */; };
		4345E3FB21F04911009E00E5 /* UIColor+HIG.swift in Sources */ = {isa = PBXBuildFile; fileRef = 43BFF0C31E4659E700FF19A9 /* UIColor+HIG.swift */; };
		4345E3FC21F04911009E00E5 /* UIColor+HIG.swift in Sources */ = {isa = PBXBuildFile; fileRef = 43BFF0C31E4659E700FF19A9 /* UIColor+HIG.swift */; };
		4345E3FE21F04A50009E00E5 /* DateIntervalFormatter.swift in Sources */ = {isa = PBXBuildFile; fileRef = 4345E3FD21F04A50009E00E5 /* DateIntervalFormatter.swift */; };
		4345E3FF21F051C6009E00E5 /* LoopCore.framework in Frameworks */ = {isa = PBXBuildFile; fileRef = 43D9FFCF21EAE05D00AF44BF /* LoopCore.framework */; };
		4345E40021F051DD009E00E5 /* LoopCore.framework in CopyFiles */ = {isa = PBXBuildFile; fileRef = 43D9FFCF21EAE05D00AF44BF /* LoopCore.framework */; settings = {ATTRIBUTES = (CodeSignOnCopy, RemoveHeadersOnCopy, ); }; };
		4345E40121F67300009E00E5 /* PotentialCarbEntryUserInfo.swift in Sources */ = {isa = PBXBuildFile; fileRef = 43DE92581C5479E4001FFDE1 /* PotentialCarbEntryUserInfo.swift */; };
		4345E40221F67300009E00E5 /* PotentialCarbEntryUserInfo.swift in Sources */ = {isa = PBXBuildFile; fileRef = 43DE92581C5479E4001FFDE1 /* PotentialCarbEntryUserInfo.swift */; };
		4345E40421F68AD9009E00E5 /* TextRowController.swift in Sources */ = {isa = PBXBuildFile; fileRef = 4345E40321F68AD9009E00E5 /* TextRowController.swift */; };
		4345E40621F68E18009E00E5 /* CarbEntryListController.swift in Sources */ = {isa = PBXBuildFile; fileRef = 4345E40521F68E18009E00E5 /* CarbEntryListController.swift */; };
		434FF1EE1CF27EEF000DB779 /* UITableViewCell.swift in Sources */ = {isa = PBXBuildFile; fileRef = 434FF1ED1CF27EEF000DB779 /* UITableViewCell.swift */; };
		43511CE221FD80E400566C63 /* RetrospectiveCorrection.swift in Sources */ = {isa = PBXBuildFile; fileRef = 43511CDF21FD80E400566C63 /* RetrospectiveCorrection.swift */; };
		43511CE321FD80E400566C63 /* StandardRetrospectiveCorrection.swift in Sources */ = {isa = PBXBuildFile; fileRef = 43511CE021FD80E400566C63 /* StandardRetrospectiveCorrection.swift */; };
		43511CEE220FC61700566C63 /* HUDRowController.swift in Sources */ = {isa = PBXBuildFile; fileRef = 43511CED220FC61700566C63 /* HUDRowController.swift */; };
		43517917230A0E1A0072ECC0 /* WKInterfaceLabel.swift in Sources */ = {isa = PBXBuildFile; fileRef = 43517916230A0E1A0072ECC0 /* WKInterfaceLabel.swift */; };
		435400341C9F878D00D5819C /* SetBolusUserInfo.swift in Sources */ = {isa = PBXBuildFile; fileRef = 435400331C9F878D00D5819C /* SetBolusUserInfo.swift */; };
		435400351C9F878D00D5819C /* SetBolusUserInfo.swift in Sources */ = {isa = PBXBuildFile; fileRef = 435400331C9F878D00D5819C /* SetBolusUserInfo.swift */; };
		436961911F19D11E00447E89 /* ChartPointsContextFillLayer.swift in Sources */ = {isa = PBXBuildFile; fileRef = 4369618F1F19C86400447E89 /* ChartPointsContextFillLayer.swift */; };
		436A0DA51D236A2A00104B24 /* LoopError.swift in Sources */ = {isa = PBXBuildFile; fileRef = 436A0DA41D236A2A00104B24 /* LoopError.swift */; };
		436D9BF81F6F4EA100CFA75F /* recommended_temp_start_low_end_just_above_range.json in Resources */ = {isa = PBXBuildFile; fileRef = 436D9BF71F6F4EA100CFA75F /* recommended_temp_start_low_end_just_above_range.json */; };
		4372E484213A63FB0068E043 /* ChartHUDController.swift in Sources */ = {isa = PBXBuildFile; fileRef = 4FFEDFBE20E5CF22000BFC58 /* ChartHUDController.swift */; };
		4372E487213C86240068E043 /* SampleValue.swift in Sources */ = {isa = PBXBuildFile; fileRef = 4372E486213C86240068E043 /* SampleValue.swift */; };
		4372E488213C862B0068E043 /* SampleValue.swift in Sources */ = {isa = PBXBuildFile; fileRef = 4372E486213C86240068E043 /* SampleValue.swift */; };
		4372E48B213CB5F00068E043 /* Double.swift in Sources */ = {isa = PBXBuildFile; fileRef = 4372E48A213CB5F00068E043 /* Double.swift */; };
		4372E48C213CB6750068E043 /* Double.swift in Sources */ = {isa = PBXBuildFile; fileRef = 4372E48A213CB5F00068E043 /* Double.swift */; };
		4372E490213CFCE70068E043 /* LoopSettingsUserInfo.swift in Sources */ = {isa = PBXBuildFile; fileRef = 4372E48F213CFCE70068E043 /* LoopSettingsUserInfo.swift */; };
		4372E491213D05F90068E043 /* LoopSettingsUserInfo.swift in Sources */ = {isa = PBXBuildFile; fileRef = 4372E48F213CFCE70068E043 /* LoopSettingsUserInfo.swift */; };
		4372E492213D956C0068E043 /* GlucoseRangeSchedule.swift in Sources */ = {isa = PBXBuildFile; fileRef = 43C513181E864C4E001547C7 /* GlucoseRangeSchedule.swift */; };
		4372E496213DCDD30068E043 /* GlucoseChartValueHashable.swift in Sources */ = {isa = PBXBuildFile; fileRef = 4372E495213DCDD30068E043 /* GlucoseChartValueHashable.swift */; };
		4374B5EF209D84BF00D17AA8 /* OSLog.swift in Sources */ = {isa = PBXBuildFile; fileRef = 4374B5EE209D84BE00D17AA8 /* OSLog.swift */; };
		4374B5F0209D857E00D17AA8 /* OSLog.swift in Sources */ = {isa = PBXBuildFile; fileRef = 4374B5EE209D84BE00D17AA8 /* OSLog.swift */; };
		43776F901B8022E90074EA36 /* AppDelegate.swift in Sources */ = {isa = PBXBuildFile; fileRef = 43776F8F1B8022E90074EA36 /* AppDelegate.swift */; };
		43776F971B8022E90074EA36 /* Main.storyboard in Resources */ = {isa = PBXBuildFile; fileRef = 43776F951B8022E90074EA36 /* Main.storyboard */; };
		43785E932120A01B0057DED1 /* NewCarbEntryIntent+Loop.swift in Sources */ = {isa = PBXBuildFile; fileRef = 43785E922120A01B0057DED1 /* NewCarbEntryIntent+Loop.swift */; };
		43785E972120E4500057DED1 /* INRelevantShortcutStore+Loop.swift in Sources */ = {isa = PBXBuildFile; fileRef = 43785E952120E4010057DED1 /* INRelevantShortcutStore+Loop.swift */; };
		43785E982120E7060057DED1 /* Intents.intentdefinition in Sources */ = {isa = PBXBuildFile; fileRef = 43785E9B2120E7060057DED1 /* Intents.intentdefinition */; };
		437AFEE520352591008C4892 /* NotificationCenter.framework in Frameworks */ = {isa = PBXBuildFile; fileRef = 4F70C1DD1DE8DCA7006380B7 /* NotificationCenter.framework */; };
		437AFEE8203689FE008C4892 /* LoopKit.framework in Frameworks */ = {isa = PBXBuildFile; fileRef = 43F78D4B1C914197002152D1 /* LoopKit.framework */; };
		437CEEE41CDE5C0A003C8C80 /* UIImage.swift in Sources */ = {isa = PBXBuildFile; fileRef = 437CEEE31CDE5C0A003C8C80 /* UIImage.swift */; };
		437D9BA31D7BC977007245E8 /* PredictionTableViewController.swift in Sources */ = {isa = PBXBuildFile; fileRef = 437D9BA21D7BC977007245E8 /* PredictionTableViewController.swift */; };
		438172D91F4E9E37003C3328 /* NewPumpEvent.swift in Sources */ = {isa = PBXBuildFile; fileRef = 438172D81F4E9E37003C3328 /* NewPumpEvent.swift */; };
		4389916B1E91B689000EEF90 /* ChartSettings+Loop.swift in Sources */ = {isa = PBXBuildFile; fileRef = 4389916A1E91B689000EEF90 /* ChartSettings+Loop.swift */; };
		438D42F91D7C88BC003244B0 /* PredictionInputEffect.swift in Sources */ = {isa = PBXBuildFile; fileRef = 438D42F81D7C88BC003244B0 /* PredictionInputEffect.swift */; };
		438D42FB1D7D11A4003244B0 /* PredictionInputEffectTableViewCell.swift in Sources */ = {isa = PBXBuildFile; fileRef = 438D42FA1D7D11A4003244B0 /* PredictionInputEffectTableViewCell.swift */; };
		43947D731F529FAA00A07D31 /* GlucoseRangeSchedule.swift in Sources */ = {isa = PBXBuildFile; fileRef = 43C513181E864C4E001547C7 /* GlucoseRangeSchedule.swift */; };
		4396BD50225159C0005AA4D3 /* HealthKit.framework in Frameworks */ = {isa = PBXBuildFile; fileRef = 43D9002C21EB225D00AF44BF /* HealthKit.framework */; };
		439706E622D2E84900C81566 /* PredictionSettingTableViewCell.swift in Sources */ = {isa = PBXBuildFile; fileRef = 439706E522D2E84900C81566 /* PredictionSettingTableViewCell.swift */; };
		439897371CD2F80600223065 /* AnalyticsServicesManager.swift in Sources */ = {isa = PBXBuildFile; fileRef = 439897361CD2F80600223065 /* AnalyticsServicesManager.swift */; };
		439A7942211F631C0041B75F /* RootNavigationController.swift in Sources */ = {isa = PBXBuildFile; fileRef = 439A7941211F631C0041B75F /* RootNavigationController.swift */; };
		439A7944211FE22F0041B75F /* NSUserActivity.swift in Sources */ = {isa = PBXBuildFile; fileRef = 439A7943211FE22F0041B75F /* NSUserActivity.swift */; };
		439A7945211FE23A0041B75F /* NSUserActivity.swift in Sources */ = {isa = PBXBuildFile; fileRef = 439A7943211FE22F0041B75F /* NSUserActivity.swift */; };
		439BED2A1E76093C00B0AED5 /* CGMManager.swift in Sources */ = {isa = PBXBuildFile; fileRef = 439BED291E76093C00B0AED5 /* CGMManager.swift */; };
		43A51E1F1EB6D62A000736CC /* CarbAbsorptionViewController.swift in Sources */ = {isa = PBXBuildFile; fileRef = 43A51E1E1EB6D62A000736CC /* CarbAbsorptionViewController.swift */; };
		43A51E211EB6DBDD000736CC /* LoopChartsTableViewController.swift in Sources */ = {isa = PBXBuildFile; fileRef = 43A51E201EB6DBDD000736CC /* LoopChartsTableViewController.swift */; };
		43A567691C94880B00334FAC /* LoopDataManager.swift in Sources */ = {isa = PBXBuildFile; fileRef = 43A567681C94880B00334FAC /* LoopDataManager.swift */; };
		43A943761B926B7B0051FA24 /* Interface.storyboard in Resources */ = {isa = PBXBuildFile; fileRef = 43A943741B926B7B0051FA24 /* Interface.storyboard */; };
		43A9437F1B926B7B0051FA24 /* WatchApp Extension.appex in Embed App Extensions */ = {isa = PBXBuildFile; fileRef = 43A9437E1B926B7B0051FA24 /* WatchApp Extension.appex */; settings = {ATTRIBUTES = (RemoveHeadersOnCopy, ); }; };
		43A943881B926B7B0051FA24 /* ExtensionDelegate.swift in Sources */ = {isa = PBXBuildFile; fileRef = 43A943871B926B7B0051FA24 /* ExtensionDelegate.swift */; };
		43A9438A1B926B7B0051FA24 /* NotificationController.swift in Sources */ = {isa = PBXBuildFile; fileRef = 43A943891B926B7B0051FA24 /* NotificationController.swift */; };
		43A9438E1B926B7B0051FA24 /* ComplicationController.swift in Sources */ = {isa = PBXBuildFile; fileRef = 43A9438D1B926B7B0051FA24 /* ComplicationController.swift */; };
		43A943901B926B7B0051FA24 /* Assets.xcassets in Resources */ = {isa = PBXBuildFile; fileRef = 43A9438F1B926B7B0051FA24 /* Assets.xcassets */; };
		43A943941B926B7B0051FA24 /* WatchApp.app in Embed Watch Content */ = {isa = PBXBuildFile; fileRef = 43A943721B926B7B0051FA24 /* WatchApp.app */; };
		43B260491ED248FB008CAA77 /* CarbEntryTableViewCell.swift in Sources */ = {isa = PBXBuildFile; fileRef = 43B260481ED248FB008CAA77 /* CarbEntryTableViewCell.swift */; };
		43BFF0B51E45C1E700FF19A9 /* NumberFormatter.swift in Sources */ = {isa = PBXBuildFile; fileRef = 43BFF0B31E45C1BE00FF19A9 /* NumberFormatter.swift */; };
		43BFF0B71E45C20C00FF19A9 /* NumberFormatter.swift in Sources */ = {isa = PBXBuildFile; fileRef = 43BFF0B31E45C1BE00FF19A9 /* NumberFormatter.swift */; };
		43BFF0C61E465A4400FF19A9 /* UIColor+HIG.swift in Sources */ = {isa = PBXBuildFile; fileRef = 43BFF0C31E4659E700FF19A9 /* UIColor+HIG.swift */; };
		43BFF0CD1E466C8400FF19A9 /* StateColorPalette.swift in Sources */ = {isa = PBXBuildFile; fileRef = 43BFF0CC1E466C8400FF19A9 /* StateColorPalette.swift */; };
		43C05CA821EB2B26006FB252 /* PersistenceController.swift in Sources */ = {isa = PBXBuildFile; fileRef = 431E73471FF95A900069B5F7 /* PersistenceController.swift */; };
		43C05CA921EB2B26006FB252 /* PersistenceController.swift in Sources */ = {isa = PBXBuildFile; fileRef = 431E73471FF95A900069B5F7 /* PersistenceController.swift */; };
		43C05CAA21EB2B49006FB252 /* NSBundle.swift in Sources */ = {isa = PBXBuildFile; fileRef = 430DA58D1D4AEC230097D1CA /* NSBundle.swift */; };
		43C05CAB21EB2B4A006FB252 /* NSBundle.swift in Sources */ = {isa = PBXBuildFile; fileRef = 430DA58D1D4AEC230097D1CA /* NSBundle.swift */; };
		43C05CAC21EB2B8B006FB252 /* NSBundle.swift in Sources */ = {isa = PBXBuildFile; fileRef = 430DA58D1D4AEC230097D1CA /* NSBundle.swift */; };
		43C05CAD21EB2BBF006FB252 /* NSUserDefaults.swift in Sources */ = {isa = PBXBuildFile; fileRef = 430B29892041F54A00BA9F93 /* NSUserDefaults.swift */; };
		43C05CAE21EB2BBF006FB252 /* NSUserDefaults.swift in Sources */ = {isa = PBXBuildFile; fileRef = 430B29892041F54A00BA9F93 /* NSUserDefaults.swift */; };
		43C05CAF21EB2C24006FB252 /* NSBundle.swift in Sources */ = {isa = PBXBuildFile; fileRef = 430DA58D1D4AEC230097D1CA /* NSBundle.swift */; };
		43C05CB121EBBDB9006FB252 /* TimeInRangeLesson.swift in Sources */ = {isa = PBXBuildFile; fileRef = 43C05CB021EBBDB9006FB252 /* TimeInRangeLesson.swift */; };
		43C05CB221EBD88A006FB252 /* LoopCore.framework in Embed Frameworks */ = {isa = PBXBuildFile; fileRef = 43D9002A21EB209400AF44BF /* LoopCore.framework */; settings = {ATTRIBUTES = (CodeSignOnCopy, RemoveHeadersOnCopy, ); }; };
		43C05CB521EBE274006FB252 /* Date.swift in Sources */ = {isa = PBXBuildFile; fileRef = 43C05CB421EBE274006FB252 /* Date.swift */; };
		43C05CB621EBE321006FB252 /* NSTimeInterval.swift in Sources */ = {isa = PBXBuildFile; fileRef = 439897341CD2F7DE00223065 /* NSTimeInterval.swift */; };
		43C05CB821EBEA54006FB252 /* HKUnit.swift in Sources */ = {isa = PBXBuildFile; fileRef = 43C05CB721EBEA54006FB252 /* HKUnit.swift */; };
		43C05CB921EBEA54006FB252 /* HKUnit.swift in Sources */ = {isa = PBXBuildFile; fileRef = 43C05CB721EBEA54006FB252 /* HKUnit.swift */; };
		43C05CBA21EBEAD8006FB252 /* LoopCore.framework in Frameworks */ = {isa = PBXBuildFile; fileRef = 43D9FFCF21EAE05D00AF44BF /* LoopCore.framework */; };
		43C05CBD21EBF77D006FB252 /* LessonsViewController.swift in Sources */ = {isa = PBXBuildFile; fileRef = 43C05CBC21EBF77D006FB252 /* LessonsViewController.swift */; };
		43C05CC021EBFFA4006FB252 /* Lesson.swift in Sources */ = {isa = PBXBuildFile; fileRef = 43C05CBF21EBFFA4006FB252 /* Lesson.swift */; };
		43C05CC221EC06E4006FB252 /* LessonConfigurationViewController.swift in Sources */ = {isa = PBXBuildFile; fileRef = 43C05CC121EC06E4006FB252 /* LessonConfigurationViewController.swift */; };
		43C05CC521EC29E3006FB252 /* TextFieldTableViewCell.swift in Sources */ = {isa = PBXBuildFile; fileRef = 4374B5F3209D89A900D17AA8 /* TextFieldTableViewCell.swift */; };
		43C05CC621EC29E7006FB252 /* TextFieldTableViewCell.swift in Sources */ = {isa = PBXBuildFile; fileRef = 4374B5F3209D89A900D17AA8 /* TextFieldTableViewCell.swift */; };
		43C05CC721EC2ABC006FB252 /* IdentifiableClass.swift in Sources */ = {isa = PBXBuildFile; fileRef = 434FF1E91CF26C29000DB779 /* IdentifiableClass.swift */; };
		43C05CC821EC2ABC006FB252 /* IdentifiableClass.swift in Sources */ = {isa = PBXBuildFile; fileRef = 434FF1E91CF26C29000DB779 /* IdentifiableClass.swift */; };
		43C05CCA21EC382B006FB252 /* NumberEntry.swift in Sources */ = {isa = PBXBuildFile; fileRef = 43C05CC921EC382B006FB252 /* NumberEntry.swift */; };
		43C0944A1CACCC73001F6403 /* NotificationManager.swift in Sources */ = {isa = PBXBuildFile; fileRef = 43C094491CACCC73001F6403 /* NotificationManager.swift */; };
		43C2FAE11EB656A500364AFF /* GlucoseEffectVelocity.swift in Sources */ = {isa = PBXBuildFile; fileRef = 43C2FAE01EB656A500364AFF /* GlucoseEffectVelocity.swift */; };
		43C3B6EC20B650A80026CAFA /* SettingsImageTableViewCell.swift in Sources */ = {isa = PBXBuildFile; fileRef = 43C3B6EB20B650A80026CAFA /* SettingsImageTableViewCell.swift */; };
		43C513191E864C4E001547C7 /* GlucoseRangeSchedule.swift in Sources */ = {isa = PBXBuildFile; fileRef = 43C513181E864C4E001547C7 /* GlucoseRangeSchedule.swift */; };
		43C5F257222C7B7200905D10 /* TimeComponents.swift in Sources */ = {isa = PBXBuildFile; fileRef = 43C5F256222C7B7200905D10 /* TimeComponents.swift */; };
		43C5F258222C7BD400905D10 /* AppDelegate.swift in Sources */ = {isa = PBXBuildFile; fileRef = 43D9FFA421EA9A0C00AF44BF /* AppDelegate.swift */; };
		43C5F25A222C921B00905D10 /* OSLog.swift in Sources */ = {isa = PBXBuildFile; fileRef = 43C5F259222C921B00905D10 /* OSLog.swift */; };
		43C728F5222266F000C62969 /* ModalDayLesson.swift in Sources */ = {isa = PBXBuildFile; fileRef = 43C728F4222266F000C62969 /* ModalDayLesson.swift */; };
		43C728F72222700000C62969 /* DateIntervalEntry.swift in Sources */ = {isa = PBXBuildFile; fileRef = 43C728F62222700000C62969 /* DateIntervalEntry.swift */; };
		43C728F9222A448700C62969 /* DayCalculator.swift in Sources */ = {isa = PBXBuildFile; fileRef = 43C728F8222A448700C62969 /* DayCalculator.swift */; };
		43CB2B2B1D924D450079823D /* WCSession.swift in Sources */ = {isa = PBXBuildFile; fileRef = 43CB2B2A1D924D450079823D /* WCSession.swift */; };
		43CE7CDE1CA8B63E003CC1B0 /* Data.swift in Sources */ = {isa = PBXBuildFile; fileRef = 43CE7CDD1CA8B63E003CC1B0 /* Data.swift */; };
		43D381621EBD9759007F8C8F /* HeaderValuesTableViewCell.swift in Sources */ = {isa = PBXBuildFile; fileRef = 43D381611EBD9759007F8C8F /* HeaderValuesTableViewCell.swift */; };
		43D9000B21EB0BE000AF44BF /* LoopCore.framework in Frameworks */ = {isa = PBXBuildFile; fileRef = 43D9FFCF21EAE05D00AF44BF /* LoopCore.framework */; };
		43D9001E21EB209400AF44BF /* LoopCore.h in Headers */ = {isa = PBXBuildFile; fileRef = 43D9FFD121EAE05D00AF44BF /* LoopCore.h */; settings = {ATTRIBUTES = (Public, ); }; };
		43D9002021EB209400AF44BF /* NSTimeInterval.swift in Sources */ = {isa = PBXBuildFile; fileRef = 439897341CD2F7DE00223065 /* NSTimeInterval.swift */; };
		43D9002D21EB225D00AF44BF /* HealthKit.framework in Frameworks */ = {isa = PBXBuildFile; fileRef = 43D9002C21EB225D00AF44BF /* HealthKit.framework */; };
		43D9002E21EB226F00AF44BF /* LoopKit.framework in Frameworks */ = {isa = PBXBuildFile; fileRef = 4344628320A7A3BE00C4BE6F /* LoopKit.framework */; };
		43D9002F21EB234400AF44BF /* LoopCore.framework in Frameworks */ = {isa = PBXBuildFile; fileRef = 43D9002A21EB209400AF44BF /* LoopCore.framework */; };
		43D9F81821EC51CC000578CD /* DateEntry.swift in Sources */ = {isa = PBXBuildFile; fileRef = 43D9F81721EC51CC000578CD /* DateEntry.swift */; };
		43D9F81A21EC593C000578CD /* UITableViewCell.swift in Sources */ = {isa = PBXBuildFile; fileRef = 43D9F81921EC593C000578CD /* UITableViewCell.swift */; };
		43D9F81E21EF0609000578CD /* NumberRangeEntry.swift in Sources */ = {isa = PBXBuildFile; fileRef = 43D9F81D21EF0609000578CD /* NumberRangeEntry.swift */; };
		43D9F82021EF0906000578CD /* NSNumber.swift in Sources */ = {isa = PBXBuildFile; fileRef = 43D9F81F21EF0906000578CD /* NSNumber.swift */; };
		43D9F82221EF0A7A000578CD /* QuantityRangeEntry.swift in Sources */ = {isa = PBXBuildFile; fileRef = 43D9F82121EF0A7A000578CD /* QuantityRangeEntry.swift */; };
		43D9F82421EFF1AB000578CD /* LessonResultsViewController.swift in Sources */ = {isa = PBXBuildFile; fileRef = 43D9F82321EFF1AB000578CD /* LessonResultsViewController.swift */; };
		43D9FFAA21EA9A0C00AF44BF /* Main.storyboard in Resources */ = {isa = PBXBuildFile; fileRef = 43D9FFA821EA9A0C00AF44BF /* Main.storyboard */; };
		43D9FFAC21EA9A0F00AF44BF /* Assets.xcassets in Resources */ = {isa = PBXBuildFile; fileRef = 43D9FFAB21EA9A0F00AF44BF /* Assets.xcassets */; };
		43D9FFAF21EA9A0F00AF44BF /* LaunchScreen.storyboard in Resources */ = {isa = PBXBuildFile; fileRef = 43D9FFAD21EA9A0F00AF44BF /* LaunchScreen.storyboard */; };
		43D9FFB421EA9AD800AF44BF /* LoopUI.framework in Frameworks */ = {isa = PBXBuildFile; fileRef = 4F75288B1DFE1DC600C322D6 /* LoopUI.framework */; };
		43D9FFB621EA9B2F00AF44BF /* HealthKit.framework in Frameworks */ = {isa = PBXBuildFile; fileRef = 43F5C2C81B929C09003EB13D /* HealthKit.framework */; };
		43D9FFBB21EA9CC900AF44BF /* LoopKit.framework in Frameworks */ = {isa = PBXBuildFile; fileRef = 43F78D4B1C914197002152D1 /* LoopKit.framework */; };
		43D9FFBC21EA9CCD00AF44BF /* LoopKitUI.framework in Frameworks */ = {isa = PBXBuildFile; fileRef = 437AFEE6203688CF008C4892 /* LoopKitUI.framework */; };
		43D9FFBD21EA9CD700AF44BF /* SwiftCharts.framework in Frameworks */ = {isa = PBXBuildFile; fileRef = 4346D1EF1C781BEA00ABAFE3 /* SwiftCharts.framework */; };
		43D9FFC021EAB22E00AF44BF /* DataManager.swift in Sources */ = {isa = PBXBuildFile; fileRef = 43D9FFBF21EAB22E00AF44BF /* DataManager.swift */; };
		43D9FFD321EAE05D00AF44BF /* LoopCore.h in Headers */ = {isa = PBXBuildFile; fileRef = 43D9FFD121EAE05D00AF44BF /* LoopCore.h */; settings = {ATTRIBUTES = (Public, ); }; };
		43D9FFD621EAE05D00AF44BF /* LoopCore.framework in Frameworks */ = {isa = PBXBuildFile; fileRef = 43D9FFCF21EAE05D00AF44BF /* LoopCore.framework */; };
		43D9FFD721EAE05D00AF44BF /* LoopCore.framework in Embed Frameworks */ = {isa = PBXBuildFile; fileRef = 43D9FFCF21EAE05D00AF44BF /* LoopCore.framework */; settings = {ATTRIBUTES = (CodeSignOnCopy, RemoveHeadersOnCopy, ); }; };
		43D9FFDE21EAE3AE00AF44BF /* LoopCore.framework in Frameworks */ = {isa = PBXBuildFile; fileRef = 43D9FFCF21EAE05D00AF44BF /* LoopCore.framework */; };
		43D9FFE021EAE3E500AF44BF /* LoopUI.framework in Embed Frameworks */ = {isa = PBXBuildFile; fileRef = 4F75288B1DFE1DC600C322D6 /* LoopUI.framework */; settings = {ATTRIBUTES = (CodeSignOnCopy, RemoveHeadersOnCopy, ); }; };
		43D9FFE121EAE3E500AF44BF /* LoopCore.framework in Embed Frameworks */ = {isa = PBXBuildFile; fileRef = 43D9FFCF21EAE05D00AF44BF /* LoopCore.framework */; settings = {ATTRIBUTES = (CodeSignOnCopy, RemoveHeadersOnCopy, ); }; };
		43D9FFF821EAF2EF00AF44BF /* LoopKit.framework in Frameworks */ = {isa = PBXBuildFile; fileRef = 43F78D4B1C914197002152D1 /* LoopKit.framework */; };
		43D9FFFA21EAF35900AF44BF /* HealthKit.framework in Frameworks */ = {isa = PBXBuildFile; fileRef = 43F5C2C81B929C09003EB13D /* HealthKit.framework */; };
		43D9FFFB21EAF3D300AF44BF /* NSTimeInterval.swift in Sources */ = {isa = PBXBuildFile; fileRef = 439897341CD2F7DE00223065 /* NSTimeInterval.swift */; };
		43DBF0531C93EC8200B3C386 /* DeviceDataManager.swift in Sources */ = {isa = PBXBuildFile; fileRef = 43DBF0521C93EC8200B3C386 /* DeviceDataManager.swift */; };
		43DBF0591C93F73800B3C386 /* CarbEntryTableViewController.swift in Sources */ = {isa = PBXBuildFile; fileRef = 43DBF0581C93F73800B3C386 /* CarbEntryTableViewController.swift */; };
		43DFB62320D4CAE7008A7BAE /* PumpManager.swift in Sources */ = {isa = PBXBuildFile; fileRef = 43C3B6F620BBCAA30026CAFA /* PumpManager.swift */; };
		43E2D8D41D20BF42004DA55F /* DoseMathTests.swift in Sources */ = {isa = PBXBuildFile; fileRef = 43E2D8D31D20BF42004DA55F /* DoseMathTests.swift */; };
		43E2D8DB1D20C03B004DA55F /* NSTimeInterval.swift in Sources */ = {isa = PBXBuildFile; fileRef = 439897341CD2F7DE00223065 /* NSTimeInterval.swift */; };
		43E2D8DC1D20C049004DA55F /* DoseMath.swift in Sources */ = {isa = PBXBuildFile; fileRef = 43F78D251C8FC000002152D1 /* DoseMath.swift */; };
		43E2D8EC1D20C0DB004DA55F /* read_selected_basal_profile.json in Resources */ = {isa = PBXBuildFile; fileRef = 43E2D8E11D20C0DB004DA55F /* read_selected_basal_profile.json */; };
		43E2D8ED1D20C0DB004DA55F /* recommend_temp_basal_correct_low_at_min.json in Resources */ = {isa = PBXBuildFile; fileRef = 43E2D8E21D20C0DB004DA55F /* recommend_temp_basal_correct_low_at_min.json */; };
		43E2D8EE1D20C0DB004DA55F /* recommend_temp_basal_flat_and_high.json in Resources */ = {isa = PBXBuildFile; fileRef = 43E2D8E31D20C0DB004DA55F /* recommend_temp_basal_flat_and_high.json */; };
		43E2D8EF1D20C0DB004DA55F /* recommend_temp_basal_high_and_falling.json in Resources */ = {isa = PBXBuildFile; fileRef = 43E2D8E41D20C0DB004DA55F /* recommend_temp_basal_high_and_falling.json */; };
		43E2D8F01D20C0DB004DA55F /* recommend_temp_basal_high_and_rising.json in Resources */ = {isa = PBXBuildFile; fileRef = 43E2D8E51D20C0DB004DA55F /* recommend_temp_basal_high_and_rising.json */; };
		43E2D8F11D20C0DB004DA55F /* recommend_temp_basal_in_range_and_rising.json in Resources */ = {isa = PBXBuildFile; fileRef = 43E2D8E61D20C0DB004DA55F /* recommend_temp_basal_in_range_and_rising.json */; };
		43E2D8F21D20C0DB004DA55F /* recommend_temp_basal_no_change_glucose.json in Resources */ = {isa = PBXBuildFile; fileRef = 43E2D8E71D20C0DB004DA55F /* recommend_temp_basal_no_change_glucose.json */; };
		43E2D8F31D20C0DB004DA55F /* recommend_temp_basal_start_high_end_in_range.json in Resources */ = {isa = PBXBuildFile; fileRef = 43E2D8E81D20C0DB004DA55F /* recommend_temp_basal_start_high_end_in_range.json */; };
		43E2D8F41D20C0DB004DA55F /* recommend_temp_basal_start_high_end_low.json in Resources */ = {isa = PBXBuildFile; fileRef = 43E2D8E91D20C0DB004DA55F /* recommend_temp_basal_start_high_end_low.json */; };
		43E2D8F51D20C0DB004DA55F /* recommend_temp_basal_start_low_end_high.json in Resources */ = {isa = PBXBuildFile; fileRef = 43E2D8EA1D20C0DB004DA55F /* recommend_temp_basal_start_low_end_high.json */; };
		43E2D8F61D20C0DB004DA55F /* recommend_temp_basal_start_low_end_in_range.json in Resources */ = {isa = PBXBuildFile; fileRef = 43E2D8EB1D20C0DB004DA55F /* recommend_temp_basal_start_low_end_in_range.json */; };
		43E2D9191D222759004DA55F /* LoopKit.framework in Frameworks */ = {isa = PBXBuildFile; fileRef = 43F78D4B1C914197002152D1 /* LoopKit.framework */; };
		43E3449F1B9D68E900C85C07 /* StatusTableViewController.swift in Sources */ = {isa = PBXBuildFile; fileRef = 43E3449E1B9D68E900C85C07 /* StatusTableViewController.swift */; };
		43E93FB51E4675E800EAB8DB /* NumberFormatter.swift in Sources */ = {isa = PBXBuildFile; fileRef = 43BFF0B31E45C1BE00FF19A9 /* NumberFormatter.swift */; };
		43E93FB61E469A4000EAB8DB /* NumberFormatter.swift in Sources */ = {isa = PBXBuildFile; fileRef = 43BFF0B31E45C1BE00FF19A9 /* NumberFormatter.swift */; };
		43E93FB71E469A5100EAB8DB /* HKUnit.swift in Sources */ = {isa = PBXBuildFile; fileRef = 4F526D5E1DF2459000A04910 /* HKUnit.swift */; };
		43F1C31A1F5DC87700395429 /* ChartPoint.swift in Sources */ = {isa = PBXBuildFile; fileRef = 438991661E91B563000EEF90 /* ChartPoint.swift */; };
		43F41C371D3BF32400C11ED6 /* UIAlertController.swift in Sources */ = {isa = PBXBuildFile; fileRef = 43F41C361D3BF32400C11ED6 /* UIAlertController.swift */; };
		43F5C2C91B929C09003EB13D /* HealthKit.framework in Frameworks */ = {isa = PBXBuildFile; fileRef = 43F5C2C81B929C09003EB13D /* HealthKit.framework */; };
		43F5C2DB1B92A5E1003EB13D /* SettingsTableViewController.swift in Sources */ = {isa = PBXBuildFile; fileRef = 43F5C2DA1B92A5E1003EB13D /* SettingsTableViewController.swift */; };
		43F64DD91D9C92C900D24DC6 /* TitleSubtitleTableViewCell.swift in Sources */ = {isa = PBXBuildFile; fileRef = 43F64DD81D9C92C900D24DC6 /* TitleSubtitleTableViewCell.swift */; };
		43F78D261C8FC000002152D1 /* DoseMath.swift in Sources */ = {isa = PBXBuildFile; fileRef = 43F78D251C8FC000002152D1 /* DoseMath.swift */; };
		43F78D4F1C914197002152D1 /* LoopKit.framework in Frameworks */ = {isa = PBXBuildFile; fileRef = 43F78D4B1C914197002152D1 /* LoopKit.framework */; };
		43F89CA322BDFBBD006BB54E /* UIActivityIndicatorView.swift in Sources */ = {isa = PBXBuildFile; fileRef = 43F89CA222BDFBBC006BB54E /* UIActivityIndicatorView.swift */; };
		43FCBBC21E51710B00343C1B /* LaunchScreen.storyboard in Resources */ = {isa = PBXBuildFile; fileRef = 43776F9A1B8022E90074EA36 /* LaunchScreen.storyboard */; };
		43FCEEA9221A615B0013DD30 /* StatusChartsManager.swift in Sources */ = {isa = PBXBuildFile; fileRef = 43FCEEA8221A615B0013DD30 /* StatusChartsManager.swift */; };
		43FCEEAB221A61B40013DD30 /* IOBChart.swift in Sources */ = {isa = PBXBuildFile; fileRef = 43FCEEAA221A61B40013DD30 /* IOBChart.swift */; };
		43FCEEAD221A66780013DD30 /* DateFormatter.swift in Sources */ = {isa = PBXBuildFile; fileRef = 43FCEEAC221A66780013DD30 /* DateFormatter.swift */; };
		43FCEEAF221A67A70013DD30 /* NumberFormatter+Charts.swift in Sources */ = {isa = PBXBuildFile; fileRef = 43FCEEAE221A67A70013DD30 /* NumberFormatter+Charts.swift */; };
		43FCEEB1221A863E0013DD30 /* StatusChartsManager.swift in Sources */ = {isa = PBXBuildFile; fileRef = 43FCEEB0221A863E0013DD30 /* StatusChartsManager.swift */; };
		43FCEEB3221BC3B60013DD30 /* DoseChart.swift in Sources */ = {isa = PBXBuildFile; fileRef = 43FCEEB2221BC3B60013DD30 /* DoseChart.swift */; };
		43FCEEB5221BCA020013DD30 /* COBChart.swift in Sources */ = {isa = PBXBuildFile; fileRef = 43FCEEB4221BCA020013DD30 /* COBChart.swift */; };
		43FCEEBB22211C860013DD30 /* CarbEffectChart.swift in Sources */ = {isa = PBXBuildFile; fileRef = 43FCEEBA22211C860013DD30 /* CarbEffectChart.swift */; };
		43FCEEBD22212DD50013DD30 /* PredictedGlucoseChart.swift in Sources */ = {isa = PBXBuildFile; fileRef = 43FCEEBC22212DD50013DD30 /* PredictedGlucoseChart.swift */; };
		43FCEEBE22220CE70013DD30 /* LoopKitUI.framework in Frameworks */ = {isa = PBXBuildFile; fileRef = 437AFEE6203688CF008C4892 /* LoopKitUI.framework */; };
		43FCEEBF22220CF30013DD30 /* LoopKitUI.framework in Frameworks */ = {isa = PBXBuildFile; fileRef = 437AFEE6203688CF008C4892 /* LoopKitUI.framework */; };
		43FCEEC022220D1F0013DD30 /* LoopKit.framework in Frameworks */ = {isa = PBXBuildFile; fileRef = 43F78D4B1C914197002152D1 /* LoopKit.framework */; };
		4F08DE8F1E7BB871006741EA /* CollectionType+Loop.swift in Sources */ = {isa = PBXBuildFile; fileRef = 4F08DE8E1E7BB871006741EA /* CollectionType+Loop.swift */; };
		4F08DE9B1E7BC4ED006741EA /* SwiftCharts.framework in Frameworks */ = {isa = PBXBuildFile; fileRef = 4346D1EF1C781BEA00ABAFE3 /* SwiftCharts.framework */; };
		4F11D3C020DCBEEC006E072C /* GlucoseBackfillRequestUserInfo.swift in Sources */ = {isa = PBXBuildFile; fileRef = 4F11D3BF20DCBEEC006E072C /* GlucoseBackfillRequestUserInfo.swift */; };
		4F11D3C220DD80B3006E072C /* WatchHistoricalGlucose.swift in Sources */ = {isa = PBXBuildFile; fileRef = 4F11D3C120DD80B3006E072C /* WatchHistoricalGlucose.swift */; };
		4F11D3C320DD84DB006E072C /* GlucoseBackfillRequestUserInfo.swift in Sources */ = {isa = PBXBuildFile; fileRef = 4F11D3BF20DCBEEC006E072C /* GlucoseBackfillRequestUserInfo.swift */; };
		4F11D3C420DD881A006E072C /* WatchHistoricalGlucose.swift in Sources */ = {isa = PBXBuildFile; fileRef = 4F11D3C120DD80B3006E072C /* WatchHistoricalGlucose.swift */; };
		4F2C15741E0209F500E160D4 /* NSTimeInterval.swift in Sources */ = {isa = PBXBuildFile; fileRef = 439897341CD2F7DE00223065 /* NSTimeInterval.swift */; };
		4F2C15811E0495B200E160D4 /* WatchContext+WatchApp.swift in Sources */ = {isa = PBXBuildFile; fileRef = 4F2C15801E0495B200E160D4 /* WatchContext+WatchApp.swift */; };
		4F2C15821E074FC600E160D4 /* NSTimeInterval.swift in Sources */ = {isa = PBXBuildFile; fileRef = 439897341CD2F7DE00223065 /* NSTimeInterval.swift */; };
		4F2C15831E0757E600E160D4 /* HKUnit.swift in Sources */ = {isa = PBXBuildFile; fileRef = 4F526D5E1DF2459000A04910 /* HKUnit.swift */; };
		4F2C15851E075B8700E160D4 /* LoopUI.h in Headers */ = {isa = PBXBuildFile; fileRef = 4F75288D1DFE1DC600C322D6 /* LoopUI.h */; settings = {ATTRIBUTES = (Public, ); }; };
		4F2C15931E09BF2C00E160D4 /* HUDView.swift in Sources */ = {isa = PBXBuildFile; fileRef = 4F2C15921E09BF2C00E160D4 /* HUDView.swift */; };
		4F2C15951E09BF3C00E160D4 /* HUDView.xib in Resources */ = {isa = PBXBuildFile; fileRef = 4F2C15941E09BF3C00E160D4 /* HUDView.xib */; };
		4F2C15971E09E94E00E160D4 /* HUDAssets.xcassets in Resources */ = {isa = PBXBuildFile; fileRef = 4F2C15961E09E94E00E160D4 /* HUDAssets.xcassets */; };
		4F2C159A1E0C9E5600E160D4 /* LoopUI.framework in Embed Frameworks */ = {isa = PBXBuildFile; fileRef = 4F75288B1DFE1DC600C322D6 /* LoopUI.framework */; settings = {ATTRIBUTES = (CodeSignOnCopy, RemoveHeadersOnCopy, ); }; };
		4F526D611DF8D9A900A04910 /* NetBasal.swift in Sources */ = {isa = PBXBuildFile; fileRef = 4F526D601DF8D9A900A04910 /* NetBasal.swift */; };
		4F6663941E905FD2009E74FC /* ChartColorPalette+Loop.swift in Sources */ = {isa = PBXBuildFile; fileRef = 4F6663931E905FD2009E74FC /* ChartColorPalette+Loop.swift */; };
		4F70C1E11DE8DCA7006380B7 /* StatusViewController.swift in Sources */ = {isa = PBXBuildFile; fileRef = 4F70C1E01DE8DCA7006380B7 /* StatusViewController.swift */; };
		4F70C1E41DE8DCA7006380B7 /* MainInterface.storyboard in Resources */ = {isa = PBXBuildFile; fileRef = 4F70C1E21DE8DCA7006380B7 /* MainInterface.storyboard */; };
		4F70C1E81DE8DCA7006380B7 /* Loop Status Extension.appex in Embed App Extensions */ = {isa = PBXBuildFile; fileRef = 4F70C1DC1DE8DCA7006380B7 /* Loop Status Extension.appex */; settings = {ATTRIBUTES = (RemoveHeadersOnCopy, ); }; };
		4F70C2101DE8FAC5006380B7 /* StatusExtensionDataManager.swift in Sources */ = {isa = PBXBuildFile; fileRef = 4F70C20F1DE8FAC5006380B7 /* StatusExtensionDataManager.swift */; };
		4F70C2121DE900EA006380B7 /* StatusExtensionContext.swift in Sources */ = {isa = PBXBuildFile; fileRef = 4F70C2111DE900EA006380B7 /* StatusExtensionContext.swift */; };
		4F70C2131DE90339006380B7 /* StatusExtensionContext.swift in Sources */ = {isa = PBXBuildFile; fileRef = 4F70C2111DE900EA006380B7 /* StatusExtensionContext.swift */; };
		4F7528941DFE1E9500C322D6 /* LoopUI.framework in Frameworks */ = {isa = PBXBuildFile; fileRef = 4F75288B1DFE1DC600C322D6 /* LoopUI.framework */; };
		4F7528951DFE1E9B00C322D6 /* LoopUI.framework in Frameworks */ = {isa = PBXBuildFile; fileRef = 4F75288B1DFE1DC600C322D6 /* LoopUI.framework */; };
		4F75289A1DFE1F6000C322D6 /* BasalRateHUDView.swift in Sources */ = {isa = PBXBuildFile; fileRef = 437CEEBF1CD6FCD8003C8C80 /* BasalRateHUDView.swift */; };
		4F75289C1DFE1F6000C322D6 /* GlucoseHUDView.swift in Sources */ = {isa = PBXBuildFile; fileRef = 4337615E1D52F487004A3647 /* GlucoseHUDView.swift */; };
		4F75289E1DFE1F6000C322D6 /* LoopCompletionHUDView.swift in Sources */ = {isa = PBXBuildFile; fileRef = 437CEEBD1CD6E0CB003C8C80 /* LoopCompletionHUDView.swift */; };
		4F7528A01DFE1F9D00C322D6 /* LoopStateView.swift in Sources */ = {isa = PBXBuildFile; fileRef = 438DADC71CDE8F8B007697A5 /* LoopStateView.swift */; };
		4F7528A11DFE200B00C322D6 /* BasalStateView.swift in Sources */ = {isa = PBXBuildFile; fileRef = 43B371851CE583890013C5A6 /* BasalStateView.swift */; };
		4F7528A51DFE208C00C322D6 /* NSTimeInterval.swift in Sources */ = {isa = PBXBuildFile; fileRef = 439897341CD2F7DE00223065 /* NSTimeInterval.swift */; };
		4F7528AA1DFE215100C322D6 /* HKUnit.swift in Sources */ = {isa = PBXBuildFile; fileRef = 4F526D5E1DF2459000A04910 /* HKUnit.swift */; };
		4F75F00220FCFE8C00B5570E /* GlucoseChartScene.swift in Sources */ = {isa = PBXBuildFile; fileRef = 4F75F00120FCFE8C00B5570E /* GlucoseChartScene.swift */; };
		4F7E8AC520E2AB9600AEA65E /* Date.swift in Sources */ = {isa = PBXBuildFile; fileRef = 4F7E8AC420E2AB9600AEA65E /* Date.swift */; };
		4F7E8AC720E2AC0300AEA65E /* WatchPredictedGlucose.swift in Sources */ = {isa = PBXBuildFile; fileRef = 4F7E8AC620E2AC0300AEA65E /* WatchPredictedGlucose.swift */; };
		4F7E8ACB20E2ACB500AEA65E /* WatchPredictedGlucose.swift in Sources */ = {isa = PBXBuildFile; fileRef = 4F7E8AC620E2AC0300AEA65E /* WatchPredictedGlucose.swift */; };
		4F82655020E69F9A0031A8F5 /* HUDInterfaceController.swift in Sources */ = {isa = PBXBuildFile; fileRef = 4F82654F20E69F9A0031A8F5 /* HUDInterfaceController.swift */; };
		4FAC02541E22F6B20087A773 /* NSTimeInterval.swift in Sources */ = {isa = PBXBuildFile; fileRef = 439897341CD2F7DE00223065 /* NSTimeInterval.swift */; };
		4FB76FB01E8C3E8000B39636 /* SwiftCharts.framework in Frameworks */ = {isa = PBXBuildFile; fileRef = 4346D1EF1C781BEA00ABAFE3 /* SwiftCharts.framework */; };
		4FB76FB31E8C3EE400B39636 /* ChartAxisValueDoubleLog.swift in Sources */ = {isa = PBXBuildFile; fileRef = 4F08DE7C1E7BB6E5006741EA /* ChartAxisValueDoubleLog.swift */; };
		4FB76FB51E8C41E200B39636 /* ChartPointsScatterDownTrianglesLayer.swift in Sources */ = {isa = PBXBuildFile; fileRef = 4F08DE831E7BB70B006741EA /* ChartPointsScatterDownTrianglesLayer.swift */; };
		4FB76FB61E8C426900B39636 /* ChartPointsTouchHighlightLayerViewCache.swift in Sources */ = {isa = PBXBuildFile; fileRef = 4F08DE841E7BB70B006741EA /* ChartPointsTouchHighlightLayerViewCache.swift */; };
		4FB76FB81E8C429D00B39636 /* CGPoint.swift in Sources */ = {isa = PBXBuildFile; fileRef = 4F08DE801E7BB6F1006741EA /* CGPoint.swift */; };
		4FB76FB91E8C42B000B39636 /* CollectionType.swift in Sources */ = {isa = PBXBuildFile; fileRef = 43649A621C7A347F00523D7F /* CollectionType.swift */; };
		4FC8C8011DEB93E400A1452E /* NSUserDefaults+StatusExtension.swift in Sources */ = {isa = PBXBuildFile; fileRef = 4FC8C8001DEB93E400A1452E /* NSUserDefaults+StatusExtension.swift */; };
		4FC8C8021DEB943800A1452E /* NSUserDefaults+StatusExtension.swift in Sources */ = {isa = PBXBuildFile; fileRef = 4FC8C8001DEB93E400A1452E /* NSUserDefaults+StatusExtension.swift */; };
		4FDDD23720DC51DF00D04B16 /* LoopDataManager.swift in Sources */ = {isa = PBXBuildFile; fileRef = 4FDDD23620DC51DF00D04B16 /* LoopDataManager.swift */; };
		4FF4D0F81E1725B000846527 /* NibLoadable.swift in Sources */ = {isa = PBXBuildFile; fileRef = 434F54561D287FDB002A9274 /* NibLoadable.swift */; };
		4FF4D1001E18374700846527 /* WatchContext.swift in Sources */ = {isa = PBXBuildFile; fileRef = 4FF4D0FF1E18374700846527 /* WatchContext.swift */; };
		4FF4D1011E18375000846527 /* WatchContext.swift in Sources */ = {isa = PBXBuildFile; fileRef = 4FF4D0FF1E18374700846527 /* WatchContext.swift */; };
		7D23667D21250C7E0028B67D /* LocalizedString.swift in Sources */ = {isa = PBXBuildFile; fileRef = 7D23667C21250C7E0028B67D /* LocalizedString.swift */; };
		7D7076351FE06EDE004AC8EA /* Localizable.strings in Resources */ = {isa = PBXBuildFile; fileRef = 7D7076371FE06EDE004AC8EA /* Localizable.strings */; };
		7D7076451FE06EE0004AC8EA /* InfoPlist.strings in Resources */ = {isa = PBXBuildFile; fileRef = 7D7076471FE06EE0004AC8EA /* InfoPlist.strings */; };
		7D70764A1FE06EE1004AC8EA /* Localizable.strings in Resources */ = {isa = PBXBuildFile; fileRef = 7D70764C1FE06EE1004AC8EA /* Localizable.strings */; };
		7D70764F1FE06EE1004AC8EA /* InfoPlist.strings in Resources */ = {isa = PBXBuildFile; fileRef = 7D7076511FE06EE1004AC8EA /* InfoPlist.strings */; };
		7D7076591FE06EE2004AC8EA /* Localizable.strings in Resources */ = {isa = PBXBuildFile; fileRef = 7D70765B1FE06EE2004AC8EA /* Localizable.strings */; };
		7D70765E1FE06EE3004AC8EA /* Localizable.strings in Resources */ = {isa = PBXBuildFile; fileRef = 7D7076601FE06EE3004AC8EA /* Localizable.strings */; };
		7D7076631FE06EE4004AC8EA /* Localizable.strings in Resources */ = {isa = PBXBuildFile; fileRef = 7D7076651FE06EE4004AC8EA /* Localizable.strings */; };
		7D9BEEF32335CF8D005DCFD6 /* Localizable.strings in Resources */ = {isa = PBXBuildFile; fileRef = 7D9BEEF52335CF8D005DCFD6 /* Localizable.strings */; };
		80F864E62433BF5D0026EC26 /* InfoPlist.strings in Resources */ = {isa = PBXBuildFile; fileRef = 80F864E42433BF5D0026EC26 /* InfoPlist.strings */; };
		891B508524342BE1005DA578 /* CarbAndBolusFlowViewModel.swift in Sources */ = {isa = PBXBuildFile; fileRef = 891B508424342BE1005DA578 /* CarbAndBolusFlowViewModel.swift */; };
		892A5D2A222EF60A008961AB /* MockKit.framework in Frameworks */ = {isa = PBXBuildFile; fileRef = 892A5D29222EF60A008961AB /* MockKit.framework */; };
		892A5D2C222EF60A008961AB /* MockKitUI.framework in Frameworks */ = {isa = PBXBuildFile; fileRef = 892A5D2B222EF60A008961AB /* MockKitUI.framework */; };
		892A5D59222F0A27008961AB /* Debug.swift in Sources */ = {isa = PBXBuildFile; fileRef = 892A5D58222F0A27008961AB /* Debug.swift */; };
		892A5D5B222F0D7C008961AB /* LoopTestingKit.framework in Frameworks */ = {isa = PBXBuildFile; fileRef = 892A5D5A222F0D7C008961AB /* LoopTestingKit.framework */; };
		892A5D692230C41D008961AB /* RangeReplaceableCollection.swift in Sources */ = {isa = PBXBuildFile; fileRef = 892A5D682230C41D008961AB /* RangeReplaceableCollection.swift */; };
		892ADE0A2446E9C3007CE08C /* ExplicitlyDismissibleModal.swift in Sources */ = {isa = PBXBuildFile; fileRef = 892ADE092446E9C3007CE08C /* ExplicitlyDismissibleModal.swift */; };
		892D7C5123B54A15008A9656 /* CarbEntryViewController.swift in Sources */ = {isa = PBXBuildFile; fileRef = 892D7C5023B54A14008A9656 /* CarbEntryViewController.swift */; };
		892FB4CD22040104005293EC /* OverridePresetRow.swift in Sources */ = {isa = PBXBuildFile; fileRef = 892FB4CC22040104005293EC /* OverridePresetRow.swift */; };
		892FB4CF220402C0005293EC /* OverrideSelectionController.swift in Sources */ = {isa = PBXBuildFile; fileRef = 892FB4CE220402C0005293EC /* OverrideSelectionController.swift */; };
		894F6DD3243BCBDB00CCE676 /* Environment+SizeClass.swift in Sources */ = {isa = PBXBuildFile; fileRef = 894F6DD2243BCBDB00CCE676 /* Environment+SizeClass.swift */; };
		894F6DD7243C047300CCE676 /* View+Position.swift in Sources */ = {isa = PBXBuildFile; fileRef = 894F6DD6243C047300CCE676 /* View+Position.swift */; };
		894F6DD9243C060600CCE676 /* ScalablePositionedText.swift in Sources */ = {isa = PBXBuildFile; fileRef = 894F6DD8243C060600CCE676 /* ScalablePositionedText.swift */; };
		894F6DDB243C07CF00CCE676 /* GramLabel.swift in Sources */ = {isa = PBXBuildFile; fileRef = 894F6DDA243C07CF00CCE676 /* GramLabel.swift */; };
		894F6DDD243C0A2300CCE676 /* CarbAmountLabel.swift in Sources */ = {isa = PBXBuildFile; fileRef = 894F6DDC243C0A2300CCE676 /* CarbAmountLabel.swift */; };
		895788AD242E69A2002CB114 /* AbsorptionTimeSelection.swift in Sources */ = {isa = PBXBuildFile; fileRef = 895788A5242E69A1002CB114 /* AbsorptionTimeSelection.swift */; };
		895788AE242E69A2002CB114 /* CarbAndBolusFlow.swift in Sources */ = {isa = PBXBuildFile; fileRef = 895788A6242E69A1002CB114 /* CarbAndBolusFlow.swift */; };
		895788AF242E69A2002CB114 /* BolusInput.swift in Sources */ = {isa = PBXBuildFile; fileRef = 895788A7242E69A1002CB114 /* BolusInput.swift */; };
		895788B1242E69A2002CB114 /* Color.swift in Sources */ = {isa = PBXBuildFile; fileRef = 895788A9242E69A1002CB114 /* Color.swift */; };
		895788B2242E69A2002CB114 /* CircularAccessoryButtonStyle.swift in Sources */ = {isa = PBXBuildFile; fileRef = 895788AA242E69A1002CB114 /* CircularAccessoryButtonStyle.swift */; };
		895788B3242E69A2002CB114 /* ActionButton.swift in Sources */ = {isa = PBXBuildFile; fileRef = 895788AB242E69A2002CB114 /* ActionButton.swift */; };
		895FE0952201234000FCF18A /* OverrideSelectionViewController.swift in Sources */ = {isa = PBXBuildFile; fileRef = 895FE0942201234000FCF18A /* OverrideSelectionViewController.swift */; };
		8968B1122408B3520074BB48 /* UIFont.swift in Sources */ = {isa = PBXBuildFile; fileRef = 8968B1112408B3520074BB48 /* UIFont.swift */; };
		8968B114240C55F10074BB48 /* LoopSettingsTests.swift in Sources */ = {isa = PBXBuildFile; fileRef = 8968B113240C55F10074BB48 /* LoopSettingsTests.swift */; };
		897A5A9624C2175B00C4E71D /* BolusEntryView.swift in Sources */ = {isa = PBXBuildFile; fileRef = 897A5A9524C2175B00C4E71D /* BolusEntryView.swift */; };
		897A5A9924C22DE800C4E71D /* BolusEntryViewModel.swift in Sources */ = {isa = PBXBuildFile; fileRef = 897A5A9824C22DE800C4E71D /* BolusEntryViewModel.swift */; };
		898ECA60218ABD17001E9D35 /* GlucoseChartScaler.swift in Sources */ = {isa = PBXBuildFile; fileRef = 898ECA5E218ABD17001E9D35 /* GlucoseChartScaler.swift */; };
		898ECA61218ABD17001E9D35 /* GlucoseChartData.swift in Sources */ = {isa = PBXBuildFile; fileRef = 898ECA5F218ABD17001E9D35 /* GlucoseChartData.swift */; };
		898ECA63218ABD21001E9D35 /* ComplicationChartManager.swift in Sources */ = {isa = PBXBuildFile; fileRef = 898ECA62218ABD21001E9D35 /* ComplicationChartManager.swift */; };
		898ECA65218ABD9B001E9D35 /* CGRect.swift in Sources */ = {isa = PBXBuildFile; fileRef = 898ECA64218ABD9A001E9D35 /* CGRect.swift */; };
		898ECA69218ABDA9001E9D35 /* CLKTextProvider+Compound.m in Sources */ = {isa = PBXBuildFile; fileRef = 898ECA67218ABDA8001E9D35 /* CLKTextProvider+Compound.m */; };
		899433B823FE129800FA4BEA /* OverrideBadgeView.swift in Sources */ = {isa = PBXBuildFile; fileRef = 899433B723FE129700FA4BEA /* OverrideBadgeView.swift */; };
		89A1B66E24ABFDF800117AC2 /* SupportedBolusVolumesUserInfo.swift in Sources */ = {isa = PBXBuildFile; fileRef = 89A1B66D24ABFDF800117AC2 /* SupportedBolusVolumesUserInfo.swift */; };
		89A1B66F24ABFDF800117AC2 /* SupportedBolusVolumesUserInfo.swift in Sources */ = {isa = PBXBuildFile; fileRef = 89A1B66D24ABFDF800117AC2 /* SupportedBolusVolumesUserInfo.swift */; };
		89A605E324327DFE009C1096 /* CarbAmountInput.swift in Sources */ = {isa = PBXBuildFile; fileRef = 89A605E224327DFE009C1096 /* CarbAmountInput.swift */; };
		89A605E524327F45009C1096 /* DoseVolumeInput.swift in Sources */ = {isa = PBXBuildFile; fileRef = 89A605E424327F45009C1096 /* DoseVolumeInput.swift */; };
		89A605E72432860C009C1096 /* PeriodicPublisher.swift in Sources */ = {isa = PBXBuildFile; fileRef = 89A605E62432860C009C1096 /* PeriodicPublisher.swift */; };
		89A605E924328862009C1096 /* Checkmark.swift in Sources */ = {isa = PBXBuildFile; fileRef = 89A605E824328862009C1096 /* Checkmark.swift */; };
		89A605EB243288E4009C1096 /* TopDownTriangle.swift in Sources */ = {isa = PBXBuildFile; fileRef = 89A605EA243288E4009C1096 /* TopDownTriangle.swift */; };
		89A605ED24328972009C1096 /* BolusArrow.swift in Sources */ = {isa = PBXBuildFile; fileRef = 89A605EC24328972009C1096 /* BolusArrow.swift */; };
		89A605EF2432925D009C1096 /* CompletionCheckmark.swift in Sources */ = {isa = PBXBuildFile; fileRef = 89A605EE2432925D009C1096 /* CompletionCheckmark.swift */; };
		89A605F12432BD18009C1096 /* BolusConfirmationVisual.swift in Sources */ = {isa = PBXBuildFile; fileRef = 89A605F02432BD18009C1096 /* BolusConfirmationVisual.swift */; };
		89ADE13B226BFA0F0067222B /* TestingScenariosManager.swift in Sources */ = {isa = PBXBuildFile; fileRef = 89ADE13A226BFA0F0067222B /* TestingScenariosManager.swift */; };
		89CA2B30226C0161004D9350 /* DirectoryObserver.swift in Sources */ = {isa = PBXBuildFile; fileRef = 89CA2B2F226C0161004D9350 /* DirectoryObserver.swift */; };
		89CA2B32226C18B8004D9350 /* TestingScenariosTableViewController.swift in Sources */ = {isa = PBXBuildFile; fileRef = 89CA2B31226C18B8004D9350 /* TestingScenariosTableViewController.swift */; };
		89CA2B3D226E6B13004D9350 /* LocalTestingScenariosManager.swift in Sources */ = {isa = PBXBuildFile; fileRef = 89CA2B3C226E6B13004D9350 /* LocalTestingScenariosManager.swift */; };
		89CAB36324C8FE96009EE3CE /* PredictedGlucoseChartView.swift in Sources */ = {isa = PBXBuildFile; fileRef = 89CAB36224C8FE95009EE3CE /* PredictedGlucoseChartView.swift */; };
		89D1503E24B506EB00EDE253 /* Dictionary.swift in Sources */ = {isa = PBXBuildFile; fileRef = 89D1503D24B506EB00EDE253 /* Dictionary.swift */; };
		89D6953E23B6DF8A002B3066 /* PotentialCarbEntryTableViewCell.swift in Sources */ = {isa = PBXBuildFile; fileRef = 89D6953D23B6DF8A002B3066 /* PotentialCarbEntryTableViewCell.swift */; };
		89E08FC2242E73DC000D719B /* CarbAmountPositionKey.swift in Sources */ = {isa = PBXBuildFile; fileRef = 89E08FC1242E73DC000D719B /* CarbAmountPositionKey.swift */; };
		89E08FC4242E73F0000D719B /* GramLabelPositionKey.swift in Sources */ = {isa = PBXBuildFile; fileRef = 89E08FC3242E73F0000D719B /* GramLabelPositionKey.swift */; };
		89E08FC6242E7506000D719B /* CarbAndDateInput.swift in Sources */ = {isa = PBXBuildFile; fileRef = 89E08FC5242E7506000D719B /* CarbAndDateInput.swift */; };
		89E08FC8242E76E9000D719B /* AnyTransition.swift in Sources */ = {isa = PBXBuildFile; fileRef = 89E08FC7242E76E9000D719B /* AnyTransition.swift */; };
		89E08FCA242E7714000D719B /* UIFont.swift in Sources */ = {isa = PBXBuildFile; fileRef = 89E08FC9242E7714000D719B /* UIFont.swift */; };
		89E08FCC242E790C000D719B /* Comparable.swift in Sources */ = {isa = PBXBuildFile; fileRef = 89E08FCB242E790C000D719B /* Comparable.swift */; };
		89E08FD0242E8B2B000D719B /* BolusConfirmationView.swift in Sources */ = {isa = PBXBuildFile; fileRef = 89E08FCF242E8B2B000D719B /* BolusConfirmationView.swift */; };
		89E267FC2292456700A3F2AF /* FeatureFlags.swift in Sources */ = {isa = PBXBuildFile; fileRef = 89E267FB2292456700A3F2AF /* FeatureFlags.swift */; };
		89E267FD2292456700A3F2AF /* FeatureFlags.swift in Sources */ = {isa = PBXBuildFile; fileRef = 89E267FB2292456700A3F2AF /* FeatureFlags.swift */; };
		89E267FF229267DF00A3F2AF /* Optional.swift in Sources */ = {isa = PBXBuildFile; fileRef = 89E267FE229267DF00A3F2AF /* Optional.swift */; };
		89E26800229267DF00A3F2AF /* Optional.swift in Sources */ = {isa = PBXBuildFile; fileRef = 89E267FE229267DF00A3F2AF /* Optional.swift */; };
		89F9118F24352F1600ECCAF3 /* DigitalCrownRotation.swift in Sources */ = {isa = PBXBuildFile; fileRef = 89F9118E24352F1600ECCAF3 /* DigitalCrownRotation.swift */; };
		89F9119224358E2B00ECCAF3 /* CarbEntryInputMode.swift in Sources */ = {isa = PBXBuildFile; fileRef = 89F9119124358E2B00ECCAF3 /* CarbEntryInputMode.swift */; };
		89F9119424358E4500ECCAF3 /* CarbAbsorptionTime.swift in Sources */ = {isa = PBXBuildFile; fileRef = 89F9119324358E4500ECCAF3 /* CarbAbsorptionTime.swift */; };
		89F9119624358E6900ECCAF3 /* BolusPickerValues.swift in Sources */ = {isa = PBXBuildFile; fileRef = 89F9119524358E6900ECCAF3 /* BolusPickerValues.swift */; };
		89FE21AD24AC57E30033F501 /* Collection.swift in Sources */ = {isa = PBXBuildFile; fileRef = 89FE21AC24AC57E30033F501 /* Collection.swift */; };
		A92E557E2464DFFD00DB93BB /* DosingDecisionStore.swift in Sources */ = {isa = PBXBuildFile; fileRef = A92E557D2464DFFD00DB93BB /* DosingDecisionStore.swift */; };
		A966152623EA5A26005D8B29 /* DefaultAssets.xcassets in Resources */ = {isa = PBXBuildFile; fileRef = A966152423EA5A25005D8B29 /* DefaultAssets.xcassets */; };
		A966152723EA5A26005D8B29 /* DerivedAssets.xcassets in Resources */ = {isa = PBXBuildFile; fileRef = A966152523EA5A25005D8B29 /* DerivedAssets.xcassets */; };
		A966152A23EA5A37005D8B29 /* DefaultAssets.xcassets in Resources */ = {isa = PBXBuildFile; fileRef = A966152823EA5A37005D8B29 /* DefaultAssets.xcassets */; };
		A966152B23EA5A37005D8B29 /* DerivedAssets.xcassets in Resources */ = {isa = PBXBuildFile; fileRef = A966152923EA5A37005D8B29 /* DerivedAssets.xcassets */; };
		A98556852493F901000FD662 /* AlertStore+SimulatedCoreData.swift in Sources */ = {isa = PBXBuildFile; fileRef = A98556842493F901000FD662 /* AlertStore+SimulatedCoreData.swift */; };
		A999D40424663CE1004C89D4 /* DoseStore.swift in Sources */ = {isa = PBXBuildFile; fileRef = A999D40324663CE1004C89D4 /* DoseStore.swift */; };
		A999D40624663D18004C89D4 /* PumpManagerError.swift in Sources */ = {isa = PBXBuildFile; fileRef = A999D40524663D18004C89D4 /* PumpManagerError.swift */; };
		A999D40824663D6D004C89D4 /* SetBolusError.swift in Sources */ = {isa = PBXBuildFile; fileRef = A999D40724663D6D004C89D4 /* SetBolusError.swift */; };
		A999D40A24663DC7004C89D4 /* CarbStore.swift in Sources */ = {isa = PBXBuildFile; fileRef = A999D40924663DC7004C89D4 /* CarbStore.swift */; };
		A9A63F8D246B261100588D5B /* DosingDecisionStoreTests.swift in Sources */ = {isa = PBXBuildFile; fileRef = A9A63F8C246B261100588D5B /* DosingDecisionStoreTests.swift */; };
		A9A63F8E246B271600588D5B /* NSTimeInterval.swift in Sources */ = {isa = PBXBuildFile; fileRef = 439897341CD2F7DE00223065 /* NSTimeInterval.swift */; };
		A9B607B0247F000F00792BE4 /* UserNotifications+Loop.swift in Sources */ = {isa = PBXBuildFile; fileRef = A9B607AF247F000F00792BE4 /* UserNotifications+Loop.swift */; };
		A9C62D8223316FF600535612 /* UserDefaults+Services.swift in Sources */ = {isa = PBXBuildFile; fileRef = A9C62D8123316FF500535612 /* UserDefaults+Services.swift */; };
		A9C62D842331700E00535612 /* DiagnosticLog+Subsystem.swift in Sources */ = {isa = PBXBuildFile; fileRef = A9C62D832331700D00535612 /* DiagnosticLog+Subsystem.swift */; };
		A9C62D882331703100535612 /* Service.swift in Sources */ = {isa = PBXBuildFile; fileRef = A9C62D852331703000535612 /* Service.swift */; };
		A9C62D892331703100535612 /* LoggingServicesManager.swift in Sources */ = {isa = PBXBuildFile; fileRef = A9C62D862331703000535612 /* LoggingServicesManager.swift */; };
		A9C62D8A2331703100535612 /* ServicesManager.swift in Sources */ = {isa = PBXBuildFile; fileRef = A9C62D872331703000535612 /* ServicesManager.swift */; };
		A9C62D8E2331708700535612 /* AuthenticationTableViewCell+NibLoadable.swift in Sources */ = {isa = PBXBuildFile; fileRef = A9C62D8D2331708700535612 /* AuthenticationTableViewCell+NibLoadable.swift */; };
		A9CBE458248AB564008E7BA2 /* DoseStore+SimulatedCoreData.swift in Sources */ = {isa = PBXBuildFile; fileRef = A9CBE457248AB564008E7BA2 /* DoseStore+SimulatedCoreData.swift */; };
		A9CBE45A248ACBE1008E7BA2 /* DosingDecisionStore+SimulatedCoreData.swift in Sources */ = {isa = PBXBuildFile; fileRef = A9CBE459248ACBE1008E7BA2 /* DosingDecisionStore+SimulatedCoreData.swift */; };
		A9CBE45C248ACC03008E7BA2 /* SettingsStore+SimulatedCoreData.swift in Sources */ = {isa = PBXBuildFile; fileRef = A9CBE45B248ACC03008E7BA2 /* SettingsStore+SimulatedCoreData.swift */; };
		A9DAE7D02332D77F006AE942 /* LoopTests.swift in Sources */ = {isa = PBXBuildFile; fileRef = A9DAE7CF2332D77F006AE942 /* LoopTests.swift */; };
		A9E6DFE6246A042E005B1A1C /* CarbStoreTests.swift in Sources */ = {isa = PBXBuildFile; fileRef = A9E6DFE5246A042E005B1A1C /* CarbStoreTests.swift */; };
		A9E6DFE8246A043D005B1A1C /* DoseStoreTests.swift in Sources */ = {isa = PBXBuildFile; fileRef = A9E6DFE7246A043C005B1A1C /* DoseStoreTests.swift */; };
		A9E6DFEA246A0448005B1A1C /* PumpManagerErrorTests.swift in Sources */ = {isa = PBXBuildFile; fileRef = A9E6DFE9246A0448005B1A1C /* PumpManagerErrorTests.swift */; };
		A9E6DFEC246A0453005B1A1C /* SetBolusErrorTests.swift in Sources */ = {isa = PBXBuildFile; fileRef = A9E6DFEB246A0453005B1A1C /* SetBolusErrorTests.swift */; };
		A9E6DFEF246A0474005B1A1C /* LoopErrorTests.swift in Sources */ = {isa = PBXBuildFile; fileRef = A9E6DFEE246A0474005B1A1C /* LoopErrorTests.swift */; };
		A9F66FC3247F451500096EA7 /* UIDevice+Loop.swift in Sources */ = {isa = PBXBuildFile; fileRef = A9F66FC2247F451500096EA7 /* UIDevice+Loop.swift */; };
		A9F703732489BC8500C98AD8 /* CarbStore+SimulatedCoreData.swift in Sources */ = {isa = PBXBuildFile; fileRef = A9F703722489BC8500C98AD8 /* CarbStore+SimulatedCoreData.swift */; };
		A9F703752489C9A000C98AD8 /* GlucoseStore+SimulatedCoreData.swift in Sources */ = {isa = PBXBuildFile; fileRef = A9F703742489C9A000C98AD8 /* GlucoseStore+SimulatedCoreData.swift */; };
		A9F703772489D8AA00C98AD8 /* PersistentDeviceLog+SimulatedCoreData.swift in Sources */ = {isa = PBXBuildFile; fileRef = A9F703762489D8AA00C98AD8 /* PersistentDeviceLog+SimulatedCoreData.swift */; };
		B405E35924D2A75B00DD058D /* DerivedAssets.xcassets in Resources */ = {isa = PBXBuildFile; fileRef = A966152923EA5A37005D8B29 /* DerivedAssets.xcassets */; };
		B405E35A24D2B1A400DD058D /* HUDAssets.xcassets in Resources */ = {isa = PBXBuildFile; fileRef = 4F2C15961E09E94E00E160D4 /* HUDAssets.xcassets */; };
		B405E35B24D2E05600DD058D /* HUDAssets.xcassets in Resources */ = {isa = PBXBuildFile; fileRef = 4F2C15961E09E94E00E160D4 /* HUDAssets.xcassets */; };
		B42C951424A3C76000857C73 /* CGMStatusHUDViewModel.swift in Sources */ = {isa = PBXBuildFile; fileRef = B42C951324A3C76000857C73 /* CGMStatusHUDViewModel.swift */; };
		B43DA44124D9C12100CAFF4E /* DismissibleHostingController.swift in Sources */ = {isa = PBXBuildFile; fileRef = B43DA44024D9C12100CAFF4E /* DismissibleHostingController.swift */; };
		B48B0BAC24900093009A48DE /* PumpStatusHUDView.swift in Sources */ = {isa = PBXBuildFile; fileRef = B48B0BAB24900093009A48DE /* PumpStatusHUDView.swift */; };
		B490A03F24D0550F00F509FA /* GlucoseValueType.swift in Sources */ = {isa = PBXBuildFile; fileRef = B490A03E24D0550F00F509FA /* GlucoseValueType.swift */; };
		B490A04124D0559D00F509FA /* DeviceLifecycleProgressState.swift in Sources */ = {isa = PBXBuildFile; fileRef = B490A04024D0559D00F509FA /* DeviceLifecycleProgressState.swift */; };
		B490A04324D055D900F509FA /* DeviceStatusHighlight.swift in Sources */ = {isa = PBXBuildFile; fileRef = B490A04224D055D900F509FA /* DeviceStatusHighlight.swift */; };
		B491B09E24D0B600004CBE8F /* DerivedAssets.xcassets in Resources */ = {isa = PBXBuildFile; fileRef = A966152523EA5A25005D8B29 /* DerivedAssets.xcassets */; };
		B491B0A324D0B66D004CBE8F /* Color.swift in Sources */ = {isa = PBXBuildFile; fileRef = B490A03C24D04F9400F509FA /* Color.swift */; };
		B491B0A424D0B675004CBE8F /* UIColor.swift in Sources */ = {isa = PBXBuildFile; fileRef = 43BFF0B11E45C18400FF19A9 /* UIColor.swift */; };
		B4AC0D3F24B9005300CDB0A1 /* UIImage.swift in Sources */ = {isa = PBXBuildFile; fileRef = 437CEEE31CDE5C0A003C8C80 /* UIImage.swift */; };
		B4D620D424D9EDB900043B3C /* GuidanceColors.swift in Sources */ = {isa = PBXBuildFile; fileRef = B4D620D324D9EDB900043B3C /* GuidanceColors.swift */; };
		B4E96D4B248A6B6E002DABAD /* DeviceStatusHUDView.swift in Sources */ = {isa = PBXBuildFile; fileRef = B4E96D4A248A6B6E002DABAD /* DeviceStatusHUDView.swift */; };
		B4E96D4F248A6E20002DABAD /* CGMStatusHUDView.swift in Sources */ = {isa = PBXBuildFile; fileRef = B4E96D4E248A6E20002DABAD /* CGMStatusHUDView.swift */; };
		B4E96D53248A7386002DABAD /* GlucoseValueHUDView.swift in Sources */ = {isa = PBXBuildFile; fileRef = B4E96D52248A7386002DABAD /* GlucoseValueHUDView.swift */; };
		B4E96D55248A7509002DABAD /* GlucoseTrendHUDView.swift in Sources */ = {isa = PBXBuildFile; fileRef = B4E96D54248A7509002DABAD /* GlucoseTrendHUDView.swift */; };
		B4E96D57248A7B0F002DABAD /* StatusHighlightHUDView.swift in Sources */ = {isa = PBXBuildFile; fileRef = B4E96D56248A7B0F002DABAD /* StatusHighlightHUDView.swift */; };
		B4E96D59248A7F9A002DABAD /* StatusHighlightHUDView.xib in Resources */ = {isa = PBXBuildFile; fileRef = B4E96D58248A7F9A002DABAD /* StatusHighlightHUDView.xib */; };
		B4E96D5B248A8229002DABAD /* StatusBarHUDView.swift in Sources */ = {isa = PBXBuildFile; fileRef = B4E96D5A248A8229002DABAD /* StatusBarHUDView.swift */; };
		B4E96D5D248A82A2002DABAD /* StatusBarHUDView.xib in Resources */ = {isa = PBXBuildFile; fileRef = B4E96D5C248A82A2002DABAD /* StatusBarHUDView.xib */; };
		B4F3D25124AF890C0095CE44 /* BluetoothStateManager.swift in Sources */ = {isa = PBXBuildFile; fileRef = B4F3D25024AF890C0095CE44 /* BluetoothStateManager.swift */; };
		B4FEEF7D24B8A71F00A8DF9B /* DeviceDataManager+DeviceStatus.swift in Sources */ = {isa = PBXBuildFile; fileRef = B4FEEF7C24B8A71F00A8DF9B /* DeviceDataManager+DeviceStatus.swift */; };
		C10B28461EA9BA5E006EA1FC /* far_future_high_bg_forecast.json in Resources */ = {isa = PBXBuildFile; fileRef = C10B28451EA9BA5E006EA1FC /* far_future_high_bg_forecast.json */; };
		C11C87DE1E21EAAD00BB71D3 /* HKUnit.swift in Sources */ = {isa = PBXBuildFile; fileRef = 4F526D5E1DF2459000A04910 /* HKUnit.swift */; };
		C1201E2C23ECDBD0002DA84A /* WatchContextRequestUserInfo.swift in Sources */ = {isa = PBXBuildFile; fileRef = C1201E2B23ECDBD0002DA84A /* WatchContextRequestUserInfo.swift */; };
		C1201E2D23ECDF3D002DA84A /* WatchContextRequestUserInfo.swift in Sources */ = {isa = PBXBuildFile; fileRef = C1201E2B23ECDBD0002DA84A /* WatchContextRequestUserInfo.swift */; };
		C12F21A71DFA79CB00748193 /* recommend_temp_basal_very_low_end_in_range.json in Resources */ = {isa = PBXBuildFile; fileRef = C12F21A61DFA79CB00748193 /* recommend_temp_basal_very_low_end_in_range.json */; };
		C13255D6223E7BE2008AF50C /* BolusProgressTableViewCell.xib in Resources */ = {isa = PBXBuildFile; fileRef = C1F8B1DB223862D500DD66CF /* BolusProgressTableViewCell.xib */; };
		C136AA2423109CC6008A320D /* LoopPlugins.swift in Sources */ = {isa = PBXBuildFile; fileRef = C16DA84122E8E112008624C2 /* LoopPlugins.swift */; };
		C13BAD941E8009B000050CB5 /* NumberFormatter.swift in Sources */ = {isa = PBXBuildFile; fileRef = 43BFF0B31E45C1BE00FF19A9 /* NumberFormatter.swift */; };
		C165B8CE23302C5D0004112E /* RemoteCommand.swift in Sources */ = {isa = PBXBuildFile; fileRef = C165B8CD23302C5D0004112E /* RemoteCommand.swift */; };
		C16DA84222E8E112008624C2 /* LoopPlugins.swift in Sources */ = {isa = PBXBuildFile; fileRef = C16DA84122E8E112008624C2 /* LoopPlugins.swift */; };
		C178249A1E1999FA00D9D25C /* CaseCountable.swift in Sources */ = {isa = PBXBuildFile; fileRef = C17824991E1999FA00D9D25C /* CaseCountable.swift */; };
		C17824A01E19CF9800D9D25C /* GlucoseThresholdTableViewController.swift in Sources */ = {isa = PBXBuildFile; fileRef = C178249F1E19CF9800D9D25C /* GlucoseThresholdTableViewController.swift */; };
		C17824A31E19EAB600D9D25C /* recommend_temp_basal_start_very_low_end_high.json in Resources */ = {isa = PBXBuildFile; fileRef = C17824A21E19EAB600D9D25C /* recommend_temp_basal_start_very_low_end_high.json */; };
		C17824A51E1AD4D100D9D25C /* BolusRecommendation.swift in Sources */ = {isa = PBXBuildFile; fileRef = C17824A41E1AD4D100D9D25C /* BolusRecommendation.swift */; };
		C17824A61E1AF91F00D9D25C /* BolusRecommendation.swift in Sources */ = {isa = PBXBuildFile; fileRef = C17824A41E1AD4D100D9D25C /* BolusRecommendation.swift */; };
		C1814B86225E507C008D2D8E /* Sequence.swift in Sources */ = {isa = PBXBuildFile; fileRef = C1814B85225E507C008D2D8E /* Sequence.swift */; };
		C19E96DF23D275F8003F79B0 /* LoopCompletionFreshness.swift in Sources */ = {isa = PBXBuildFile; fileRef = C19E96DD23D2733F003F79B0 /* LoopCompletionFreshness.swift */; };
		C19E96E023D275FA003F79B0 /* LoopCompletionFreshness.swift in Sources */ = {isa = PBXBuildFile; fileRef = C19E96DD23D2733F003F79B0 /* LoopCompletionFreshness.swift */; };
		C1C0BE2A224C0FA000C03B4D /* SwiftCharts.framework in Frameworks */ = {isa = PBXBuildFile; fileRef = 4346D1EF1C781BEA00ABAFE3 /* SwiftCharts.framework */; };
		C1C6591C1E1B1FDA0025CC58 /* recommend_temp_basal_dropping_then_rising.json in Resources */ = {isa = PBXBuildFile; fileRef = C1C6591B1E1B1FDA0025CC58 /* recommend_temp_basal_dropping_then_rising.json */; };
		C1C73F0D1DE3D0270022FC89 /* InfoPlist.strings in Resources */ = {isa = PBXBuildFile; fileRef = C1C73F0F1DE3D0270022FC89 /* InfoPlist.strings */; };
		C1D289B522F90A52003FFBD9 /* BasalDeliveryState.swift in Sources */ = {isa = PBXBuildFile; fileRef = C1D289B422F90A52003FFBD9 /* BasalDeliveryState.swift */; };
		C1E2773E224177C000354103 /* ClockKit.framework in Frameworks */ = {isa = PBXBuildFile; fileRef = C1E2773D224177C000354103 /* ClockKit.framework */; settings = {ATTRIBUTES = (Weak, ); }; };
		C1E2774822433D7A00354103 /* MKRingProgressView.framework in Frameworks */ = {isa = PBXBuildFile; fileRef = C1E2774722433D7A00354103 /* MKRingProgressView.framework */; };
		C1F8B243223E73FD00DD66CF /* BolusProgressTableViewCell.swift in Sources */ = {isa = PBXBuildFile; fileRef = C1F8B1D122375E4200DD66CF /* BolusProgressTableViewCell.swift */; };
		C1FB428C217806A400FAB378 /* StateColorPalette.swift in Sources */ = {isa = PBXBuildFile; fileRef = C1FB428B217806A300FAB378 /* StateColorPalette.swift */; };
		C1FB428D21791D2500FAB378 /* PumpManager.swift in Sources */ = {isa = PBXBuildFile; fileRef = 43C3B6F620BBCAA30026CAFA /* PumpManager.swift */; };
		C1FB428F217921D600FAB378 /* PumpManagerUI.swift in Sources */ = {isa = PBXBuildFile; fileRef = C1FB428E217921D600FAB378 /* PumpManagerUI.swift */; };
		C1FB4290217922A100FAB378 /* PumpManagerUI.swift in Sources */ = {isa = PBXBuildFile; fileRef = C1FB428E217921D600FAB378 /* PumpManagerUI.swift */; };
<<<<<<< HEAD
		E9BB27AB23B85C3500FB4987 /* SleepStore.swift in Sources */ = {isa = PBXBuildFile; fileRef = E9BB27AA23B85C3500FB4987 /* SleepStore.swift */; };
=======
		E90909D124E34AC500F963D2 /* high_and_rising_with_cob_momentum_effect.json in Resources */ = {isa = PBXBuildFile; fileRef = E90909CC24E34AC500F963D2 /* high_and_rising_with_cob_momentum_effect.json */; };
		E90909D224E34AC500F963D2 /* high_and_rising_with_cob_insulin_effect.json in Resources */ = {isa = PBXBuildFile; fileRef = E90909CD24E34AC500F963D2 /* high_and_rising_with_cob_insulin_effect.json */; };
		E90909D324E34AC500F963D2 /* high_and_rising_with_cob_predicted_glucose.json in Resources */ = {isa = PBXBuildFile; fileRef = E90909CE24E34AC500F963D2 /* high_and_rising_with_cob_predicted_glucose.json */; };
		E90909D424E34AC500F963D2 /* high_and_rising_with_cob_carb_effect.json in Resources */ = {isa = PBXBuildFile; fileRef = E90909CF24E34AC500F963D2 /* high_and_rising_with_cob_carb_effect.json */; };
		E90909D524E34AC500F963D2 /* high_and_rising_with_cob_counteraction_effect.json in Resources */ = {isa = PBXBuildFile; fileRef = E90909D024E34AC500F963D2 /* high_and_rising_with_cob_counteraction_effect.json */; };
		E90909DC24E34F1600F963D2 /* low_and_falling_predicted_glucose.json in Resources */ = {isa = PBXBuildFile; fileRef = E90909D724E34F1500F963D2 /* low_and_falling_predicted_glucose.json */; };
		E90909DD24E34F1600F963D2 /* low_and_falling_carb_effect.json in Resources */ = {isa = PBXBuildFile; fileRef = E90909D824E34F1500F963D2 /* low_and_falling_carb_effect.json */; };
		E90909DE24E34F1600F963D2 /* low_and_falling_counteraction_effect.json in Resources */ = {isa = PBXBuildFile; fileRef = E90909D924E34F1500F963D2 /* low_and_falling_counteraction_effect.json */; };
		E90909DF24E34F1600F963D2 /* low_and_falling_insulin_effect.json in Resources */ = {isa = PBXBuildFile; fileRef = E90909DA24E34F1600F963D2 /* low_and_falling_insulin_effect.json */; };
		E90909E024E34F1600F963D2 /* low_and_falling_momentum_effect.json in Resources */ = {isa = PBXBuildFile; fileRef = E90909DB24E34F1600F963D2 /* low_and_falling_momentum_effect.json */; };
		E90909E724E3530200F963D2 /* low_with_low_treatment_carb_effect.json in Resources */ = {isa = PBXBuildFile; fileRef = E90909E224E3530200F963D2 /* low_with_low_treatment_carb_effect.json */; };
		E90909E824E3530200F963D2 /* low_with_low_treatment_insulin_effect.json in Resources */ = {isa = PBXBuildFile; fileRef = E90909E324E3530200F963D2 /* low_with_low_treatment_insulin_effect.json */; };
		E90909E924E3530200F963D2 /* low_with_low_treatment_predicted_glucose.json in Resources */ = {isa = PBXBuildFile; fileRef = E90909E424E3530200F963D2 /* low_with_low_treatment_predicted_glucose.json */; };
		E90909EA24E3530200F963D2 /* low_with_low_treatment_momentum_effect.json in Resources */ = {isa = PBXBuildFile; fileRef = E90909E524E3530200F963D2 /* low_with_low_treatment_momentum_effect.json */; };
		E90909EB24E3530200F963D2 /* low_with_low_treatment_counteraction_effect.json in Resources */ = {isa = PBXBuildFile; fileRef = E90909E624E3530200F963D2 /* low_with_low_treatment_counteraction_effect.json */; };
		E90909EE24E35B4000F963D2 /* high_and_falling_predicted_glucose.json in Resources */ = {isa = PBXBuildFile; fileRef = E90909ED24E35B4000F963D2 /* high_and_falling_predicted_glucose.json */; };
		E90909F224E35B4D00F963D2 /* high_and_falling_counteraction_effect.json in Resources */ = {isa = PBXBuildFile; fileRef = E90909EF24E35B4C00F963D2 /* high_and_falling_counteraction_effect.json */; };
		E90909F324E35B4D00F963D2 /* high_and_falling_carb_effect.json in Resources */ = {isa = PBXBuildFile; fileRef = E90909F024E35B4C00F963D2 /* high_and_falling_carb_effect.json */; };
		E90909F424E35B4D00F963D2 /* high_and_falling_insulin_effect.json in Resources */ = {isa = PBXBuildFile; fileRef = E90909F124E35B4C00F963D2 /* high_and_falling_insulin_effect.json */; };
		E90909F624E35B7C00F963D2 /* high_and_falling_momentum_effect.json in Resources */ = {isa = PBXBuildFile; fileRef = E90909F524E35B7C00F963D2 /* high_and_falling_momentum_effect.json */; };
		E93E865424DB6CBA00FF40C8 /* retrospective_output.json in Resources */ = {isa = PBXBuildFile; fileRef = E93E865324DB6CBA00FF40C8 /* retrospective_output.json */; };
		E93E865624DB731900FF40C8 /* predicted_glucose_without_retrospective.json in Resources */ = {isa = PBXBuildFile; fileRef = E93E865524DB731900FF40C8 /* predicted_glucose_without_retrospective.json */; };
		E93E865824DB75BE00FF40C8 /* predicted_glucose_very_negative.json in Resources */ = {isa = PBXBuildFile; fileRef = E93E865724DB75BD00FF40C8 /* predicted_glucose_very_negative.json */; };
		E93E86A824DDCC4400FF40C8 /* MockDoseStore.swift in Sources */ = {isa = PBXBuildFile; fileRef = E93E86A724DDCC4400FF40C8 /* MockDoseStore.swift */; };
		E93E86B024DDE1BD00FF40C8 /* MockGlucoseStore.swift in Sources */ = {isa = PBXBuildFile; fileRef = E93E86AF24DDE1BD00FF40C8 /* MockGlucoseStore.swift */; };
		E93E86B224DDE21D00FF40C8 /* MockCarbStore.swift in Sources */ = {isa = PBXBuildFile; fileRef = E93E86B124DDE21D00FF40C8 /* MockCarbStore.swift */; };
		E93E86BA24E1FDC400FF40C8 /* flat_and_stable_insulin_effect.json in Resources */ = {isa = PBXBuildFile; fileRef = E93E86B424E1FDC400FF40C8 /* flat_and_stable_insulin_effect.json */; };
		E93E86BB24E1FDC400FF40C8 /* flat_and_stable_momentum_effect.json in Resources */ = {isa = PBXBuildFile; fileRef = E93E86B524E1FDC400FF40C8 /* flat_and_stable_momentum_effect.json */; };
		E93E86BC24E1FDC400FF40C8 /* flat_and_stable_predicted_glucose.json in Resources */ = {isa = PBXBuildFile; fileRef = E93E86B624E1FDC400FF40C8 /* flat_and_stable_predicted_glucose.json */; };
		E93E86BE24E1FDC400FF40C8 /* flat_and_stable_carb_effect.json in Resources */ = {isa = PBXBuildFile; fileRef = E93E86B824E1FDC400FF40C8 /* flat_and_stable_carb_effect.json */; };
		E93E86C324E1FE6100FF40C8 /* flat_and_stable_counteraction_effect.json in Resources */ = {isa = PBXBuildFile; fileRef = E93E86C224E1FE6100FF40C8 /* flat_and_stable_counteraction_effect.json */; };
		E93E86CA24E2E02200FF40C8 /* high_and_stable_insulin_effect.json in Resources */ = {isa = PBXBuildFile; fileRef = E93E86C524E2E02200FF40C8 /* high_and_stable_insulin_effect.json */; };
		E93E86CB24E2E02200FF40C8 /* high_and_stable_carb_effect.json in Resources */ = {isa = PBXBuildFile; fileRef = E93E86C624E2E02200FF40C8 /* high_and_stable_carb_effect.json */; };
		E93E86CC24E2E02200FF40C8 /* high_and_stable_predicted_glucose.json in Resources */ = {isa = PBXBuildFile; fileRef = E93E86C724E2E02200FF40C8 /* high_and_stable_predicted_glucose.json */; };
		E93E86CD24E2E02200FF40C8 /* high_and_stable_counteraction_effect.json in Resources */ = {isa = PBXBuildFile; fileRef = E93E86C824E2E02200FF40C8 /* high_and_stable_counteraction_effect.json */; };
		E93E86CE24E2E02200FF40C8 /* high_and_stable_momentum_effect.json in Resources */ = {isa = PBXBuildFile; fileRef = E93E86C924E2E02200FF40C8 /* high_and_stable_momentum_effect.json */; };
		E95D380124EADE7C005E2F50 /* DoseStoreProtocol.swift in Sources */ = {isa = PBXBuildFile; fileRef = E95D380024EADE7C005E2F50 /* DoseStoreProtocol.swift */; };
		E95D380324EADF36005E2F50 /* CarbStoreProtocol.swift in Sources */ = {isa = PBXBuildFile; fileRef = E95D380224EADF36005E2F50 /* CarbStoreProtocol.swift */; };
		E95D380524EADF78005E2F50 /* GlucoseStoreProtocol.swift in Sources */ = {isa = PBXBuildFile; fileRef = E95D380424EADF78005E2F50 /* GlucoseStoreProtocol.swift */; };
		E98A55ED24EDD6380008715D /* SettingsStoreProtocol.swift in Sources */ = {isa = PBXBuildFile; fileRef = E98A55EC24EDD6380008715D /* SettingsStoreProtocol.swift */; };
		E98A55EF24EDD6E60008715D /* DosingDecisionStoreProtocol.swift in Sources */ = {isa = PBXBuildFile; fileRef = E98A55EE24EDD6E60008715D /* DosingDecisionStoreProtocol.swift */; };
		E98A55F124EDD85E0008715D /* MockDosingDecisionStore.swift in Sources */ = {isa = PBXBuildFile; fileRef = E98A55F024EDD85E0008715D /* MockDosingDecisionStore.swift */; };
		E98A55F324EDD9530008715D /* MockSettingsStore.swift in Sources */ = {isa = PBXBuildFile; fileRef = E98A55F224EDD9530008715D /* MockSettingsStore.swift */; };
		E98A55F524EEE15A0008715D /* OnOffSelectionController.swift in Sources */ = {isa = PBXBuildFile; fileRef = E98A55F424EEE15A0008715D /* OnOffSelectionController.swift */; };
		E98A55F724EEE1E10008715D /* OnOffSelectionView.swift in Sources */ = {isa = PBXBuildFile; fileRef = E98A55F624EEE1E10008715D /* OnOffSelectionView.swift */; };
		E98A55F924EEFC200008715D /* OnOffSelectionViewModel.swift in Sources */ = {isa = PBXBuildFile; fileRef = E98A55F824EEFC200008715D /* OnOffSelectionViewModel.swift */; };
>>>>>>> c69fc765
		E9C00EF224C6221B00628F35 /* LoopSettings.swift in Sources */ = {isa = PBXBuildFile; fileRef = E9C00EEF24C620EF00628F35 /* LoopSettings.swift */; };
		E9C00EF324C6222400628F35 /* LoopSettings.swift in Sources */ = {isa = PBXBuildFile; fileRef = E9C00EEF24C620EF00628F35 /* LoopSettings.swift */; };
		E9C00EF524C623EF00628F35 /* LoopSettings+Loop.swift in Sources */ = {isa = PBXBuildFile; fileRef = E9C00EF424C623EF00628F35 /* LoopSettings+Loop.swift */; };
		E9C58A7324DB4A2700487A17 /* LoopDataManagerTests.swift in Sources */ = {isa = PBXBuildFile; fileRef = E9C58A7124DB489100487A17 /* LoopDataManagerTests.swift */; };
		E9C58A7C24DB529A00487A17 /* momentum_effect_bouncing.json in Resources */ = {isa = PBXBuildFile; fileRef = E9C58A7724DB529A00487A17 /* momentum_effect_bouncing.json */; };
		E9C58A7D24DB529A00487A17 /* basal_profile.json in Resources */ = {isa = PBXBuildFile; fileRef = E9C58A7824DB529A00487A17 /* basal_profile.json */; };
		E9C58A7E24DB529A00487A17 /* dynamic_glucose_effect_partially_observed.json in Resources */ = {isa = PBXBuildFile; fileRef = E9C58A7924DB529A00487A17 /* dynamic_glucose_effect_partially_observed.json */; };
		E9C58A7F24DB529A00487A17 /* counteraction_effect_falling_glucose.json in Resources */ = {isa = PBXBuildFile; fileRef = E9C58A7A24DB529A00487A17 /* counteraction_effect_falling_glucose.json */; };
		E9C58A8024DB529A00487A17 /* insulin_effect.json in Resources */ = {isa = PBXBuildFile; fileRef = E9C58A7B24DB529A00487A17 /* insulin_effect.json */; };
		E9E5E56024D3519700B5DFFE /* far_future_high_bg_forecast_after_6_hours.json in Resources */ = {isa = PBXBuildFile; fileRef = E9E5E55F24D3519700B5DFFE /* far_future_high_bg_forecast_after_6_hours.json */; };
/* End PBXBuildFile section */

/* Begin PBXContainerItemProxy section */
		43A943801B926B7B0051FA24 /* PBXContainerItemProxy */ = {
			isa = PBXContainerItemProxy;
			containerPortal = 43776F841B8022E90074EA36 /* Project object */;
			proxyType = 1;
			remoteGlobalIDString = 43A9437D1B926B7B0051FA24;
			remoteInfo = "WatchApp Extension";
		};
		43A943921B926B7B0051FA24 /* PBXContainerItemProxy */ = {
			isa = PBXContainerItemProxy;
			containerPortal = 43776F841B8022E90074EA36 /* Project object */;
			proxyType = 1;
			remoteGlobalIDString = 43A943711B926B7B0051FA24;
			remoteInfo = WatchApp;
		};
		43D9000C21EB0BEA00AF44BF /* PBXContainerItemProxy */ = {
			isa = PBXContainerItemProxy;
			containerPortal = 43776F841B8022E90074EA36 /* Project object */;
			proxyType = 1;
			remoteGlobalIDString = 43D9FFCE21EAE05D00AF44BF;
			remoteInfo = LoopCore;
		};
		43D9001221EB137A00AF44BF /* PBXContainerItemProxy */ = {
			isa = PBXContainerItemProxy;
			containerPortal = 43776F841B8022E90074EA36 /* Project object */;
			proxyType = 1;
			remoteGlobalIDString = 43D9FFCE21EAE05D00AF44BF;
			remoteInfo = LoopCore;
		};
		43D9FFB921EA9CA400AF44BF /* PBXContainerItemProxy */ = {
			isa = PBXContainerItemProxy;
			containerPortal = 43776F841B8022E90074EA36 /* Project object */;
			proxyType = 1;
			remoteGlobalIDString = 4F75288A1DFE1DC600C322D6;
			remoteInfo = LoopUI;
		};
		43D9FFD421EAE05D00AF44BF /* PBXContainerItemProxy */ = {
			isa = PBXContainerItemProxy;
			containerPortal = 43776F841B8022E90074EA36 /* Project object */;
			proxyType = 1;
			remoteGlobalIDString = 43D9FFCE21EAE05D00AF44BF;
			remoteInfo = LoopCore;
		};
		43E2D9101D20C581004DA55F /* PBXContainerItemProxy */ = {
			isa = PBXContainerItemProxy;
			containerPortal = 43776F841B8022E90074EA36 /* Project object */;
			proxyType = 1;
			remoteGlobalIDString = 43776F8B1B8022E90074EA36;
			remoteInfo = Loop;
		};
		4F70C1E61DE8DCA7006380B7 /* PBXContainerItemProxy */ = {
			isa = PBXContainerItemProxy;
			containerPortal = 43776F841B8022E90074EA36 /* Project object */;
			proxyType = 1;
			remoteGlobalIDString = 4F70C1DB1DE8DCA7006380B7;
			remoteInfo = "Loop Status Extension";
		};
		4F7528961DFE1ED400C322D6 /* PBXContainerItemProxy */ = {
			isa = PBXContainerItemProxy;
			containerPortal = 43776F841B8022E90074EA36 /* Project object */;
			proxyType = 1;
			remoteGlobalIDString = 4F75288A1DFE1DC600C322D6;
			remoteInfo = LoopUI;
		};
		4F7528981DFE1ED800C322D6 /* PBXContainerItemProxy */ = {
			isa = PBXContainerItemProxy;
			containerPortal = 43776F841B8022E90074EA36 /* Project object */;
			proxyType = 1;
			remoteGlobalIDString = 4F75288A1DFE1DC600C322D6;
			remoteInfo = LoopUI;
		};
		A942E444225FD97F00DD4980 /* PBXContainerItemProxy */ = {
			isa = PBXContainerItemProxy;
			containerPortal = 43776F841B8022E90074EA36 /* Project object */;
			proxyType = 1;
			remoteGlobalIDString = 43D9FFCE21EAE05D00AF44BF;
			remoteInfo = LoopCore;
		};
		A942E446225FD9A300DD4980 /* PBXContainerItemProxy */ = {
			isa = PBXContainerItemProxy;
			containerPortal = 43776F841B8022E90074EA36 /* Project object */;
			proxyType = 1;
			remoteGlobalIDString = 43D9FFCE21EAE05D00AF44BF;
			remoteInfo = LoopCore;
		};
		C117ED70232EDB3200DA57CD /* PBXContainerItemProxy */ = {
			isa = PBXContainerItemProxy;
			containerPortal = 43776F841B8022E90074EA36 /* Project object */;
			proxyType = 1;
			remoteGlobalIDString = 43D9001A21EB209400AF44BF;
			remoteInfo = "LoopCore-watchOS";
		};
/* End PBXContainerItemProxy section */

/* Begin PBXCopyFilesBuildPhase section */
		43A943981B926B7B0051FA24 /* Embed App Extensions */ = {
			isa = PBXCopyFilesBuildPhase;
			buildActionMask = 2147483647;
			dstPath = "";
			dstSubfolderSpec = 13;
			files = (
				43A9437F1B926B7B0051FA24 /* WatchApp Extension.appex in Embed App Extensions */,
			);
			name = "Embed App Extensions";
			runOnlyForDeploymentPostprocessing = 0;
		};
		43A9439C1B926B7B0051FA24 /* Embed Watch Content */ = {
			isa = PBXCopyFilesBuildPhase;
			buildActionMask = 2147483647;
			dstPath = "$(CONTENTS_FOLDER_PATH)/Watch";
			dstSubfolderSpec = 16;
			files = (
				43A943941B926B7B0051FA24 /* WatchApp.app in Embed Watch Content */,
			);
			name = "Embed Watch Content";
			runOnlyForDeploymentPostprocessing = 0;
		};
		43A943AE1B928D400051FA24 /* Embed Frameworks */ = {
			isa = PBXCopyFilesBuildPhase;
			buildActionMask = 2147483647;
			dstPath = "";
			dstSubfolderSpec = 10;
			files = (
				4F2C159A1E0C9E5600E160D4 /* LoopUI.framework in Embed Frameworks */,
				43D9FFD721EAE05D00AF44BF /* LoopCore.framework in Embed Frameworks */,
			);
			name = "Embed Frameworks";
			runOnlyForDeploymentPostprocessing = 0;
		};
		43C667D71C5577280050C674 /* Embed Frameworks */ = {
			isa = PBXCopyFilesBuildPhase;
			buildActionMask = 2147483647;
			dstPath = "";
			dstSubfolderSpec = 10;
			files = (
				43C05CB221EBD88A006FB252 /* LoopCore.framework in Embed Frameworks */,
			);
			name = "Embed Frameworks";
			runOnlyForDeploymentPostprocessing = 0;
		};
		43D9FFDF21EAE3C600AF44BF /* Embed Frameworks */ = {
			isa = PBXCopyFilesBuildPhase;
			buildActionMask = 2147483647;
			dstPath = "";
			dstSubfolderSpec = 10;
			files = (
				43D9FFE021EAE3E500AF44BF /* LoopUI.framework in Embed Frameworks */,
				43D9FFE121EAE3E500AF44BF /* LoopCore.framework in Embed Frameworks */,
			);
			name = "Embed Frameworks";
			runOnlyForDeploymentPostprocessing = 0;
		};
		43E2D8DD1D20C072004DA55F /* CopyFiles */ = {
			isa = PBXCopyFilesBuildPhase;
			buildActionMask = 2147483647;
			dstPath = "";
			dstSubfolderSpec = 10;
			files = (
				4345E40021F051DD009E00E5 /* LoopCore.framework in CopyFiles */,
			);
			runOnlyForDeploymentPostprocessing = 0;
		};
		4F70C1EC1DE8DCA8006380B7 /* Embed App Extensions */ = {
			isa = PBXCopyFilesBuildPhase;
			buildActionMask = 2147483647;
			dstPath = "";
			dstSubfolderSpec = 13;
			files = (
				4F70C1E81DE8DCA7006380B7 /* Loop Status Extension.appex in Embed App Extensions */,
			);
			name = "Embed App Extensions";
			runOnlyForDeploymentPostprocessing = 0;
		};
/* End PBXCopyFilesBuildPhase section */

/* Begin PBXFileReference section */
		1D05219A2469E9DF000EBBDE /* StoredAlert.swift */ = {isa = PBXFileReference; lastKnownFileType = sourcecode.swift; path = StoredAlert.swift; sourceTree = "<group>"; };
		1D05219C2469F1F5000EBBDE /* AlertStore.swift */ = {isa = PBXFileReference; lastKnownFileType = sourcecode.swift; path = AlertStore.swift; sourceTree = "<group>"; };
		1D080CBC2473214A00356610 /* AlertStore.xcdatamodel */ = {isa = PBXFileReference; lastKnownFileType = wrapper.xcdatamodel; path = AlertStore.xcdatamodel; sourceTree = "<group>"; };
		1D2609AC248EEB9900A6F258 /* LoopAlertsManager.swift */ = {isa = PBXFileReference; lastKnownFileType = sourcecode.swift; path = LoopAlertsManager.swift; sourceTree = "<group>"; };
		1D49795724E7289700948F05 /* ServicesViewModel.swift */ = {isa = PBXFileReference; lastKnownFileType = sourcecode.swift; path = ServicesViewModel.swift; sourceTree = "<group>"; };
		1D4A3E2B2478628500FD601B /* StoredAlert+CoreDataClass.swift */ = {isa = PBXFileReference; lastKnownFileType = sourcecode.swift; path = "StoredAlert+CoreDataClass.swift"; sourceTree = "<group>"; };
		1D4A3E2C2478628500FD601B /* StoredAlert+CoreDataProperties.swift */ = {isa = PBXFileReference; lastKnownFileType = sourcecode.swift; path = "StoredAlert+CoreDataProperties.swift"; sourceTree = "<group>"; };
		1D80313C24746274002810DF /* AlertStoreTests.swift */ = {isa = PBXFileReference; lastKnownFileType = sourcecode.swift; path = AlertStoreTests.swift; sourceTree = "<group>"; };
		1DA46B5F2492E2E300D71A63 /* NotificationsCriticalAlertPermissionsView.swift */ = {isa = PBXFileReference; lastKnownFileType = sourcecode.swift; path = NotificationsCriticalAlertPermissionsView.swift; sourceTree = "<group>"; };
		1DA649A6244126CD00F61E75 /* UserNotificationAlertPresenter.swift */ = {isa = PBXFileReference; fileEncoding = 4; lastKnownFileType = sourcecode.swift; path = UserNotificationAlertPresenter.swift; sourceTree = "<group>"; };
		1DA649A8244126DA00F61E75 /* InAppModalAlertPresenter.swift */ = {isa = PBXFileReference; fileEncoding = 4; lastKnownFileType = sourcecode.swift; path = InAppModalAlertPresenter.swift; sourceTree = "<group>"; };
		1DA7A84124476EAD008257F0 /* AlertManagerTests.swift */ = {isa = PBXFileReference; lastKnownFileType = sourcecode.swift; path = AlertManagerTests.swift; sourceTree = "<group>"; };
		1DA7A84324477698008257F0 /* InAppModalAlertPresenterTests.swift */ = {isa = PBXFileReference; lastKnownFileType = sourcecode.swift; path = InAppModalAlertPresenterTests.swift; sourceTree = "<group>"; };
		1DB1065024467E18005542BD /* AlertManager.swift */ = {isa = PBXFileReference; fileEncoding = 4; lastKnownFileType = sourcecode.swift; path = AlertManager.swift; sourceTree = "<group>"; };
		1DB1CA4C24A55F0000B3B94C /* Image.swift */ = {isa = PBXFileReference; lastKnownFileType = sourcecode.swift; path = Image.swift; sourceTree = "<group>"; };
		1DB1CA4E24A56D7600B3B94C /* SettingsViewModel.swift */ = {isa = PBXFileReference; lastKnownFileType = sourcecode.swift; path = SettingsViewModel.swift; sourceTree = "<group>"; };
		1DD0B76624EC77AC008A2DC3 /* SupportScreenView.swift */ = {isa = PBXFileReference; lastKnownFileType = sourcecode.swift; path = SupportScreenView.swift; sourceTree = "<group>"; };
		1DE09BA824A3E23F009EE9F9 /* SettingsView.swift */ = {isa = PBXFileReference; lastKnownFileType = sourcecode.swift; path = SettingsView.swift; sourceTree = "<group>"; };
		1DFE9E162447B6270082C280 /* UserNotificationAlertPresenterTests.swift */ = {isa = PBXFileReference; lastKnownFileType = sourcecode.swift; path = UserNotificationAlertPresenterTests.swift; sourceTree = "<group>"; };
		4302F4E01D4E9C8900F0FCAF /* TextFieldTableViewController.swift */ = {isa = PBXFileReference; fileEncoding = 4; lastKnownFileType = sourcecode.swift; path = TextFieldTableViewController.swift; sourceTree = "<group>"; };
		4302F4E21D4EA54200F0FCAF /* InsulinDeliveryTableViewController.swift */ = {isa = PBXFileReference; fileEncoding = 4; lastKnownFileType = sourcecode.swift; path = InsulinDeliveryTableViewController.swift; sourceTree = "<group>"; };
		430B29892041F54A00BA9F93 /* NSUserDefaults.swift */ = {isa = PBXFileReference; fileEncoding = 4; lastKnownFileType = sourcecode.swift; path = NSUserDefaults.swift; sourceTree = "<group>"; };
		430B29922041F5B200BA9F93 /* UserDefaults+Loop.swift */ = {isa = PBXFileReference; fileEncoding = 4; lastKnownFileType = sourcecode.swift; path = "UserDefaults+Loop.swift"; sourceTree = "<group>"; };
		430D85881F44037000AF2D4F /* HUDViewTableViewCell.swift */ = {isa = PBXFileReference; fileEncoding = 4; lastKnownFileType = sourcecode.swift; path = HUDViewTableViewCell.swift; sourceTree = "<group>"; };
		430DA58D1D4AEC230097D1CA /* NSBundle.swift */ = {isa = PBXFileReference; fileEncoding = 4; lastKnownFileType = sourcecode.swift; path = NSBundle.swift; sourceTree = "<group>"; };
		4311FB9A1F37FE1B00D4C0A7 /* TitleSubtitleTextFieldTableViewCell.swift */ = {isa = PBXFileReference; fileEncoding = 4; lastKnownFileType = sourcecode.swift; path = TitleSubtitleTextFieldTableViewCell.swift; sourceTree = "<group>"; };
		431A8C3F1EC6E8AB00823B9C /* CircleMaskView.swift */ = {isa = PBXFileReference; fileEncoding = 4; lastKnownFileType = sourcecode.swift; path = CircleMaskView.swift; sourceTree = "<group>"; };
		431E73471FF95A900069B5F7 /* PersistenceController.swift */ = {isa = PBXFileReference; lastKnownFileType = sourcecode.swift; path = PersistenceController.swift; sourceTree = "<group>"; };
		4326BA631F3A44D9007CCAD4 /* ChartLineModel.swift */ = {isa = PBXFileReference; fileEncoding = 4; lastKnownFileType = sourcecode.swift; path = ChartLineModel.swift; sourceTree = "<group>"; };
		4328E0151CFBE1DA00E199AA /* ActionHUDController.swift */ = {isa = PBXFileReference; fileEncoding = 4; lastKnownFileType = sourcecode.swift; path = ActionHUDController.swift; sourceTree = "<group>"; };
		4328E01D1CFBE25F00E199AA /* CarbAndBolusFlowController.swift */ = {isa = PBXFileReference; fileEncoding = 4; lastKnownFileType = sourcecode.swift; path = CarbAndBolusFlowController.swift; sourceTree = "<group>"; };
		4328E0221CFBE2C500E199AA /* CLKComplicationTemplate.swift */ = {isa = PBXFileReference; fileEncoding = 4; lastKnownFileType = sourcecode.swift; path = CLKComplicationTemplate.swift; sourceTree = "<group>"; };
		4328E0231CFBE2C500E199AA /* NSUserDefaults+WatchApp.swift */ = {isa = PBXFileReference; fileEncoding = 4; lastKnownFileType = sourcecode.swift; path = "NSUserDefaults+WatchApp.swift"; sourceTree = "<group>"; };
		4328E0241CFBE2C500E199AA /* UIColor.swift */ = {isa = PBXFileReference; fileEncoding = 4; lastKnownFileType = sourcecode.swift; path = UIColor.swift; sourceTree = "<group>"; };
		4328E0251CFBE2C500E199AA /* WKAlertAction.swift */ = {isa = PBXFileReference; fileEncoding = 4; lastKnownFileType = sourcecode.swift; path = WKAlertAction.swift; sourceTree = "<group>"; };
		4328E02E1CFBF81800E199AA /* WKInterfaceImage.swift */ = {isa = PBXFileReference; fileEncoding = 4; lastKnownFileType = sourcecode.swift; path = WKInterfaceImage.swift; sourceTree = "<group>"; };
		4328E0311CFC068900E199AA /* WatchContext+LoopKit.swift */ = {isa = PBXFileReference; fileEncoding = 4; lastKnownFileType = sourcecode.swift; path = "WatchContext+LoopKit.swift"; sourceTree = "<group>"; };
		4328E0341CFC0AE100E199AA /* WatchDataManager.swift */ = {isa = PBXFileReference; fileEncoding = 4; lastKnownFileType = sourcecode.swift; lineEnding = 0; path = WatchDataManager.swift; sourceTree = "<group>"; xcLanguageSpecificationIdentifier = xcode.lang.swift; };
		432E73CA1D24B3D6009AD15D /* RemoteDataServicesManager.swift */ = {isa = PBXFileReference; fileEncoding = 4; lastKnownFileType = sourcecode.swift; path = RemoteDataServicesManager.swift; sourceTree = "<group>"; };
		4337615E1D52F487004A3647 /* GlucoseHUDView.swift */ = {isa = PBXFileReference; fileEncoding = 4; lastKnownFileType = sourcecode.swift; path = GlucoseHUDView.swift; sourceTree = "<group>"; };
		433EA4C31D9F71C800CD78FB /* CommandResponseViewController.swift */ = {isa = PBXFileReference; fileEncoding = 4; lastKnownFileType = sourcecode.swift; path = CommandResponseViewController.swift; sourceTree = "<group>"; };
		4344628120A7A37E00C4BE6F /* CoreBluetooth.framework */ = {isa = PBXFileReference; lastKnownFileType = wrapper.framework; name = CoreBluetooth.framework; path = Platforms/WatchOS.platform/Developer/SDKs/WatchOS.sdk/System/Library/Frameworks/CoreBluetooth.framework; sourceTree = DEVELOPER_DIR; };
		4344628320A7A3BE00C4BE6F /* LoopKit.framework */ = {isa = PBXFileReference; explicitFileType = wrapper.framework; path = LoopKit.framework; sourceTree = BUILT_PRODUCTS_DIR; };
		4344628420A7A3BE00C4BE6F /* CGMBLEKit.framework */ = {isa = PBXFileReference; explicitFileType = wrapper.framework; path = CGMBLEKit.framework; sourceTree = BUILT_PRODUCTS_DIR; };
		4344628D20A7ADD100C4BE6F /* UserDefaults+CGM.swift */ = {isa = PBXFileReference; lastKnownFileType = sourcecode.swift; path = "UserDefaults+CGM.swift"; sourceTree = "<group>"; };
		4344629120A7C19800C4BE6F /* ButtonGroup.swift */ = {isa = PBXFileReference; lastKnownFileType = sourcecode.swift; path = ButtonGroup.swift; sourceTree = "<group>"; };
		4345E3F721F03D2A009E00E5 /* DatesAndNumberCell.swift */ = {isa = PBXFileReference; lastKnownFileType = sourcecode.swift; path = DatesAndNumberCell.swift; sourceTree = "<group>"; };
		4345E3F921F0473B009E00E5 /* TextCell.swift */ = {isa = PBXFileReference; lastKnownFileType = sourcecode.swift; path = TextCell.swift; sourceTree = "<group>"; };
		4345E3FD21F04A50009E00E5 /* DateIntervalFormatter.swift */ = {isa = PBXFileReference; lastKnownFileType = sourcecode.swift; path = DateIntervalFormatter.swift; sourceTree = "<group>"; };
		4345E40321F68AD9009E00E5 /* TextRowController.swift */ = {isa = PBXFileReference; lastKnownFileType = sourcecode.swift; path = TextRowController.swift; sourceTree = "<group>"; };
		4345E40521F68E18009E00E5 /* CarbEntryListController.swift */ = {isa = PBXFileReference; lastKnownFileType = sourcecode.swift; path = CarbEntryListController.swift; sourceTree = "<group>"; };
		4346D1EF1C781BEA00ABAFE3 /* SwiftCharts.framework */ = {isa = PBXFileReference; explicitFileType = wrapper.framework; path = SwiftCharts.framework; sourceTree = BUILT_PRODUCTS_DIR; };
		434F54561D287FDB002A9274 /* NibLoadable.swift */ = {isa = PBXFileReference; fileEncoding = 4; lastKnownFileType = sourcecode.swift; path = NibLoadable.swift; sourceTree = "<group>"; };
		434FF1E91CF26C29000DB779 /* IdentifiableClass.swift */ = {isa = PBXFileReference; fileEncoding = 4; lastKnownFileType = sourcecode.swift; path = IdentifiableClass.swift; sourceTree = "<group>"; };
		434FF1ED1CF27EEF000DB779 /* UITableViewCell.swift */ = {isa = PBXFileReference; fileEncoding = 4; lastKnownFileType = sourcecode.swift; path = UITableViewCell.swift; sourceTree = "<group>"; };
		43511CDF21FD80E400566C63 /* RetrospectiveCorrection.swift */ = {isa = PBXFileReference; fileEncoding = 4; lastKnownFileType = sourcecode.swift; path = RetrospectiveCorrection.swift; sourceTree = "<group>"; };
		43511CE021FD80E400566C63 /* StandardRetrospectiveCorrection.swift */ = {isa = PBXFileReference; fileEncoding = 4; lastKnownFileType = sourcecode.swift; path = StandardRetrospectiveCorrection.swift; sourceTree = "<group>"; };
		43511CED220FC61700566C63 /* HUDRowController.swift */ = {isa = PBXFileReference; lastKnownFileType = sourcecode.swift; path = HUDRowController.swift; sourceTree = "<group>"; };
		43517916230A0E1A0072ECC0 /* WKInterfaceLabel.swift */ = {isa = PBXFileReference; lastKnownFileType = sourcecode.swift; path = WKInterfaceLabel.swift; sourceTree = "<group>"; };
		435400331C9F878D00D5819C /* SetBolusUserInfo.swift */ = {isa = PBXFileReference; fileEncoding = 4; lastKnownFileType = sourcecode.swift; path = SetBolusUserInfo.swift; sourceTree = "<group>"; };
		43649A621C7A347F00523D7F /* CollectionType.swift */ = {isa = PBXFileReference; fileEncoding = 4; lastKnownFileType = sourcecode.swift; path = CollectionType.swift; sourceTree = "<group>"; };
		4369618F1F19C86400447E89 /* ChartPointsContextFillLayer.swift */ = {isa = PBXFileReference; fileEncoding = 4; lastKnownFileType = sourcecode.swift; path = ChartPointsContextFillLayer.swift; sourceTree = "<group>"; };
		436A0DA41D236A2A00104B24 /* LoopError.swift */ = {isa = PBXFileReference; fileEncoding = 4; lastKnownFileType = sourcecode.swift; path = LoopError.swift; sourceTree = "<group>"; };
		436D9BF71F6F4EA100CFA75F /* recommended_temp_start_low_end_just_above_range.json */ = {isa = PBXFileReference; fileEncoding = 4; lastKnownFileType = text.json; path = recommended_temp_start_low_end_just_above_range.json; sourceTree = "<group>"; };
		4372E486213C86240068E043 /* SampleValue.swift */ = {isa = PBXFileReference; lastKnownFileType = sourcecode.swift; path = SampleValue.swift; sourceTree = "<group>"; };
		4372E48A213CB5F00068E043 /* Double.swift */ = {isa = PBXFileReference; lastKnownFileType = sourcecode.swift; path = Double.swift; sourceTree = "<group>"; };
		4372E48F213CFCE70068E043 /* LoopSettingsUserInfo.swift */ = {isa = PBXFileReference; lastKnownFileType = sourcecode.swift; path = LoopSettingsUserInfo.swift; sourceTree = "<group>"; };
		4372E495213DCDD30068E043 /* GlucoseChartValueHashable.swift */ = {isa = PBXFileReference; lastKnownFileType = sourcecode.swift; path = GlucoseChartValueHashable.swift; sourceTree = "<group>"; };
		4374B5EE209D84BE00D17AA8 /* OSLog.swift */ = {isa = PBXFileReference; fileEncoding = 4; lastKnownFileType = sourcecode.swift; path = OSLog.swift; sourceTree = "<group>"; };
		4374B5F3209D89A900D17AA8 /* TextFieldTableViewCell.swift */ = {isa = PBXFileReference; fileEncoding = 4; lastKnownFileType = sourcecode.swift; path = TextFieldTableViewCell.swift; sourceTree = "<group>"; };
		43776F8C1B8022E90074EA36 /* Loop.app */ = {isa = PBXFileReference; explicitFileType = wrapper.application; includeInIndex = 0; path = Loop.app; sourceTree = BUILT_PRODUCTS_DIR; };
		43776F8F1B8022E90074EA36 /* AppDelegate.swift */ = {isa = PBXFileReference; lastKnownFileType = sourcecode.swift; lineEnding = 0; path = AppDelegate.swift; sourceTree = "<group>"; xcLanguageSpecificationIdentifier = xcode.lang.swift; };
		43776F961B8022E90074EA36 /* Base */ = {isa = PBXFileReference; lastKnownFileType = file.storyboard; name = Base; path = Base.lproj/Main.storyboard; sourceTree = "<group>"; };
		43776F9B1B8022E90074EA36 /* Base */ = {isa = PBXFileReference; lastKnownFileType = file.storyboard; name = Base; path = Base.lproj/LaunchScreen.storyboard; sourceTree = "<group>"; };
		43785E922120A01B0057DED1 /* NewCarbEntryIntent+Loop.swift */ = {isa = PBXFileReference; lastKnownFileType = sourcecode.swift; path = "NewCarbEntryIntent+Loop.swift"; sourceTree = "<group>"; };
		43785E952120E4010057DED1 /* INRelevantShortcutStore+Loop.swift */ = {isa = PBXFileReference; lastKnownFileType = sourcecode.swift; path = "INRelevantShortcutStore+Loop.swift"; sourceTree = "<group>"; };
		43785E9A2120E7060057DED1 /* Base */ = {isa = PBXFileReference; lastKnownFileType = file.intentdefinition; name = Base; path = Base.lproj/Intents.intentdefinition; sourceTree = "<group>"; };
		43785E9F2122774A0057DED1 /* es */ = {isa = PBXFileReference; lastKnownFileType = text.plist.strings; name = es; path = es.lproj/Intents.strings; sourceTree = "<group>"; };
		43785EA12122774B0057DED1 /* ru */ = {isa = PBXFileReference; lastKnownFileType = text.plist.strings; name = ru; path = ru.lproj/Intents.strings; sourceTree = "<group>"; };
		4379CFEF21112CF700AADC79 /* ShareClientUI.framework */ = {isa = PBXFileReference; explicitFileType = wrapper.framework; path = ShareClientUI.framework; sourceTree = BUILT_PRODUCTS_DIR; };
		437AFEE6203688CF008C4892 /* LoopKitUI.framework */ = {isa = PBXFileReference; explicitFileType = wrapper.framework; path = LoopKitUI.framework; sourceTree = BUILT_PRODUCTS_DIR; };
		437CEEBD1CD6E0CB003C8C80 /* LoopCompletionHUDView.swift */ = {isa = PBXFileReference; fileEncoding = 4; lastKnownFileType = sourcecode.swift; path = LoopCompletionHUDView.swift; sourceTree = "<group>"; };
		437CEEBF1CD6FCD8003C8C80 /* BasalRateHUDView.swift */ = {isa = PBXFileReference; fileEncoding = 4; lastKnownFileType = sourcecode.swift; path = BasalRateHUDView.swift; sourceTree = "<group>"; };
		437CEEE31CDE5C0A003C8C80 /* UIImage.swift */ = {isa = PBXFileReference; fileEncoding = 4; lastKnownFileType = sourcecode.swift; path = UIImage.swift; sourceTree = "<group>"; };
		437D9BA11D7B5203007245E8 /* Loop.xcconfig */ = {isa = PBXFileReference; lastKnownFileType = text.xcconfig; path = Loop.xcconfig; sourceTree = "<group>"; };
		437D9BA21D7BC977007245E8 /* PredictionTableViewController.swift */ = {isa = PBXFileReference; fileEncoding = 4; lastKnownFileType = sourcecode.swift; path = PredictionTableViewController.swift; sourceTree = "<group>"; };
		438172D81F4E9E37003C3328 /* NewPumpEvent.swift */ = {isa = PBXFileReference; lastKnownFileType = sourcecode.swift; path = NewPumpEvent.swift; sourceTree = "<group>"; };
		438991661E91B563000EEF90 /* ChartPoint.swift */ = {isa = PBXFileReference; fileEncoding = 4; lastKnownFileType = sourcecode.swift; path = ChartPoint.swift; sourceTree = "<group>"; };
		4389916A1E91B689000EEF90 /* ChartSettings+Loop.swift */ = {isa = PBXFileReference; fileEncoding = 4; lastKnownFileType = sourcecode.swift; path = "ChartSettings+Loop.swift"; sourceTree = "<group>"; };
		438A95A71D8B9B24009D12E1 /* CGMBLEKit.framework */ = {isa = PBXFileReference; explicitFileType = wrapper.framework; path = CGMBLEKit.framework; sourceTree = BUILT_PRODUCTS_DIR; };
		438D42F81D7C88BC003244B0 /* PredictionInputEffect.swift */ = {isa = PBXFileReference; fileEncoding = 4; lastKnownFileType = sourcecode.swift; path = PredictionInputEffect.swift; sourceTree = "<group>"; };
		438D42FA1D7D11A4003244B0 /* PredictionInputEffectTableViewCell.swift */ = {isa = PBXFileReference; fileEncoding = 4; lastKnownFileType = sourcecode.swift; path = PredictionInputEffectTableViewCell.swift; sourceTree = "<group>"; };
		438DADC71CDE8F8B007697A5 /* LoopStateView.swift */ = {isa = PBXFileReference; fileEncoding = 4; lastKnownFileType = sourcecode.swift; path = LoopStateView.swift; sourceTree = "<group>"; };
		439706E522D2E84900C81566 /* PredictionSettingTableViewCell.swift */ = {isa = PBXFileReference; lastKnownFileType = sourcecode.swift; path = PredictionSettingTableViewCell.swift; sourceTree = "<group>"; };
		439897341CD2F7DE00223065 /* NSTimeInterval.swift */ = {isa = PBXFileReference; fileEncoding = 4; lastKnownFileType = sourcecode.swift; path = NSTimeInterval.swift; sourceTree = "<group>"; };
		439897361CD2F80600223065 /* AnalyticsServicesManager.swift */ = {isa = PBXFileReference; fileEncoding = 4; lastKnownFileType = sourcecode.swift; lineEnding = 0; path = AnalyticsServicesManager.swift; sourceTree = "<group>"; xcLanguageSpecificationIdentifier = xcode.lang.swift; };
		439A7941211F631C0041B75F /* RootNavigationController.swift */ = {isa = PBXFileReference; lastKnownFileType = sourcecode.swift; path = RootNavigationController.swift; sourceTree = "<group>"; };
		439A7943211FE22F0041B75F /* NSUserActivity.swift */ = {isa = PBXFileReference; lastKnownFileType = sourcecode.swift; path = NSUserActivity.swift; sourceTree = "<group>"; };
		439BED291E76093C00B0AED5 /* CGMManager.swift */ = {isa = PBXFileReference; fileEncoding = 4; lastKnownFileType = sourcecode.swift; path = CGMManager.swift; sourceTree = "<group>"; };
		43A51E1E1EB6D62A000736CC /* CarbAbsorptionViewController.swift */ = {isa = PBXFileReference; fileEncoding = 4; lastKnownFileType = sourcecode.swift; path = CarbAbsorptionViewController.swift; sourceTree = "<group>"; };
		43A51E201EB6DBDD000736CC /* LoopChartsTableViewController.swift */ = {isa = PBXFileReference; fileEncoding = 4; lastKnownFileType = sourcecode.swift; path = LoopChartsTableViewController.swift; sourceTree = "<group>"; };
		43A567681C94880B00334FAC /* LoopDataManager.swift */ = {isa = PBXFileReference; fileEncoding = 4; lastKnownFileType = sourcecode.swift; lineEnding = 0; path = LoopDataManager.swift; sourceTree = "<group>"; xcLanguageSpecificationIdentifier = xcode.lang.swift; };
		43A8EC6E210E622600A81379 /* CGMBLEKitUI.framework */ = {isa = PBXFileReference; explicitFileType = wrapper.framework; path = CGMBLEKitUI.framework; sourceTree = BUILT_PRODUCTS_DIR; };
		43A943721B926B7B0051FA24 /* WatchApp.app */ = {isa = PBXFileReference; explicitFileType = wrapper.application; includeInIndex = 0; path = WatchApp.app; sourceTree = BUILT_PRODUCTS_DIR; };
		43A943751B926B7B0051FA24 /* Base */ = {isa = PBXFileReference; lastKnownFileType = file.storyboard; name = Base; path = Base.lproj/Interface.storyboard; sourceTree = "<group>"; };
		43A9437E1B926B7B0051FA24 /* WatchApp Extension.appex */ = {isa = PBXFileReference; explicitFileType = "wrapper.app-extension"; includeInIndex = 0; path = "WatchApp Extension.appex"; sourceTree = BUILT_PRODUCTS_DIR; };
		43A943841B926B7B0051FA24 /* PushNotificationPayload.apns */ = {isa = PBXFileReference; lastKnownFileType = text; path = PushNotificationPayload.apns; sourceTree = "<group>"; };
		43A943871B926B7B0051FA24 /* ExtensionDelegate.swift */ = {isa = PBXFileReference; lastKnownFileType = sourcecode.swift; path = ExtensionDelegate.swift; sourceTree = "<group>"; };
		43A943891B926B7B0051FA24 /* NotificationController.swift */ = {isa = PBXFileReference; lastKnownFileType = sourcecode.swift; path = NotificationController.swift; sourceTree = "<group>"; };
		43A9438D1B926B7B0051FA24 /* ComplicationController.swift */ = {isa = PBXFileReference; lastKnownFileType = sourcecode.swift; path = ComplicationController.swift; sourceTree = "<group>"; };
		43A9438F1B926B7B0051FA24 /* Assets.xcassets */ = {isa = PBXFileReference; lastKnownFileType = folder.assetcatalog; path = Assets.xcassets; sourceTree = "<group>"; };
		43A943911B926B7B0051FA24 /* Info.plist */ = {isa = PBXFileReference; lastKnownFileType = text.plist.xml; path = Info.plist; sourceTree = "<group>"; };
		43B260481ED248FB008CAA77 /* CarbEntryTableViewCell.swift */ = {isa = PBXFileReference; fileEncoding = 4; lastKnownFileType = sourcecode.swift; path = CarbEntryTableViewCell.swift; sourceTree = "<group>"; };
		43B371851CE583890013C5A6 /* BasalStateView.swift */ = {isa = PBXFileReference; fileEncoding = 4; lastKnownFileType = sourcecode.swift; path = BasalStateView.swift; sourceTree = "<group>"; };
		43B371871CE597D10013C5A6 /* ShareClient.framework */ = {isa = PBXFileReference; explicitFileType = wrapper.framework; path = ShareClient.framework; sourceTree = BUILT_PRODUCTS_DIR; };
		43BFF0B11E45C18400FF19A9 /* UIColor.swift */ = {isa = PBXFileReference; fileEncoding = 4; lastKnownFileType = sourcecode.swift; path = UIColor.swift; sourceTree = "<group>"; };
		43BFF0B31E45C1BE00FF19A9 /* NumberFormatter.swift */ = {isa = PBXFileReference; fileEncoding = 4; lastKnownFileType = sourcecode.swift; path = NumberFormatter.swift; sourceTree = "<group>"; };
		43BFF0C31E4659E700FF19A9 /* UIColor+HIG.swift */ = {isa = PBXFileReference; fileEncoding = 4; lastKnownFileType = sourcecode.swift; path = "UIColor+HIG.swift"; sourceTree = "<group>"; };
		43BFF0CC1E466C8400FF19A9 /* StateColorPalette.swift */ = {isa = PBXFileReference; fileEncoding = 4; lastKnownFileType = sourcecode.swift; path = StateColorPalette.swift; sourceTree = "<group>"; };
		43C05CB021EBBDB9006FB252 /* TimeInRangeLesson.swift */ = {isa = PBXFileReference; lastKnownFileType = sourcecode.swift; path = TimeInRangeLesson.swift; sourceTree = "<group>"; };
		43C05CB421EBE274006FB252 /* Date.swift */ = {isa = PBXFileReference; lastKnownFileType = sourcecode.swift; path = Date.swift; sourceTree = "<group>"; };
		43C05CB721EBEA54006FB252 /* HKUnit.swift */ = {isa = PBXFileReference; lastKnownFileType = sourcecode.swift; path = HKUnit.swift; sourceTree = "<group>"; };
		43C05CBC21EBF77D006FB252 /* LessonsViewController.swift */ = {isa = PBXFileReference; lastKnownFileType = sourcecode.swift; path = LessonsViewController.swift; sourceTree = "<group>"; };
		43C05CBF21EBFFA4006FB252 /* Lesson.swift */ = {isa = PBXFileReference; lastKnownFileType = sourcecode.swift; path = Lesson.swift; sourceTree = "<group>"; };
		43C05CC121EC06E4006FB252 /* LessonConfigurationViewController.swift */ = {isa = PBXFileReference; lastKnownFileType = sourcecode.swift; path = LessonConfigurationViewController.swift; sourceTree = "<group>"; };
		43C05CC921EC382B006FB252 /* NumberEntry.swift */ = {isa = PBXFileReference; lastKnownFileType = sourcecode.swift; path = NumberEntry.swift; sourceTree = "<group>"; };
		43C094491CACCC73001F6403 /* NotificationManager.swift */ = {isa = PBXFileReference; fileEncoding = 4; lastKnownFileType = sourcecode.swift; path = NotificationManager.swift; sourceTree = "<group>"; };
		43C246A71D89990F0031F8D1 /* Crypto.framework */ = {isa = PBXFileReference; explicitFileType = wrapper.framework; path = Crypto.framework; sourceTree = BUILT_PRODUCTS_DIR; };
		43C2FAE01EB656A500364AFF /* GlucoseEffectVelocity.swift */ = {isa = PBXFileReference; fileEncoding = 4; lastKnownFileType = sourcecode.swift; path = GlucoseEffectVelocity.swift; sourceTree = "<group>"; };
		43C3B6EB20B650A80026CAFA /* SettingsImageTableViewCell.swift */ = {isa = PBXFileReference; lastKnownFileType = sourcecode.swift; path = SettingsImageTableViewCell.swift; sourceTree = "<group>"; };
		43C3B6F620BBCAA30026CAFA /* PumpManager.swift */ = {isa = PBXFileReference; lastKnownFileType = sourcecode.swift; path = PumpManager.swift; sourceTree = "<group>"; };
		43C513181E864C4E001547C7 /* GlucoseRangeSchedule.swift */ = {isa = PBXFileReference; fileEncoding = 4; lastKnownFileType = sourcecode.swift; path = GlucoseRangeSchedule.swift; sourceTree = "<group>"; };
		43C5F256222C7B7200905D10 /* TimeComponents.swift */ = {isa = PBXFileReference; lastKnownFileType = sourcecode.swift; path = TimeComponents.swift; sourceTree = "<group>"; };
		43C5F259222C921B00905D10 /* OSLog.swift */ = {isa = PBXFileReference; lastKnownFileType = sourcecode.swift; path = OSLog.swift; sourceTree = "<group>"; };
		43C728F4222266F000C62969 /* ModalDayLesson.swift */ = {isa = PBXFileReference; lastKnownFileType = sourcecode.swift; path = ModalDayLesson.swift; sourceTree = "<group>"; };
		43C728F62222700000C62969 /* DateIntervalEntry.swift */ = {isa = PBXFileReference; lastKnownFileType = sourcecode.swift; path = DateIntervalEntry.swift; sourceTree = "<group>"; };
		43C728F8222A448700C62969 /* DayCalculator.swift */ = {isa = PBXFileReference; lastKnownFileType = sourcecode.swift; path = DayCalculator.swift; sourceTree = "<group>"; };
		43C98058212A799E003B5D17 /* en */ = {isa = PBXFileReference; lastKnownFileType = text.plist.strings; name = en; path = en.lproj/Intents.strings; sourceTree = "<group>"; };
		43CB2B2A1D924D450079823D /* WCSession.swift */ = {isa = PBXFileReference; fileEncoding = 4; lastKnownFileType = sourcecode.swift; path = WCSession.swift; sourceTree = "<group>"; };
		43CE7CDD1CA8B63E003CC1B0 /* Data.swift */ = {isa = PBXFileReference; fileEncoding = 4; lastKnownFileType = sourcecode.swift; path = Data.swift; sourceTree = "<group>"; };
		43D381611EBD9759007F8C8F /* HeaderValuesTableViewCell.swift */ = {isa = PBXFileReference; fileEncoding = 4; lastKnownFileType = sourcecode.swift; path = HeaderValuesTableViewCell.swift; sourceTree = "<group>"; };
		43D533BB1CFD1DD7009E3085 /* WatchApp Extension.entitlements */ = {isa = PBXFileReference; lastKnownFileType = text.xml; path = "WatchApp Extension.entitlements"; sourceTree = "<group>"; };
		43D848AF1E7DCBE100DADCBC /* Result.swift */ = {isa = PBXFileReference; fileEncoding = 4; lastKnownFileType = sourcecode.swift; path = Result.swift; sourceTree = "<group>"; };
		43D9002A21EB209400AF44BF /* LoopCore.framework */ = {isa = PBXFileReference; explicitFileType = wrapper.framework; includeInIndex = 0; path = LoopCore.framework; sourceTree = BUILT_PRODUCTS_DIR; };
		43D9002C21EB225D00AF44BF /* HealthKit.framework */ = {isa = PBXFileReference; lastKnownFileType = wrapper.framework; name = HealthKit.framework; path = Platforms/WatchOS.platform/Developer/SDKs/WatchOS.sdk/System/Library/Frameworks/HealthKit.framework; sourceTree = DEVELOPER_DIR; };
		43D9F81721EC51CC000578CD /* DateEntry.swift */ = {isa = PBXFileReference; lastKnownFileType = sourcecode.swift; path = DateEntry.swift; sourceTree = "<group>"; };
		43D9F81921EC593C000578CD /* UITableViewCell.swift */ = {isa = PBXFileReference; lastKnownFileType = sourcecode.swift; path = UITableViewCell.swift; sourceTree = "<group>"; };
		43D9F81D21EF0609000578CD /* NumberRangeEntry.swift */ = {isa = PBXFileReference; lastKnownFileType = sourcecode.swift; path = NumberRangeEntry.swift; sourceTree = "<group>"; };
		43D9F81F21EF0906000578CD /* NSNumber.swift */ = {isa = PBXFileReference; lastKnownFileType = sourcecode.swift; path = NSNumber.swift; sourceTree = "<group>"; };
		43D9F82121EF0A7A000578CD /* QuantityRangeEntry.swift */ = {isa = PBXFileReference; lastKnownFileType = sourcecode.swift; path = QuantityRangeEntry.swift; sourceTree = "<group>"; };
		43D9F82321EFF1AB000578CD /* LessonResultsViewController.swift */ = {isa = PBXFileReference; lastKnownFileType = sourcecode.swift; path = LessonResultsViewController.swift; sourceTree = "<group>"; };
		43D9FFA221EA9A0C00AF44BF /* Learn.app */ = {isa = PBXFileReference; explicitFileType = wrapper.application; includeInIndex = 0; path = Learn.app; sourceTree = BUILT_PRODUCTS_DIR; };
		43D9FFA421EA9A0C00AF44BF /* AppDelegate.swift */ = {isa = PBXFileReference; lastKnownFileType = sourcecode.swift; path = AppDelegate.swift; sourceTree = "<group>"; };
		43D9FFA921EA9A0C00AF44BF /* Base */ = {isa = PBXFileReference; lastKnownFileType = file.storyboard; name = Base; path = Base.lproj/Main.storyboard; sourceTree = "<group>"; };
		43D9FFAB21EA9A0F00AF44BF /* Assets.xcassets */ = {isa = PBXFileReference; lastKnownFileType = folder.assetcatalog; path = Assets.xcassets; sourceTree = "<group>"; };
		43D9FFAE21EA9A0F00AF44BF /* Base */ = {isa = PBXFileReference; lastKnownFileType = file.storyboard; name = Base; path = Base.lproj/LaunchScreen.storyboard; sourceTree = "<group>"; };
		43D9FFB021EA9A0F00AF44BF /* Info.plist */ = {isa = PBXFileReference; lastKnownFileType = text.plist.xml; path = Info.plist; sourceTree = "<group>"; };
		43D9FFB521EA9B0100AF44BF /* Learn.entitlements */ = {isa = PBXFileReference; lastKnownFileType = text.plist.entitlements; path = Learn.entitlements; sourceTree = "<group>"; };
		43D9FFBF21EAB22E00AF44BF /* DataManager.swift */ = {isa = PBXFileReference; lastKnownFileType = sourcecode.swift; path = DataManager.swift; sourceTree = "<group>"; };
		43D9FFCF21EAE05D00AF44BF /* LoopCore.framework */ = {isa = PBXFileReference; explicitFileType = wrapper.framework; includeInIndex = 0; path = LoopCore.framework; sourceTree = BUILT_PRODUCTS_DIR; };
		43D9FFD121EAE05D00AF44BF /* LoopCore.h */ = {isa = PBXFileReference; lastKnownFileType = sourcecode.c.h; path = LoopCore.h; sourceTree = "<group>"; };
		43D9FFD221EAE05D00AF44BF /* Info.plist */ = {isa = PBXFileReference; lastKnownFileType = text.plist.xml; path = Info.plist; sourceTree = "<group>"; };
		43DBF0521C93EC8200B3C386 /* DeviceDataManager.swift */ = {isa = PBXFileReference; fileEncoding = 4; lastKnownFileType = sourcecode.swift; lineEnding = 0; path = DeviceDataManager.swift; sourceTree = "<group>"; xcLanguageSpecificationIdentifier = xcode.lang.swift; };
		43DBF0581C93F73800B3C386 /* CarbEntryTableViewController.swift */ = {isa = PBXFileReference; fileEncoding = 4; lastKnownFileType = sourcecode.swift; path = CarbEntryTableViewController.swift; sourceTree = "<group>"; };
		43DE92581C5479E4001FFDE1 /* PotentialCarbEntryUserInfo.swift */ = {isa = PBXFileReference; fileEncoding = 4; lastKnownFileType = sourcecode.swift; path = PotentialCarbEntryUserInfo.swift; sourceTree = "<group>"; };
		43E2D8D11D20BF42004DA55F /* DoseMathTests.xctest */ = {isa = PBXFileReference; explicitFileType = wrapper.cfbundle; includeInIndex = 0; path = DoseMathTests.xctest; sourceTree = BUILT_PRODUCTS_DIR; };
		43E2D8D31D20BF42004DA55F /* DoseMathTests.swift */ = {isa = PBXFileReference; lastKnownFileType = sourcecode.swift; path = DoseMathTests.swift; sourceTree = "<group>"; };
		43E2D8D51D20BF42004DA55F /* Info.plist */ = {isa = PBXFileReference; lastKnownFileType = text.plist.xml; path = Info.plist; sourceTree = "<group>"; };
		43E2D8E11D20C0DB004DA55F /* read_selected_basal_profile.json */ = {isa = PBXFileReference; fileEncoding = 4; lastKnownFileType = text.json; path = read_selected_basal_profile.json; sourceTree = "<group>"; };
		43E2D8E21D20C0DB004DA55F /* recommend_temp_basal_correct_low_at_min.json */ = {isa = PBXFileReference; fileEncoding = 4; lastKnownFileType = text.json; path = recommend_temp_basal_correct_low_at_min.json; sourceTree = "<group>"; };
		43E2D8E31D20C0DB004DA55F /* recommend_temp_basal_flat_and_high.json */ = {isa = PBXFileReference; fileEncoding = 4; lastKnownFileType = text.json; path = recommend_temp_basal_flat_and_high.json; sourceTree = "<group>"; };
		43E2D8E41D20C0DB004DA55F /* recommend_temp_basal_high_and_falling.json */ = {isa = PBXFileReference; fileEncoding = 4; lastKnownFileType = text.json; path = recommend_temp_basal_high_and_falling.json; sourceTree = "<group>"; };
		43E2D8E51D20C0DB004DA55F /* recommend_temp_basal_high_and_rising.json */ = {isa = PBXFileReference; fileEncoding = 4; lastKnownFileType = text.json; path = recommend_temp_basal_high_and_rising.json; sourceTree = "<group>"; };
		43E2D8E61D20C0DB004DA55F /* recommend_temp_basal_in_range_and_rising.json */ = {isa = PBXFileReference; fileEncoding = 4; lastKnownFileType = text.json; path = recommend_temp_basal_in_range_and_rising.json; sourceTree = "<group>"; };
		43E2D8E71D20C0DB004DA55F /* recommend_temp_basal_no_change_glucose.json */ = {isa = PBXFileReference; fileEncoding = 4; lastKnownFileType = text.json; path = recommend_temp_basal_no_change_glucose.json; sourceTree = "<group>"; };
		43E2D8E81D20C0DB004DA55F /* recommend_temp_basal_start_high_end_in_range.json */ = {isa = PBXFileReference; fileEncoding = 4; lastKnownFileType = text.json; path = recommend_temp_basal_start_high_end_in_range.json; sourceTree = "<group>"; };
		43E2D8E91D20C0DB004DA55F /* recommend_temp_basal_start_high_end_low.json */ = {isa = PBXFileReference; fileEncoding = 4; lastKnownFileType = text.json; path = recommend_temp_basal_start_high_end_low.json; sourceTree = "<group>"; };
		43E2D8EA1D20C0DB004DA55F /* recommend_temp_basal_start_low_end_high.json */ = {isa = PBXFileReference; fileEncoding = 4; lastKnownFileType = text.json; path = recommend_temp_basal_start_low_end_high.json; sourceTree = "<group>"; };
		43E2D8EB1D20C0DB004DA55F /* recommend_temp_basal_start_low_end_in_range.json */ = {isa = PBXFileReference; fileEncoding = 4; lastKnownFileType = text.json; path = recommend_temp_basal_start_low_end_in_range.json; sourceTree = "<group>"; };
		43E2D90B1D20C581004DA55F /* LoopTests.xctest */ = {isa = PBXFileReference; explicitFileType = wrapper.cfbundle; includeInIndex = 0; path = LoopTests.xctest; sourceTree = BUILT_PRODUCTS_DIR; };
		43E2D90F1D20C581004DA55F /* Info.plist */ = {isa = PBXFileReference; lastKnownFileType = text.plist.xml; path = Info.plist; sourceTree = "<group>"; };
		43E3449E1B9D68E900C85C07 /* StatusTableViewController.swift */ = {isa = PBXFileReference; fileEncoding = 4; lastKnownFileType = sourcecode.swift; lineEnding = 0; path = StatusTableViewController.swift; sourceTree = "<group>"; xcLanguageSpecificationIdentifier = xcode.lang.swift; };
		43EDEE6B1CF2E12A00393BE3 /* Loop.entitlements */ = {isa = PBXFileReference; fileEncoding = 4; lastKnownFileType = text.xml; path = Loop.entitlements; sourceTree = "<group>"; };
		43F41C361D3BF32400C11ED6 /* UIAlertController.swift */ = {isa = PBXFileReference; fileEncoding = 4; lastKnownFileType = sourcecode.swift; path = UIAlertController.swift; sourceTree = "<group>"; };
		43F5C2C81B929C09003EB13D /* HealthKit.framework */ = {isa = PBXFileReference; lastKnownFileType = wrapper.framework; name = HealthKit.framework; path = System/Library/Frameworks/HealthKit.framework; sourceTree = SDKROOT; };
		43F5C2D41B92A4A6003EB13D /* Info.plist */ = {isa = PBXFileReference; fileEncoding = 4; lastKnownFileType = text.plist.xml; path = Info.plist; sourceTree = "<group>"; };
		43F5C2D61B92A4DC003EB13D /* Info.plist */ = {isa = PBXFileReference; fileEncoding = 4; lastKnownFileType = text.plist.xml; path = Info.plist; sourceTree = "<group>"; };
		43F5C2DA1B92A5E1003EB13D /* SettingsTableViewController.swift */ = {isa = PBXFileReference; fileEncoding = 4; lastKnownFileType = sourcecode.swift; lineEnding = 0; path = SettingsTableViewController.swift; sourceTree = "<group>"; xcLanguageSpecificationIdentifier = xcode.lang.swift; };
		43F64DD81D9C92C900D24DC6 /* TitleSubtitleTableViewCell.swift */ = {isa = PBXFileReference; fileEncoding = 4; lastKnownFileType = sourcecode.swift; path = TitleSubtitleTableViewCell.swift; sourceTree = "<group>"; };
		43F78D251C8FC000002152D1 /* DoseMath.swift */ = {isa = PBXFileReference; fileEncoding = 4; lastKnownFileType = sourcecode.swift; path = DoseMath.swift; sourceTree = "<group>"; };
		43F78D4B1C914197002152D1 /* LoopKit.framework */ = {isa = PBXFileReference; explicitFileType = wrapper.framework; path = LoopKit.framework; sourceTree = BUILT_PRODUCTS_DIR; };
		43F89CA222BDFBBC006BB54E /* UIActivityIndicatorView.swift */ = {isa = PBXFileReference; lastKnownFileType = sourcecode.swift; path = UIActivityIndicatorView.swift; sourceTree = "<group>"; };
		43FCEEA8221A615B0013DD30 /* StatusChartsManager.swift */ = {isa = PBXFileReference; lastKnownFileType = sourcecode.swift; path = StatusChartsManager.swift; sourceTree = "<group>"; };
		43FCEEAA221A61B40013DD30 /* IOBChart.swift */ = {isa = PBXFileReference; lastKnownFileType = sourcecode.swift; path = IOBChart.swift; sourceTree = "<group>"; };
		43FCEEAC221A66780013DD30 /* DateFormatter.swift */ = {isa = PBXFileReference; lastKnownFileType = sourcecode.swift; path = DateFormatter.swift; sourceTree = "<group>"; };
		43FCEEAE221A67A70013DD30 /* NumberFormatter+Charts.swift */ = {isa = PBXFileReference; lastKnownFileType = sourcecode.swift; path = "NumberFormatter+Charts.swift"; sourceTree = "<group>"; };
		43FCEEB0221A863E0013DD30 /* StatusChartsManager.swift */ = {isa = PBXFileReference; lastKnownFileType = sourcecode.swift; path = StatusChartsManager.swift; sourceTree = "<group>"; };
		43FCEEB2221BC3B60013DD30 /* DoseChart.swift */ = {isa = PBXFileReference; lastKnownFileType = sourcecode.swift; path = DoseChart.swift; sourceTree = "<group>"; };
		43FCEEB4221BCA020013DD30 /* COBChart.swift */ = {isa = PBXFileReference; lastKnownFileType = sourcecode.swift; path = COBChart.swift; sourceTree = "<group>"; };
		43FCEEBA22211C860013DD30 /* CarbEffectChart.swift */ = {isa = PBXFileReference; lastKnownFileType = sourcecode.swift; path = CarbEffectChart.swift; sourceTree = "<group>"; };
		43FCEEBC22212DD50013DD30 /* PredictedGlucoseChart.swift */ = {isa = PBXFileReference; lastKnownFileType = sourcecode.swift; path = PredictedGlucoseChart.swift; sourceTree = "<group>"; };
		4D3B40021D4A9DFE00BC6334 /* G4ShareSpy.framework */ = {isa = PBXFileReference; explicitFileType = wrapper.framework; path = G4ShareSpy.framework; sourceTree = BUILT_PRODUCTS_DIR; };
		4F08DE7C1E7BB6E5006741EA /* ChartAxisValueDoubleLog.swift */ = {isa = PBXFileReference; fileEncoding = 4; lastKnownFileType = sourcecode.swift; path = ChartAxisValueDoubleLog.swift; sourceTree = "<group>"; };
		4F08DE801E7BB6F1006741EA /* CGPoint.swift */ = {isa = PBXFileReference; fileEncoding = 4; lastKnownFileType = sourcecode.swift; path = CGPoint.swift; sourceTree = "<group>"; };
		4F08DE831E7BB70B006741EA /* ChartPointsScatterDownTrianglesLayer.swift */ = {isa = PBXFileReference; fileEncoding = 4; lastKnownFileType = sourcecode.swift; path = ChartPointsScatterDownTrianglesLayer.swift; sourceTree = "<group>"; };
		4F08DE841E7BB70B006741EA /* ChartPointsTouchHighlightLayerViewCache.swift */ = {isa = PBXFileReference; fileEncoding = 4; lastKnownFileType = sourcecode.swift; path = ChartPointsTouchHighlightLayerViewCache.swift; sourceTree = "<group>"; };
		4F08DE8E1E7BB871006741EA /* CollectionType+Loop.swift */ = {isa = PBXFileReference; fileEncoding = 4; lastKnownFileType = sourcecode.swift; path = "CollectionType+Loop.swift"; sourceTree = "<group>"; };
		4F11D3BF20DCBEEC006E072C /* GlucoseBackfillRequestUserInfo.swift */ = {isa = PBXFileReference; lastKnownFileType = sourcecode.swift; path = GlucoseBackfillRequestUserInfo.swift; sourceTree = "<group>"; };
		4F11D3C120DD80B3006E072C /* WatchHistoricalGlucose.swift */ = {isa = PBXFileReference; lastKnownFileType = sourcecode.swift; path = WatchHistoricalGlucose.swift; sourceTree = "<group>"; };
		4F2C15801E0495B200E160D4 /* WatchContext+WatchApp.swift */ = {isa = PBXFileReference; fileEncoding = 4; lastKnownFileType = sourcecode.swift; path = "WatchContext+WatchApp.swift"; sourceTree = "<group>"; };
		4F2C15921E09BF2C00E160D4 /* HUDView.swift */ = {isa = PBXFileReference; fileEncoding = 4; lastKnownFileType = sourcecode.swift; path = HUDView.swift; sourceTree = "<group>"; };
		4F2C15941E09BF3C00E160D4 /* HUDView.xib */ = {isa = PBXFileReference; fileEncoding = 4; lastKnownFileType = file.xib; path = HUDView.xib; sourceTree = "<group>"; };
		4F2C15961E09E94E00E160D4 /* HUDAssets.xcassets */ = {isa = PBXFileReference; lastKnownFileType = folder.assetcatalog; path = HUDAssets.xcassets; sourceTree = "<group>"; };
		4F526D5E1DF2459000A04910 /* HKUnit.swift */ = {isa = PBXFileReference; fileEncoding = 4; lastKnownFileType = sourcecode.swift; path = HKUnit.swift; sourceTree = "<group>"; };
		4F526D601DF8D9A900A04910 /* NetBasal.swift */ = {isa = PBXFileReference; fileEncoding = 4; lastKnownFileType = sourcecode.swift; path = NetBasal.swift; sourceTree = "<group>"; };
		4F6663931E905FD2009E74FC /* ChartColorPalette+Loop.swift */ = {isa = PBXFileReference; fileEncoding = 4; lastKnownFileType = sourcecode.swift; path = "ChartColorPalette+Loop.swift"; sourceTree = "<group>"; };
		4F70C1DC1DE8DCA7006380B7 /* Loop Status Extension.appex */ = {isa = PBXFileReference; explicitFileType = "wrapper.app-extension"; includeInIndex = 0; path = "Loop Status Extension.appex"; sourceTree = BUILT_PRODUCTS_DIR; };
		4F70C1DD1DE8DCA7006380B7 /* NotificationCenter.framework */ = {isa = PBXFileReference; lastKnownFileType = wrapper.framework; name = NotificationCenter.framework; path = System/Library/Frameworks/NotificationCenter.framework; sourceTree = SDKROOT; };
		4F70C1E01DE8DCA7006380B7 /* StatusViewController.swift */ = {isa = PBXFileReference; lastKnownFileType = sourcecode.swift; lineEnding = 0; path = StatusViewController.swift; sourceTree = "<group>"; xcLanguageSpecificationIdentifier = xcode.lang.swift; };
		4F70C1E31DE8DCA7006380B7 /* Base */ = {isa = PBXFileReference; lastKnownFileType = file.storyboard; name = Base; path = Base.lproj/MainInterface.storyboard; sourceTree = "<group>"; };
		4F70C1E51DE8DCA7006380B7 /* Info.plist */ = {isa = PBXFileReference; lastKnownFileType = text.plist.xml; path = Info.plist; sourceTree = "<group>"; };
		4F70C1FD1DE8E662006380B7 /* Loop Status Extension.entitlements */ = {isa = PBXFileReference; lastKnownFileType = text.plist.entitlements; path = "Loop Status Extension.entitlements"; sourceTree = "<group>"; };
		4F70C20F1DE8FAC5006380B7 /* StatusExtensionDataManager.swift */ = {isa = PBXFileReference; fileEncoding = 4; lastKnownFileType = sourcecode.swift; path = StatusExtensionDataManager.swift; sourceTree = "<group>"; };
		4F70C2111DE900EA006380B7 /* StatusExtensionContext.swift */ = {isa = PBXFileReference; fileEncoding = 4; lastKnownFileType = sourcecode.swift; path = StatusExtensionContext.swift; sourceTree = "<group>"; };
		4F75288B1DFE1DC600C322D6 /* LoopUI.framework */ = {isa = PBXFileReference; explicitFileType = wrapper.framework; includeInIndex = 0; path = LoopUI.framework; sourceTree = BUILT_PRODUCTS_DIR; };
		4F75288D1DFE1DC600C322D6 /* LoopUI.h */ = {isa = PBXFileReference; lastKnownFileType = sourcecode.c.h; path = LoopUI.h; sourceTree = "<group>"; };
		4F75288E1DFE1DC600C322D6 /* Info.plist */ = {isa = PBXFileReference; lastKnownFileType = text.plist.xml; path = Info.plist; sourceTree = "<group>"; };
		4F75F00120FCFE8C00B5570E /* GlucoseChartScene.swift */ = {isa = PBXFileReference; lastKnownFileType = sourcecode.swift; path = GlucoseChartScene.swift; sourceTree = "<group>"; };
		4F7E8AC420E2AB9600AEA65E /* Date.swift */ = {isa = PBXFileReference; lastKnownFileType = sourcecode.swift; path = Date.swift; sourceTree = "<group>"; };
		4F7E8AC620E2AC0300AEA65E /* WatchPredictedGlucose.swift */ = {isa = PBXFileReference; lastKnownFileType = sourcecode.swift; path = WatchPredictedGlucose.swift; sourceTree = "<group>"; };
		4F82654F20E69F9A0031A8F5 /* HUDInterfaceController.swift */ = {isa = PBXFileReference; lastKnownFileType = sourcecode.swift; path = HUDInterfaceController.swift; sourceTree = "<group>"; };
		4FC8C8001DEB93E400A1452E /* NSUserDefaults+StatusExtension.swift */ = {isa = PBXFileReference; fileEncoding = 4; lastKnownFileType = sourcecode.swift; path = "NSUserDefaults+StatusExtension.swift"; sourceTree = "<group>"; };
		4FDDD23620DC51DF00D04B16 /* LoopDataManager.swift */ = {isa = PBXFileReference; lastKnownFileType = sourcecode.swift; path = LoopDataManager.swift; sourceTree = "<group>"; };
		4FF4D0FF1E18374700846527 /* WatchContext.swift */ = {isa = PBXFileReference; fileEncoding = 4; lastKnownFileType = sourcecode.swift; path = WatchContext.swift; sourceTree = "<group>"; };
		4FFEDFBE20E5CF22000BFC58 /* ChartHUDController.swift */ = {isa = PBXFileReference; fileEncoding = 4; lastKnownFileType = sourcecode.swift; path = ChartHUDController.swift; sourceTree = "<group>"; };
		7D199D93212A067600241026 /* pl */ = {isa = PBXFileReference; lastKnownFileType = text.plist.strings; name = pl; path = pl.lproj/Main.strings; sourceTree = "<group>"; };
		7D199D94212A067600241026 /* pl */ = {isa = PBXFileReference; lastKnownFileType = text.plist.strings; name = pl; path = pl.lproj/MainInterface.strings; sourceTree = "<group>"; };
		7D199D95212A067600241026 /* pl */ = {isa = PBXFileReference; lastKnownFileType = text.plist.strings; name = pl; path = pl.lproj/Interface.strings; sourceTree = "<group>"; };
		7D199D96212A067600241026 /* pl */ = {isa = PBXFileReference; lastKnownFileType = text.plist.strings; name = pl; path = pl.lproj/Localizable.strings; sourceTree = "<group>"; };
		7D199D97212A067600241026 /* pl */ = {isa = PBXFileReference; lastKnownFileType = text.plist.strings; name = pl; path = pl.lproj/InfoPlist.strings; sourceTree = "<group>"; };
		7D199D99212A067600241026 /* pl */ = {isa = PBXFileReference; lastKnownFileType = text.plist.strings; name = pl; path = pl.lproj/Localizable.strings; sourceTree = "<group>"; };
		7D199D9A212A067600241026 /* pl */ = {isa = PBXFileReference; lastKnownFileType = text.plist.strings; name = pl; path = pl.lproj/Localizable.strings; sourceTree = "<group>"; };
		7D199D9D212A067700241026 /* pl */ = {isa = PBXFileReference; lastKnownFileType = text.plist.strings; name = pl; path = pl.lproj/Localizable.strings; sourceTree = "<group>"; };
		7D199DA2212A067700241026 /* pl */ = {isa = PBXFileReference; lastKnownFileType = text.plist.strings; name = pl; path = pl.lproj/Localizable.strings; sourceTree = "<group>"; };
		7D23667521250BE30028B67D /* Base */ = {isa = PBXFileReference; lastKnownFileType = text.plist.strings; name = Base; path = Base.lproj/Localizable.strings; sourceTree = "<group>"; };
		7D23667621250BF70028B67D /* Base */ = {isa = PBXFileReference; lastKnownFileType = text.plist.strings; name = Base; path = Base.lproj/InfoPlist.strings; sourceTree = "<group>"; };
		7D23667821250C2D0028B67D /* Base */ = {isa = PBXFileReference; lastKnownFileType = text.plist.strings; name = Base; path = Base.lproj/Localizable.strings; sourceTree = "<group>"; };
		7D23667921250C440028B67D /* Base */ = {isa = PBXFileReference; lastKnownFileType = text.plist.strings; name = Base; path = Base.lproj/Localizable.strings; sourceTree = "<group>"; };
		7D23667A21250C480028B67D /* Base */ = {isa = PBXFileReference; lastKnownFileType = text.plist.strings; name = Base; path = Base.lproj/InfoPlist.strings; sourceTree = "<group>"; };
		7D23667C21250C7E0028B67D /* LocalizedString.swift */ = {isa = PBXFileReference; fileEncoding = 4; lastKnownFileType = sourcecode.swift; name = LocalizedString.swift; path = LoopUI/Common/LocalizedString.swift; sourceTree = SOURCE_ROOT; };
		7D23667E21250CAC0028B67D /* Base */ = {isa = PBXFileReference; lastKnownFileType = text.plist.strings; name = Base; path = Base.lproj/InfoPlist.strings; sourceTree = "<group>"; };
		7D23667F21250CB80028B67D /* Base */ = {isa = PBXFileReference; lastKnownFileType = text.plist.strings; name = Base; path = Base.lproj/Localizable.strings; sourceTree = "<group>"; };
		7D23668321250CFB0028B67D /* Base */ = {isa = PBXFileReference; lastKnownFileType = text.plist.strings; name = Base; path = Base.lproj/Localizable.strings; sourceTree = "<group>"; };
		7D23668521250D180028B67D /* fr */ = {isa = PBXFileReference; lastKnownFileType = text.plist.strings; name = fr; path = fr.lproj/Main.strings; sourceTree = "<group>"; };
		7D23668621250D180028B67D /* fr */ = {isa = PBXFileReference; lastKnownFileType = text.plist.strings; name = fr; path = fr.lproj/MainInterface.strings; sourceTree = "<group>"; };
		7D23668721250D180028B67D /* fr */ = {isa = PBXFileReference; lastKnownFileType = text.plist.strings; name = fr; path = fr.lproj/Interface.strings; sourceTree = "<group>"; };
		7D23668821250D180028B67D /* fr */ = {isa = PBXFileReference; lastKnownFileType = text.plist.strings; name = fr; path = fr.lproj/Localizable.strings; sourceTree = "<group>"; };
		7D23668921250D180028B67D /* fr */ = {isa = PBXFileReference; lastKnownFileType = text.plist.strings; name = fr; path = fr.lproj/InfoPlist.strings; sourceTree = "<group>"; };
		7D23668B21250D180028B67D /* fr */ = {isa = PBXFileReference; lastKnownFileType = text.plist.strings; name = fr; path = fr.lproj/Localizable.strings; sourceTree = "<group>"; };
		7D23668C21250D190028B67D /* fr */ = {isa = PBXFileReference; lastKnownFileType = text.plist.strings; name = fr; path = fr.lproj/Localizable.strings; sourceTree = "<group>"; };
		7D23668F21250D190028B67D /* fr */ = {isa = PBXFileReference; lastKnownFileType = text.plist.strings; name = fr; path = fr.lproj/Localizable.strings; sourceTree = "<group>"; };
		7D23669321250D190028B67D /* fr */ = {isa = PBXFileReference; lastKnownFileType = text.plist.strings; name = fr; path = fr.lproj/Localizable.strings; sourceTree = "<group>"; };
		7D23669521250D220028B67D /* de */ = {isa = PBXFileReference; lastKnownFileType = text.plist.strings; name = de; path = de.lproj/Main.strings; sourceTree = "<group>"; };
		7D23669621250D230028B67D /* de */ = {isa = PBXFileReference; lastKnownFileType = text.plist.strings; name = de; path = de.lproj/MainInterface.strings; sourceTree = "<group>"; };
		7D23669721250D230028B67D /* de */ = {isa = PBXFileReference; lastKnownFileType = text.plist.strings; name = de; path = de.lproj/Interface.strings; sourceTree = "<group>"; };
		7D23669821250D230028B67D /* de */ = {isa = PBXFileReference; lastKnownFileType = text.plist.strings; name = de; path = de.lproj/Localizable.strings; sourceTree = "<group>"; };
		7D23669921250D230028B67D /* de */ = {isa = PBXFileReference; lastKnownFileType = text.plist.strings; name = de; path = de.lproj/InfoPlist.strings; sourceTree = "<group>"; };
		7D23669B21250D230028B67D /* de */ = {isa = PBXFileReference; lastKnownFileType = text.plist.strings; name = de; path = de.lproj/Localizable.strings; sourceTree = "<group>"; };
		7D23669C21250D230028B67D /* de */ = {isa = PBXFileReference; lastKnownFileType = text.plist.strings; name = de; path = de.lproj/Localizable.strings; sourceTree = "<group>"; };
		7D23669F21250D240028B67D /* de */ = {isa = PBXFileReference; lastKnownFileType = text.plist.strings; name = de; path = de.lproj/Localizable.strings; sourceTree = "<group>"; };
		7D2366A321250D240028B67D /* de */ = {isa = PBXFileReference; lastKnownFileType = text.plist.strings; name = de; path = de.lproj/Localizable.strings; sourceTree = "<group>"; };
		7D2366A521250D2C0028B67D /* zh-Hans */ = {isa = PBXFileReference; lastKnownFileType = text.plist.strings; name = "zh-Hans"; path = "zh-Hans.lproj/Main.strings"; sourceTree = "<group>"; };
		7D2366A621250D2C0028B67D /* zh-Hans */ = {isa = PBXFileReference; lastKnownFileType = text.plist.strings; name = "zh-Hans"; path = "zh-Hans.lproj/MainInterface.strings"; sourceTree = "<group>"; };
		7D2366A721250D2C0028B67D /* zh-Hans */ = {isa = PBXFileReference; lastKnownFileType = text.plist.strings; name = "zh-Hans"; path = "zh-Hans.lproj/Interface.strings"; sourceTree = "<group>"; };
		7D2366A821250D2C0028B67D /* zh-Hans */ = {isa = PBXFileReference; lastKnownFileType = text.plist.strings; name = "zh-Hans"; path = "zh-Hans.lproj/Localizable.strings"; sourceTree = "<group>"; };
		7D2366A921250D2C0028B67D /* zh-Hans */ = {isa = PBXFileReference; lastKnownFileType = text.plist.strings; name = "zh-Hans"; path = "zh-Hans.lproj/InfoPlist.strings"; sourceTree = "<group>"; };
		7D2366AB21250D2D0028B67D /* zh-Hans */ = {isa = PBXFileReference; lastKnownFileType = text.plist.strings; name = "zh-Hans"; path = "zh-Hans.lproj/Localizable.strings"; sourceTree = "<group>"; };
		7D2366AC21250D2D0028B67D /* zh-Hans */ = {isa = PBXFileReference; lastKnownFileType = text.plist.strings; name = "zh-Hans"; path = "zh-Hans.lproj/Localizable.strings"; sourceTree = "<group>"; };
		7D2366AF21250D2D0028B67D /* zh-Hans */ = {isa = PBXFileReference; lastKnownFileType = text.plist.strings; name = "zh-Hans"; path = "zh-Hans.lproj/Localizable.strings"; sourceTree = "<group>"; };
		7D2366B321250D2D0028B67D /* zh-Hans */ = {isa = PBXFileReference; lastKnownFileType = text.plist.strings; name = "zh-Hans"; path = "zh-Hans.lproj/Localizable.strings"; sourceTree = "<group>"; };
		7D2366B421250D350028B67D /* it */ = {isa = PBXFileReference; lastKnownFileType = text.plist.strings; name = it; path = it.lproj/Interface.strings; sourceTree = "<group>"; };
		7D2366B721250D360028B67D /* it */ = {isa = PBXFileReference; lastKnownFileType = text.plist.strings; name = it; path = it.lproj/Main.strings; sourceTree = "<group>"; };
		7D2366B821250D360028B67D /* it */ = {isa = PBXFileReference; lastKnownFileType = text.plist.strings; name = it; path = it.lproj/MainInterface.strings; sourceTree = "<group>"; };
		7D2366B921250D360028B67D /* it */ = {isa = PBXFileReference; lastKnownFileType = text.plist.strings; name = it; path = it.lproj/Localizable.strings; sourceTree = "<group>"; };
		7D2366BA21250D360028B67D /* it */ = {isa = PBXFileReference; lastKnownFileType = text.plist.strings; name = it; path = it.lproj/InfoPlist.strings; sourceTree = "<group>"; };
		7D2366BC21250D360028B67D /* it */ = {isa = PBXFileReference; lastKnownFileType = text.plist.strings; name = it; path = it.lproj/Localizable.strings; sourceTree = "<group>"; };
		7D2366BD21250D360028B67D /* it */ = {isa = PBXFileReference; lastKnownFileType = text.plist.strings; name = it; path = it.lproj/Localizable.strings; sourceTree = "<group>"; };
		7D2366BF21250D370028B67D /* it */ = {isa = PBXFileReference; lastKnownFileType = text.plist.strings; name = it; path = it.lproj/Localizable.strings; sourceTree = "<group>"; };
		7D2366C321250D370028B67D /* it */ = {isa = PBXFileReference; lastKnownFileType = text.plist.strings; name = it; path = it.lproj/Localizable.strings; sourceTree = "<group>"; };
		7D2366C521250D3F0028B67D /* nl */ = {isa = PBXFileReference; lastKnownFileType = text.plist.strings; name = nl; path = nl.lproj/Main.strings; sourceTree = "<group>"; };
		7D2366C621250D3F0028B67D /* nl */ = {isa = PBXFileReference; lastKnownFileType = text.plist.strings; name = nl; path = nl.lproj/MainInterface.strings; sourceTree = "<group>"; };
		7D2366C721250D3F0028B67D /* nl */ = {isa = PBXFileReference; lastKnownFileType = text.plist.strings; name = nl; path = nl.lproj/Interface.strings; sourceTree = "<group>"; };
		7D2366C821250D400028B67D /* nl */ = {isa = PBXFileReference; lastKnownFileType = text.plist.strings; name = nl; path = nl.lproj/Localizable.strings; sourceTree = "<group>"; };
		7D2366C921250D400028B67D /* nl */ = {isa = PBXFileReference; lastKnownFileType = text.plist.strings; name = nl; path = nl.lproj/InfoPlist.strings; sourceTree = "<group>"; };
		7D2366CB21250D400028B67D /* nl */ = {isa = PBXFileReference; lastKnownFileType = text.plist.strings; name = nl; path = nl.lproj/Localizable.strings; sourceTree = "<group>"; };
		7D2366CC21250D400028B67D /* nl */ = {isa = PBXFileReference; lastKnownFileType = text.plist.strings; name = nl; path = nl.lproj/Localizable.strings; sourceTree = "<group>"; };
		7D2366CF21250D400028B67D /* nl */ = {isa = PBXFileReference; lastKnownFileType = text.plist.strings; name = nl; path = nl.lproj/Localizable.strings; sourceTree = "<group>"; };
		7D2366D321250D410028B67D /* nl */ = {isa = PBXFileReference; lastKnownFileType = text.plist.strings; name = nl; path = nl.lproj/Localizable.strings; sourceTree = "<group>"; };
		7D2366D521250D4A0028B67D /* nb */ = {isa = PBXFileReference; lastKnownFileType = text.plist.strings; name = nb; path = nb.lproj/Main.strings; sourceTree = "<group>"; };
		7D2366D621250D4A0028B67D /* nb */ = {isa = PBXFileReference; lastKnownFileType = text.plist.strings; name = nb; path = nb.lproj/MainInterface.strings; sourceTree = "<group>"; };
		7D2366D721250D4A0028B67D /* nb */ = {isa = PBXFileReference; lastKnownFileType = text.plist.strings; name = nb; path = nb.lproj/Interface.strings; sourceTree = "<group>"; };
		7D2366D821250D4A0028B67D /* nb */ = {isa = PBXFileReference; lastKnownFileType = text.plist.strings; name = nb; path = nb.lproj/Localizable.strings; sourceTree = "<group>"; };
		7D2366D921250D4A0028B67D /* nb */ = {isa = PBXFileReference; lastKnownFileType = text.plist.strings; name = nb; path = nb.lproj/InfoPlist.strings; sourceTree = "<group>"; };
		7D2366DB21250D4A0028B67D /* nb */ = {isa = PBXFileReference; lastKnownFileType = text.plist.strings; name = nb; path = nb.lproj/Localizable.strings; sourceTree = "<group>"; };
		7D2366DC21250D4B0028B67D /* nb */ = {isa = PBXFileReference; lastKnownFileType = text.plist.strings; name = nb; path = nb.lproj/Localizable.strings; sourceTree = "<group>"; };
		7D2366DF21250D4B0028B67D /* nb */ = {isa = PBXFileReference; lastKnownFileType = text.plist.strings; name = nb; path = nb.lproj/Localizable.strings; sourceTree = "<group>"; };
		7D2366E321250D4B0028B67D /* nb */ = {isa = PBXFileReference; lastKnownFileType = text.plist.strings; name = nb; path = nb.lproj/Localizable.strings; sourceTree = "<group>"; };
		7D68AAAA1FE2DB0A00522C49 /* ru */ = {isa = PBXFileReference; lastKnownFileType = text.plist.strings; name = ru; path = ru.lproj/Main.strings; sourceTree = "<group>"; };
		7D68AAAB1FE2DB0A00522C49 /* ru */ = {isa = PBXFileReference; lastKnownFileType = text.plist.strings; name = ru; path = ru.lproj/MainInterface.strings; sourceTree = "<group>"; };
		7D68AAAC1FE2DB0A00522C49 /* ru */ = {isa = PBXFileReference; lastKnownFileType = text.plist.strings; name = ru; path = ru.lproj/Interface.strings; sourceTree = "<group>"; };
		7D68AAAD1FE2E8D400522C49 /* ru */ = {isa = PBXFileReference; lastKnownFileType = text.plist.strings; name = ru; path = ru.lproj/Localizable.strings; sourceTree = "<group>"; };
		7D68AAB31FE2E8D500522C49 /* ru */ = {isa = PBXFileReference; lastKnownFileType = text.plist.strings; name = ru; path = ru.lproj/Localizable.strings; sourceTree = "<group>"; };
		7D68AAB41FE2E8D600522C49 /* ru */ = {isa = PBXFileReference; lastKnownFileType = text.plist.strings; name = ru; path = ru.lproj/InfoPlist.strings; sourceTree = "<group>"; };
		7D68AAB61FE2E8D600522C49 /* ru */ = {isa = PBXFileReference; lastKnownFileType = text.plist.strings; name = ru; path = ru.lproj/Localizable.strings; sourceTree = "<group>"; };
		7D68AAB71FE2E8D600522C49 /* ru */ = {isa = PBXFileReference; lastKnownFileType = text.plist.strings; name = ru; path = ru.lproj/Localizable.strings; sourceTree = "<group>"; };
		7D68AAB81FE2E8D700522C49 /* ru */ = {isa = PBXFileReference; lastKnownFileType = text.plist.strings; name = ru; path = ru.lproj/Localizable.strings; sourceTree = "<group>"; };
		7D7076361FE06EDE004AC8EA /* es */ = {isa = PBXFileReference; lastKnownFileType = text.plist.strings; name = es; path = es.lproj/Localizable.strings; sourceTree = "<group>"; };
		7D70764B1FE06EE1004AC8EA /* es */ = {isa = PBXFileReference; lastKnownFileType = text.plist.strings; name = es; path = es.lproj/Localizable.strings; sourceTree = "<group>"; };
		7D70765A1FE06EE2004AC8EA /* es */ = {isa = PBXFileReference; lastKnownFileType = text.plist.strings; name = es; path = es.lproj/Localizable.strings; sourceTree = "<group>"; };
		7D70765F1FE06EE3004AC8EA /* es */ = {isa = PBXFileReference; lastKnownFileType = text.plist.strings; name = es; path = es.lproj/Localizable.strings; sourceTree = "<group>"; };
		7D7076641FE06EE4004AC8EA /* es */ = {isa = PBXFileReference; lastKnownFileType = text.plist.strings; name = es; path = es.lproj/Localizable.strings; sourceTree = "<group>"; };
		7D9BEED52335A3CB005DCFD6 /* en */ = {isa = PBXFileReference; lastKnownFileType = text.plist.strings; name = en; path = en.lproj/InfoPlist.strings; sourceTree = "<group>"; };
		7D9BEED72335A489005DCFD6 /* en */ = {isa = PBXFileReference; lastKnownFileType = text.plist.strings; name = en; path = en.lproj/Main.strings; sourceTree = "<group>"; };
		7D9BEED82335A4F7005DCFD6 /* en */ = {isa = PBXFileReference; lastKnownFileType = text.plist.strings; name = en; path = en.lproj/Localizable.strings; sourceTree = "<group>"; };
		7D9BEEDA2335A522005DCFD6 /* en */ = {isa = PBXFileReference; lastKnownFileType = text.plist.strings; name = en; path = en.lproj/MainInterface.strings; sourceTree = "<group>"; };
		7D9BEEDB2335A587005DCFD6 /* en */ = {isa = PBXFileReference; lastKnownFileType = text.plist.strings; name = en; path = en.lproj/Localizable.strings; sourceTree = "<group>"; };
		7D9BEEDD2335A5CC005DCFD6 /* en */ = {isa = PBXFileReference; lastKnownFileType = text.plist.strings; name = en; path = en.lproj/Interface.strings; sourceTree = "<group>"; };
		7D9BEEDE2335A5F7005DCFD6 /* en */ = {isa = PBXFileReference; lastKnownFileType = text.plist.strings; name = en; path = en.lproj/Localizable.strings; sourceTree = "<group>"; };
		7D9BEEE62335A6B3005DCFD6 /* en */ = {isa = PBXFileReference; lastKnownFileType = text.plist.strings; name = en; path = en.lproj/Localizable.strings; sourceTree = "<group>"; };
		7D9BEEE82335A6B9005DCFD6 /* zh-Hans */ = {isa = PBXFileReference; lastKnownFileType = text.plist.strings; name = "zh-Hans"; path = "zh-Hans.lproj/Localizable.strings"; sourceTree = "<group>"; };
		7D9BEEE92335A6BB005DCFD6 /* nl */ = {isa = PBXFileReference; lastKnownFileType = text.plist.strings; name = nl; path = nl.lproj/Localizable.strings; sourceTree = "<group>"; };
		7D9BEEEA2335A6BC005DCFD6 /* fr */ = {isa = PBXFileReference; lastKnownFileType = text.plist.strings; name = fr; path = fr.lproj/Localizable.strings; sourceTree = "<group>"; };
		7D9BEEEB2335A6BD005DCFD6 /* de */ = {isa = PBXFileReference; lastKnownFileType = text.plist.strings; name = de; path = de.lproj/Localizable.strings; sourceTree = "<group>"; };
		7D9BEEEC2335A6BE005DCFD6 /* it */ = {isa = PBXFileReference; lastKnownFileType = text.plist.strings; name = it; path = it.lproj/Localizable.strings; sourceTree = "<group>"; };
		7D9BEEED2335A6BF005DCFD6 /* nb */ = {isa = PBXFileReference; lastKnownFileType = text.plist.strings; name = nb; path = nb.lproj/Localizable.strings; sourceTree = "<group>"; };
		7D9BEEEE2335A6BF005DCFD6 /* pl */ = {isa = PBXFileReference; lastKnownFileType = text.plist.strings; name = pl; path = pl.lproj/Localizable.strings; sourceTree = "<group>"; };
		7D9BEEEF2335A6C0005DCFD6 /* ru */ = {isa = PBXFileReference; lastKnownFileType = text.plist.strings; name = ru; path = ru.lproj/Localizable.strings; sourceTree = "<group>"; };
		7D9BEEF02335A6C1005DCFD6 /* es */ = {isa = PBXFileReference; lastKnownFileType = text.plist.strings; name = es; path = es.lproj/Localizable.strings; sourceTree = "<group>"; };
		7D9BEEF42335CF8D005DCFD6 /* en */ = {isa = PBXFileReference; lastKnownFileType = text.plist.strings; name = en; path = en.lproj/Localizable.strings; sourceTree = "<group>"; };
		7D9BEEF62335CF90005DCFD6 /* zh-Hans */ = {isa = PBXFileReference; lastKnownFileType = text.plist.strings; name = "zh-Hans"; path = "zh-Hans.lproj/Localizable.strings"; sourceTree = "<group>"; };
		7D9BEEF72335CF91005DCFD6 /* nl */ = {isa = PBXFileReference; lastKnownFileType = text.plist.strings; name = nl; path = nl.lproj/Localizable.strings; sourceTree = "<group>"; };
		7D9BEEF82335CF93005DCFD6 /* fr */ = {isa = PBXFileReference; lastKnownFileType = text.plist.strings; name = fr; path = fr.lproj/Localizable.strings; sourceTree = "<group>"; };
		7D9BEEF92335CF93005DCFD6 /* de */ = {isa = PBXFileReference; lastKnownFileType = text.plist.strings; name = de; path = de.lproj/Localizable.strings; sourceTree = "<group>"; };
		7D9BEEFA2335CF94005DCFD6 /* it */ = {isa = PBXFileReference; lastKnownFileType = text.plist.strings; name = it; path = it.lproj/Localizable.strings; sourceTree = "<group>"; };
		7D9BEEFB2335CF95005DCFD6 /* nb */ = {isa = PBXFileReference; lastKnownFileType = text.plist.strings; name = nb; path = nb.lproj/Localizable.strings; sourceTree = "<group>"; };
		7D9BEEFC2335CF96005DCFD6 /* pl */ = {isa = PBXFileReference; lastKnownFileType = text.plist.strings; name = pl; path = pl.lproj/Localizable.strings; sourceTree = "<group>"; };
		7D9BEEFD2335CF97005DCFD6 /* ru */ = {isa = PBXFileReference; lastKnownFileType = text.plist.strings; name = ru; path = ru.lproj/Localizable.strings; sourceTree = "<group>"; };
		7D9BEEFE2335CF97005DCFD6 /* es */ = {isa = PBXFileReference; lastKnownFileType = text.plist.strings; name = es; path = es.lproj/Localizable.strings; sourceTree = "<group>"; };
		7D9BEF002335D67D005DCFD6 /* en */ = {isa = PBXFileReference; lastKnownFileType = text.plist.strings; name = en; path = en.lproj/Main.strings; sourceTree = "<group>"; };
		7D9BEF022335D687005DCFD6 /* zh-Hans */ = {isa = PBXFileReference; lastKnownFileType = text.plist.strings; name = "zh-Hans"; path = "zh-Hans.lproj/Main.strings"; sourceTree = "<group>"; };
		7D9BEF042335D68A005DCFD6 /* nl */ = {isa = PBXFileReference; lastKnownFileType = text.plist.strings; name = nl; path = nl.lproj/Main.strings; sourceTree = "<group>"; };
		7D9BEF062335D68C005DCFD6 /* fr */ = {isa = PBXFileReference; lastKnownFileType = text.plist.strings; name = fr; path = fr.lproj/Main.strings; sourceTree = "<group>"; };
		7D9BEF082335D68D005DCFD6 /* de */ = {isa = PBXFileReference; lastKnownFileType = text.plist.strings; name = de; path = de.lproj/Main.strings; sourceTree = "<group>"; };
		7D9BEF0A2335D68F005DCFD6 /* it */ = {isa = PBXFileReference; lastKnownFileType = text.plist.strings; name = it; path = it.lproj/Main.strings; sourceTree = "<group>"; };
		7D9BEF0C2335D690005DCFD6 /* nb */ = {isa = PBXFileReference; lastKnownFileType = text.plist.strings; name = nb; path = nb.lproj/Main.strings; sourceTree = "<group>"; };
		7D9BEF0E2335D691005DCFD6 /* pl */ = {isa = PBXFileReference; lastKnownFileType = text.plist.strings; name = pl; path = pl.lproj/Main.strings; sourceTree = "<group>"; };
		7D9BEF102335D693005DCFD6 /* ru */ = {isa = PBXFileReference; lastKnownFileType = text.plist.strings; name = ru; path = ru.lproj/Main.strings; sourceTree = "<group>"; };
		7D9BEF122335D694005DCFD6 /* es */ = {isa = PBXFileReference; lastKnownFileType = text.plist.strings; name = es; path = es.lproj/Main.strings; sourceTree = "<group>"; };
		7D9BEF132335EC4B005DCFD6 /* ja */ = {isa = PBXFileReference; lastKnownFileType = text.plist.strings; name = ja; path = ja.lproj/Intents.strings; sourceTree = "<group>"; };
		7D9BEF152335EC4B005DCFD6 /* ja */ = {isa = PBXFileReference; lastKnownFileType = text.plist.strings; name = ja; path = ja.lproj/Main.strings; sourceTree = "<group>"; };
		7D9BEF162335EC4B005DCFD6 /* ja */ = {isa = PBXFileReference; lastKnownFileType = text.plist.strings; name = ja; path = ja.lproj/MainInterface.strings; sourceTree = "<group>"; };
		7D9BEF172335EC4C005DCFD6 /* ja */ = {isa = PBXFileReference; lastKnownFileType = text.plist.strings; name = ja; path = ja.lproj/Interface.strings; sourceTree = "<group>"; };
		7D9BEF182335EC4C005DCFD6 /* ja */ = {isa = PBXFileReference; lastKnownFileType = text.plist.strings; name = ja; path = ja.lproj/Main.strings; sourceTree = "<group>"; };
		7D9BEF1A2335EC4C005DCFD6 /* ja */ = {isa = PBXFileReference; lastKnownFileType = text.plist.strings; name = ja; path = ja.lproj/Localizable.strings; sourceTree = "<group>"; };
		7D9BEF1B2335EC4C005DCFD6 /* ja */ = {isa = PBXFileReference; lastKnownFileType = text.plist.strings; name = ja; path = ja.lproj/Localizable.strings; sourceTree = "<group>"; };
		7D9BEF1C2335EC4C005DCFD6 /* ja */ = {isa = PBXFileReference; lastKnownFileType = text.plist.strings; name = ja; path = ja.lproj/InfoPlist.strings; sourceTree = "<group>"; };
		7D9BEF1E2335EC4D005DCFD6 /* ja */ = {isa = PBXFileReference; lastKnownFileType = text.plist.strings; name = ja; path = ja.lproj/Localizable.strings; sourceTree = "<group>"; };
		7D9BEF1F2335EC4D005DCFD6 /* ja */ = {isa = PBXFileReference; lastKnownFileType = text.plist.strings; name = ja; path = ja.lproj/Localizable.strings; sourceTree = "<group>"; };
		7D9BEF222335EC4D005DCFD6 /* ja */ = {isa = PBXFileReference; lastKnownFileType = text.plist.strings; name = ja; path = ja.lproj/Localizable.strings; sourceTree = "<group>"; };
		7D9BEF272335EC4E005DCFD6 /* ja */ = {isa = PBXFileReference; lastKnownFileType = text.plist.strings; name = ja; path = ja.lproj/Localizable.strings; sourceTree = "<group>"; };
		7D9BEF282335EC4E005DCFD6 /* ja */ = {isa = PBXFileReference; lastKnownFileType = text.plist.strings; name = ja; path = ja.lproj/Localizable.strings; sourceTree = "<group>"; };
		7D9BEF292335EC58005DCFD6 /* pt-BR */ = {isa = PBXFileReference; lastKnownFileType = text.plist.strings; name = "pt-BR"; path = "pt-BR.lproj/Intents.strings"; sourceTree = "<group>"; };
		7D9BEF2B2335EC59005DCFD6 /* pt-BR */ = {isa = PBXFileReference; lastKnownFileType = text.plist.strings; name = "pt-BR"; path = "pt-BR.lproj/Main.strings"; sourceTree = "<group>"; };
		7D9BEF2C2335EC59005DCFD6 /* pt-BR */ = {isa = PBXFileReference; lastKnownFileType = text.plist.strings; name = "pt-BR"; path = "pt-BR.lproj/MainInterface.strings"; sourceTree = "<group>"; };
		7D9BEF2D2335EC59005DCFD6 /* pt-BR */ = {isa = PBXFileReference; lastKnownFileType = text.plist.strings; name = "pt-BR"; path = "pt-BR.lproj/Interface.strings"; sourceTree = "<group>"; };
		7D9BEF2E2335EC59005DCFD6 /* pt-BR */ = {isa = PBXFileReference; lastKnownFileType = text.plist.strings; name = "pt-BR"; path = "pt-BR.lproj/Main.strings"; sourceTree = "<group>"; };
		7D9BEF302335EC59005DCFD6 /* pt-BR */ = {isa = PBXFileReference; lastKnownFileType = text.plist.strings; name = "pt-BR"; path = "pt-BR.lproj/Localizable.strings"; sourceTree = "<group>"; };
		7D9BEF312335EC59005DCFD6 /* pt-BR */ = {isa = PBXFileReference; lastKnownFileType = text.plist.strings; name = "pt-BR"; path = "pt-BR.lproj/Localizable.strings"; sourceTree = "<group>"; };
		7D9BEF322335EC59005DCFD6 /* pt-BR */ = {isa = PBXFileReference; lastKnownFileType = text.plist.strings; name = "pt-BR"; path = "pt-BR.lproj/InfoPlist.strings"; sourceTree = "<group>"; };
		7D9BEF342335EC59005DCFD6 /* pt-BR */ = {isa = PBXFileReference; lastKnownFileType = text.plist.strings; name = "pt-BR"; path = "pt-BR.lproj/Localizable.strings"; sourceTree = "<group>"; };
		7D9BEF352335EC59005DCFD6 /* pt-BR */ = {isa = PBXFileReference; lastKnownFileType = text.plist.strings; name = "pt-BR"; path = "pt-BR.lproj/Localizable.strings"; sourceTree = "<group>"; };
		7D9BEF382335EC5A005DCFD6 /* pt-BR */ = {isa = PBXFileReference; lastKnownFileType = text.plist.strings; name = "pt-BR"; path = "pt-BR.lproj/Localizable.strings"; sourceTree = "<group>"; };
		7D9BEF3D2335EC5A005DCFD6 /* pt-BR */ = {isa = PBXFileReference; lastKnownFileType = text.plist.strings; name = "pt-BR"; path = "pt-BR.lproj/Localizable.strings"; sourceTree = "<group>"; };
		7D9BEF3E2335EC5A005DCFD6 /* pt-BR */ = {isa = PBXFileReference; lastKnownFileType = text.plist.strings; name = "pt-BR"; path = "pt-BR.lproj/Localizable.strings"; sourceTree = "<group>"; };
		7D9BEF3F2335EC62005DCFD6 /* vi */ = {isa = PBXFileReference; lastKnownFileType = text.plist.strings; name = vi; path = vi.lproj/Intents.strings; sourceTree = "<group>"; };
		7D9BEF412335EC62005DCFD6 /* vi */ = {isa = PBXFileReference; lastKnownFileType = text.plist.strings; name = vi; path = vi.lproj/Main.strings; sourceTree = "<group>"; };
		7D9BEF422335EC62005DCFD6 /* vi */ = {isa = PBXFileReference; lastKnownFileType = text.plist.strings; name = vi; path = vi.lproj/MainInterface.strings; sourceTree = "<group>"; };
		7D9BEF432335EC62005DCFD6 /* vi */ = {isa = PBXFileReference; lastKnownFileType = text.plist.strings; name = vi; path = vi.lproj/Interface.strings; sourceTree = "<group>"; };
		7D9BEF442335EC62005DCFD6 /* vi */ = {isa = PBXFileReference; lastKnownFileType = text.plist.strings; name = vi; path = vi.lproj/Main.strings; sourceTree = "<group>"; };
		7D9BEF462335EC62005DCFD6 /* vi */ = {isa = PBXFileReference; lastKnownFileType = text.plist.strings; name = vi; path = vi.lproj/Localizable.strings; sourceTree = "<group>"; };
		7D9BEF472335EC62005DCFD6 /* vi */ = {isa = PBXFileReference; lastKnownFileType = text.plist.strings; name = vi; path = vi.lproj/Localizable.strings; sourceTree = "<group>"; };
		7D9BEF4A2335EC63005DCFD6 /* vi */ = {isa = PBXFileReference; lastKnownFileType = text.plist.strings; name = vi; path = vi.lproj/Localizable.strings; sourceTree = "<group>"; };
		7D9BEF4B2335EC63005DCFD6 /* vi */ = {isa = PBXFileReference; lastKnownFileType = text.plist.strings; name = vi; path = vi.lproj/Localizable.strings; sourceTree = "<group>"; };
		7D9BEF4E2335EC63005DCFD6 /* vi */ = {isa = PBXFileReference; lastKnownFileType = text.plist.strings; name = vi; path = vi.lproj/Localizable.strings; sourceTree = "<group>"; };
		7D9BEF532335EC63005DCFD6 /* vi */ = {isa = PBXFileReference; lastKnownFileType = text.plist.strings; name = vi; path = vi.lproj/Localizable.strings; sourceTree = "<group>"; };
		7D9BEF542335EC64005DCFD6 /* vi */ = {isa = PBXFileReference; lastKnownFileType = text.plist.strings; name = vi; path = vi.lproj/Localizable.strings; sourceTree = "<group>"; };
		7D9BEF552335EC6E005DCFD6 /* da */ = {isa = PBXFileReference; lastKnownFileType = text.plist.strings; name = da; path = da.lproj/Intents.strings; sourceTree = "<group>"; };
		7D9BEF572335EC6E005DCFD6 /* da */ = {isa = PBXFileReference; lastKnownFileType = text.plist.strings; name = da; path = da.lproj/Main.strings; sourceTree = "<group>"; };
		7D9BEF582335EC6E005DCFD6 /* da */ = {isa = PBXFileReference; lastKnownFileType = text.plist.strings; name = da; path = da.lproj/MainInterface.strings; sourceTree = "<group>"; };
		7D9BEF592335EC6E005DCFD6 /* da */ = {isa = PBXFileReference; lastKnownFileType = text.plist.strings; name = da; path = da.lproj/Interface.strings; sourceTree = "<group>"; };
		7D9BEF5A2335EC6E005DCFD6 /* da */ = {isa = PBXFileReference; lastKnownFileType = text.plist.strings; name = da; path = da.lproj/Main.strings; sourceTree = "<group>"; };
		7D9BEF5C2335EC6F005DCFD6 /* da */ = {isa = PBXFileReference; lastKnownFileType = text.plist.strings; name = da; path = da.lproj/Localizable.strings; sourceTree = "<group>"; };
		7D9BEF5D2335EC6F005DCFD6 /* da */ = {isa = PBXFileReference; lastKnownFileType = text.plist.strings; name = da; path = da.lproj/Localizable.strings; sourceTree = "<group>"; };
		7D9BEF5E2335EC6F005DCFD6 /* da */ = {isa = PBXFileReference; lastKnownFileType = text.plist.strings; name = da; path = da.lproj/InfoPlist.strings; sourceTree = "<group>"; };
		7D9BEF602335EC6F005DCFD6 /* da */ = {isa = PBXFileReference; lastKnownFileType = text.plist.strings; name = da; path = da.lproj/Localizable.strings; sourceTree = "<group>"; };
		7D9BEF612335EC6F005DCFD6 /* da */ = {isa = PBXFileReference; lastKnownFileType = text.plist.strings; name = da; path = da.lproj/Localizable.strings; sourceTree = "<group>"; };
		7D9BEF642335EC6F005DCFD6 /* da */ = {isa = PBXFileReference; lastKnownFileType = text.plist.strings; name = da; path = da.lproj/Localizable.strings; sourceTree = "<group>"; };
		7D9BEF692335EC70005DCFD6 /* da */ = {isa = PBXFileReference; lastKnownFileType = text.plist.strings; name = da; path = da.lproj/Localizable.strings; sourceTree = "<group>"; };
		7D9BEF6A2335EC70005DCFD6 /* da */ = {isa = PBXFileReference; lastKnownFileType = text.plist.strings; name = da; path = da.lproj/Localizable.strings; sourceTree = "<group>"; };
		7D9BEF6B2335EC7D005DCFD6 /* sv */ = {isa = PBXFileReference; lastKnownFileType = text.plist.strings; name = sv; path = sv.lproj/Intents.strings; sourceTree = "<group>"; };
		7D9BEF6D2335EC7D005DCFD6 /* sv */ = {isa = PBXFileReference; lastKnownFileType = text.plist.strings; name = sv; path = sv.lproj/Main.strings; sourceTree = "<group>"; };
		7D9BEF6E2335EC7D005DCFD6 /* sv */ = {isa = PBXFileReference; lastKnownFileType = text.plist.strings; name = sv; path = sv.lproj/MainInterface.strings; sourceTree = "<group>"; };
		7D9BEF6F2335EC7D005DCFD6 /* sv */ = {isa = PBXFileReference; lastKnownFileType = text.plist.strings; name = sv; path = sv.lproj/Interface.strings; sourceTree = "<group>"; };
		7D9BEF702335EC7D005DCFD6 /* sv */ = {isa = PBXFileReference; lastKnownFileType = text.plist.strings; name = sv; path = sv.lproj/Main.strings; sourceTree = "<group>"; };
		7D9BEF722335EC7D005DCFD6 /* sv */ = {isa = PBXFileReference; lastKnownFileType = text.plist.strings; name = sv; path = sv.lproj/Localizable.strings; sourceTree = "<group>"; };
		7D9BEF732335EC7D005DCFD6 /* sv */ = {isa = PBXFileReference; lastKnownFileType = text.plist.strings; name = sv; path = sv.lproj/Localizable.strings; sourceTree = "<group>"; };
		7D9BEF762335EC7D005DCFD6 /* sv */ = {isa = PBXFileReference; lastKnownFileType = text.plist.strings; name = sv; path = sv.lproj/Localizable.strings; sourceTree = "<group>"; };
		7D9BEF772335EC7E005DCFD6 /* sv */ = {isa = PBXFileReference; lastKnownFileType = text.plist.strings; name = sv; path = sv.lproj/Localizable.strings; sourceTree = "<group>"; };
		7D9BEF7A2335EC7E005DCFD6 /* sv */ = {isa = PBXFileReference; lastKnownFileType = text.plist.strings; name = sv; path = sv.lproj/Localizable.strings; sourceTree = "<group>"; };
		7D9BEF7F2335EC7E005DCFD6 /* sv */ = {isa = PBXFileReference; lastKnownFileType = text.plist.strings; name = sv; path = sv.lproj/Localizable.strings; sourceTree = "<group>"; };
		7D9BEF802335EC7E005DCFD6 /* sv */ = {isa = PBXFileReference; lastKnownFileType = text.plist.strings; name = sv; path = sv.lproj/Localizable.strings; sourceTree = "<group>"; };
		7D9BEF812335EC8B005DCFD6 /* fi */ = {isa = PBXFileReference; lastKnownFileType = text.plist.strings; name = fi; path = fi.lproj/Intents.strings; sourceTree = "<group>"; };
		7D9BEF832335EC8B005DCFD6 /* fi */ = {isa = PBXFileReference; lastKnownFileType = text.plist.strings; name = fi; path = fi.lproj/Main.strings; sourceTree = "<group>"; };
		7D9BEF842335EC8B005DCFD6 /* fi */ = {isa = PBXFileReference; lastKnownFileType = text.plist.strings; name = fi; path = fi.lproj/MainInterface.strings; sourceTree = "<group>"; };
		7D9BEF852335EC8B005DCFD6 /* fi */ = {isa = PBXFileReference; lastKnownFileType = text.plist.strings; name = fi; path = fi.lproj/Interface.strings; sourceTree = "<group>"; };
		7D9BEF862335EC8B005DCFD6 /* fi */ = {isa = PBXFileReference; lastKnownFileType = text.plist.strings; name = fi; path = fi.lproj/Main.strings; sourceTree = "<group>"; };
		7D9BEF882335EC8C005DCFD6 /* fi */ = {isa = PBXFileReference; lastKnownFileType = text.plist.strings; name = fi; path = fi.lproj/Localizable.strings; sourceTree = "<group>"; };
		7D9BEF892335EC8C005DCFD6 /* fi */ = {isa = PBXFileReference; lastKnownFileType = text.plist.strings; name = fi; path = fi.lproj/Localizable.strings; sourceTree = "<group>"; };
		7D9BEF8A2335EC8C005DCFD6 /* fi */ = {isa = PBXFileReference; lastKnownFileType = text.plist.strings; name = fi; path = fi.lproj/InfoPlist.strings; sourceTree = "<group>"; };
		7D9BEF8C2335EC8C005DCFD6 /* fi */ = {isa = PBXFileReference; lastKnownFileType = text.plist.strings; name = fi; path = fi.lproj/Localizable.strings; sourceTree = "<group>"; };
		7D9BEF8D2335EC8C005DCFD6 /* fi */ = {isa = PBXFileReference; lastKnownFileType = text.plist.strings; name = fi; path = fi.lproj/Localizable.strings; sourceTree = "<group>"; };
		7D9BEF902335EC8C005DCFD6 /* fi */ = {isa = PBXFileReference; lastKnownFileType = text.plist.strings; name = fi; path = fi.lproj/Localizable.strings; sourceTree = "<group>"; };
		7D9BEF952335EC8D005DCFD6 /* fi */ = {isa = PBXFileReference; lastKnownFileType = text.plist.strings; name = fi; path = fi.lproj/Localizable.strings; sourceTree = "<group>"; };
		7D9BEF962335EC8D005DCFD6 /* fi */ = {isa = PBXFileReference; lastKnownFileType = text.plist.strings; name = fi; path = fi.lproj/Localizable.strings; sourceTree = "<group>"; };
		7D9BEF972335F667005DCFD6 /* en */ = {isa = PBXFileReference; lastKnownFileType = text.plist.strings; name = en; path = en.lproj/Localizable.strings; sourceTree = "<group>"; };
		7D9BEF98233600D6005DCFD6 /* es */ = {isa = PBXFileReference; lastKnownFileType = text.plist.strings; name = es; path = es.lproj/InfoPlist.strings; sourceTree = "<group>"; };
		7D9BEF99233600D8005DCFD6 /* sv */ = {isa = PBXFileReference; lastKnownFileType = text.plist.strings; name = sv; path = sv.lproj/InfoPlist.strings; sourceTree = "<group>"; };
		7D9BEF9A233600D9005DCFD6 /* vi */ = {isa = PBXFileReference; lastKnownFileType = text.plist.strings; name = vi; path = vi.lproj/InfoPlist.strings; sourceTree = "<group>"; };
		7D9BF13A23370E8B005DCFD6 /* ro */ = {isa = PBXFileReference; lastKnownFileType = text.plist.strings; name = ro; path = ro.lproj/Intents.strings; sourceTree = "<group>"; };
		7D9BF13B23370E8B005DCFD6 /* ro */ = {isa = PBXFileReference; lastKnownFileType = text.plist.strings; name = ro; path = ro.lproj/Main.strings; sourceTree = "<group>"; };
		7D9BF13C23370E8B005DCFD6 /* ro */ = {isa = PBXFileReference; lastKnownFileType = text.plist.strings; name = ro; path = ro.lproj/MainInterface.strings; sourceTree = "<group>"; };
		7D9BF13D23370E8B005DCFD6 /* ro */ = {isa = PBXFileReference; lastKnownFileType = text.plist.strings; name = ro; path = ro.lproj/Interface.strings; sourceTree = "<group>"; };
		7D9BF13E23370E8C005DCFD6 /* ro */ = {isa = PBXFileReference; lastKnownFileType = text.plist.strings; name = ro; path = ro.lproj/Main.strings; sourceTree = "<group>"; };
		7D9BF13F23370E8C005DCFD6 /* ro */ = {isa = PBXFileReference; lastKnownFileType = text.plist.strings; name = ro; path = ro.lproj/Localizable.strings; sourceTree = "<group>"; };
		7D9BF14023370E8C005DCFD6 /* ro */ = {isa = PBXFileReference; lastKnownFileType = text.plist.strings; name = ro; path = ro.lproj/Localizable.strings; sourceTree = "<group>"; };
		7D9BF14123370E8C005DCFD6 /* ro */ = {isa = PBXFileReference; lastKnownFileType = text.plist.strings; name = ro; path = ro.lproj/InfoPlist.strings; sourceTree = "<group>"; };
		7D9BF14223370E8C005DCFD6 /* ro */ = {isa = PBXFileReference; lastKnownFileType = text.plist.strings; name = ro; path = ro.lproj/Localizable.strings; sourceTree = "<group>"; };
		7D9BF14323370E8C005DCFD6 /* ro */ = {isa = PBXFileReference; lastKnownFileType = text.plist.strings; name = ro; path = ro.lproj/Localizable.strings; sourceTree = "<group>"; };
		7D9BF14423370E8D005DCFD6 /* ro */ = {isa = PBXFileReference; lastKnownFileType = text.plist.strings; name = ro; path = ro.lproj/Localizable.strings; sourceTree = "<group>"; };
		7D9BF14523370E8D005DCFD6 /* ro */ = {isa = PBXFileReference; lastKnownFileType = text.plist.strings; name = ro; path = ro.lproj/Localizable.strings; sourceTree = "<group>"; };
		7D9BF14623370E8D005DCFD6 /* ro */ = {isa = PBXFileReference; lastKnownFileType = text.plist.strings; name = ro; path = ro.lproj/Localizable.strings; sourceTree = "<group>"; };
		7DD382771F8DBFC60071272B /* es */ = {isa = PBXFileReference; lastKnownFileType = text.plist.strings; name = es; path = es.lproj/Main.strings; sourceTree = "<group>"; };
		7DD382781F8DBFC60071272B /* es */ = {isa = PBXFileReference; lastKnownFileType = text.plist.strings; name = es; path = es.lproj/MainInterface.strings; sourceTree = "<group>"; };
		7DD382791F8DBFC60071272B /* es */ = {isa = PBXFileReference; lastKnownFileType = text.plist.strings; name = es; path = es.lproj/Interface.strings; sourceTree = "<group>"; };
		80F864E52433BF5D0026EC26 /* fi */ = {isa = PBXFileReference; lastKnownFileType = text.plist.strings; name = fi; path = fi.lproj/InfoPlist.strings; sourceTree = "<group>"; };
		891B508424342BE1005DA578 /* CarbAndBolusFlowViewModel.swift */ = {isa = PBXFileReference; lastKnownFileType = sourcecode.swift; path = CarbAndBolusFlowViewModel.swift; sourceTree = "<group>"; };
		892A5D29222EF60A008961AB /* MockKit.framework */ = {isa = PBXFileReference; explicitFileType = wrapper.framework; name = MockKit.framework; path = Carthage/Build/iOS/MockKit.framework; sourceTree = SOURCE_ROOT; };
		892A5D2B222EF60A008961AB /* MockKitUI.framework */ = {isa = PBXFileReference; explicitFileType = wrapper.framework; name = MockKitUI.framework; path = Carthage/Build/iOS/MockKitUI.framework; sourceTree = SOURCE_ROOT; };
		892A5D58222F0A27008961AB /* Debug.swift */ = {isa = PBXFileReference; lastKnownFileType = sourcecode.swift; path = Debug.swift; sourceTree = "<group>"; };
		892A5D5A222F0D7C008961AB /* LoopTestingKit.framework */ = {isa = PBXFileReference; explicitFileType = wrapper.framework; name = LoopTestingKit.framework; path = Carthage/Build/iOS/LoopTestingKit.framework; sourceTree = SOURCE_ROOT; };
		892A5D682230C41D008961AB /* RangeReplaceableCollection.swift */ = {isa = PBXFileReference; lastKnownFileType = sourcecode.swift; path = RangeReplaceableCollection.swift; sourceTree = "<group>"; };
		892ADE092446E9C3007CE08C /* ExplicitlyDismissibleModal.swift */ = {isa = PBXFileReference; lastKnownFileType = sourcecode.swift; path = ExplicitlyDismissibleModal.swift; sourceTree = "<group>"; };
		892D7C5023B54A14008A9656 /* CarbEntryViewController.swift */ = {isa = PBXFileReference; lastKnownFileType = sourcecode.swift; path = CarbEntryViewController.swift; sourceTree = "<group>"; };
		892FB4CC22040104005293EC /* OverridePresetRow.swift */ = {isa = PBXFileReference; lastKnownFileType = sourcecode.swift; path = OverridePresetRow.swift; sourceTree = "<group>"; };
		892FB4CE220402C0005293EC /* OverrideSelectionController.swift */ = {isa = PBXFileReference; lastKnownFileType = sourcecode.swift; path = OverrideSelectionController.swift; sourceTree = "<group>"; };
		894F6DD2243BCBDB00CCE676 /* Environment+SizeClass.swift */ = {isa = PBXFileReference; lastKnownFileType = sourcecode.swift; path = "Environment+SizeClass.swift"; sourceTree = "<group>"; };
		894F6DD6243C047300CCE676 /* View+Position.swift */ = {isa = PBXFileReference; lastKnownFileType = sourcecode.swift; name = "View+Position.swift"; path = "WatchApp Extension/Views/View+Position.swift"; sourceTree = SOURCE_ROOT; };
		894F6DD8243C060600CCE676 /* ScalablePositionedText.swift */ = {isa = PBXFileReference; lastKnownFileType = sourcecode.swift; path = ScalablePositionedText.swift; sourceTree = "<group>"; };
		894F6DDA243C07CF00CCE676 /* GramLabel.swift */ = {isa = PBXFileReference; lastKnownFileType = sourcecode.swift; path = GramLabel.swift; sourceTree = "<group>"; };
		894F6DDC243C0A2300CCE676 /* CarbAmountLabel.swift */ = {isa = PBXFileReference; lastKnownFileType = sourcecode.swift; path = CarbAmountLabel.swift; sourceTree = "<group>"; };
		895788A5242E69A1002CB114 /* AbsorptionTimeSelection.swift */ = {isa = PBXFileReference; fileEncoding = 4; lastKnownFileType = sourcecode.swift; path = AbsorptionTimeSelection.swift; sourceTree = "<group>"; };
		895788A6242E69A1002CB114 /* CarbAndBolusFlow.swift */ = {isa = PBXFileReference; fileEncoding = 4; lastKnownFileType = sourcecode.swift; path = CarbAndBolusFlow.swift; sourceTree = "<group>"; };
		895788A7242E69A1002CB114 /* BolusInput.swift */ = {isa = PBXFileReference; fileEncoding = 4; lastKnownFileType = sourcecode.swift; path = BolusInput.swift; sourceTree = "<group>"; };
		895788A9242E69A1002CB114 /* Color.swift */ = {isa = PBXFileReference; fileEncoding = 4; lastKnownFileType = sourcecode.swift; path = Color.swift; sourceTree = "<group>"; };
		895788AA242E69A1002CB114 /* CircularAccessoryButtonStyle.swift */ = {isa = PBXFileReference; fileEncoding = 4; lastKnownFileType = sourcecode.swift; path = CircularAccessoryButtonStyle.swift; sourceTree = "<group>"; };
		895788AB242E69A2002CB114 /* ActionButton.swift */ = {isa = PBXFileReference; fileEncoding = 4; lastKnownFileType = sourcecode.swift; path = ActionButton.swift; sourceTree = "<group>"; };
		895FE0942201234000FCF18A /* OverrideSelectionViewController.swift */ = {isa = PBXFileReference; fileEncoding = 4; lastKnownFileType = sourcecode.swift; path = OverrideSelectionViewController.swift; sourceTree = "<group>"; };
		8968B1112408B3520074BB48 /* UIFont.swift */ = {isa = PBXFileReference; lastKnownFileType = sourcecode.swift; path = UIFont.swift; sourceTree = "<group>"; };
		8968B113240C55F10074BB48 /* LoopSettingsTests.swift */ = {isa = PBXFileReference; lastKnownFileType = sourcecode.swift; path = LoopSettingsTests.swift; sourceTree = "<group>"; };
		897A5A9524C2175B00C4E71D /* BolusEntryView.swift */ = {isa = PBXFileReference; lastKnownFileType = sourcecode.swift; path = BolusEntryView.swift; sourceTree = "<group>"; };
		897A5A9824C22DE800C4E71D /* BolusEntryViewModel.swift */ = {isa = PBXFileReference; lastKnownFileType = sourcecode.swift; path = BolusEntryViewModel.swift; sourceTree = "<group>"; };
		898ECA5E218ABD17001E9D35 /* GlucoseChartScaler.swift */ = {isa = PBXFileReference; fileEncoding = 4; lastKnownFileType = sourcecode.swift; path = GlucoseChartScaler.swift; sourceTree = "<group>"; };
		898ECA5F218ABD17001E9D35 /* GlucoseChartData.swift */ = {isa = PBXFileReference; fileEncoding = 4; lastKnownFileType = sourcecode.swift; path = GlucoseChartData.swift; sourceTree = "<group>"; };
		898ECA62218ABD21001E9D35 /* ComplicationChartManager.swift */ = {isa = PBXFileReference; fileEncoding = 4; lastKnownFileType = sourcecode.swift; path = ComplicationChartManager.swift; sourceTree = "<group>"; };
		898ECA64218ABD9A001E9D35 /* CGRect.swift */ = {isa = PBXFileReference; fileEncoding = 4; lastKnownFileType = sourcecode.swift; path = CGRect.swift; sourceTree = "<group>"; };
		898ECA66218ABDA8001E9D35 /* WatchApp Extension-Bridging-Header.h */ = {isa = PBXFileReference; lastKnownFileType = sourcecode.c.h; path = "WatchApp Extension-Bridging-Header.h"; sourceTree = "<group>"; };
		898ECA67218ABDA8001E9D35 /* CLKTextProvider+Compound.m */ = {isa = PBXFileReference; fileEncoding = 4; lastKnownFileType = sourcecode.c.objc; path = "CLKTextProvider+Compound.m"; sourceTree = "<group>"; };
		898ECA68218ABDA9001E9D35 /* CLKTextProvider+Compound.h */ = {isa = PBXFileReference; fileEncoding = 4; lastKnownFileType = sourcecode.c.h; path = "CLKTextProvider+Compound.h"; sourceTree = "<group>"; };
		899433B723FE129700FA4BEA /* OverrideBadgeView.swift */ = {isa = PBXFileReference; lastKnownFileType = sourcecode.swift; path = OverrideBadgeView.swift; sourceTree = "<group>"; };
		89A1B66D24ABFDF800117AC2 /* SupportedBolusVolumesUserInfo.swift */ = {isa = PBXFileReference; lastKnownFileType = sourcecode.swift; path = SupportedBolusVolumesUserInfo.swift; sourceTree = "<group>"; };
		89A605E224327DFE009C1096 /* CarbAmountInput.swift */ = {isa = PBXFileReference; lastKnownFileType = sourcecode.swift; path = CarbAmountInput.swift; sourceTree = "<group>"; };
		89A605E424327F45009C1096 /* DoseVolumeInput.swift */ = {isa = PBXFileReference; lastKnownFileType = sourcecode.swift; path = DoseVolumeInput.swift; sourceTree = "<group>"; };
		89A605E62432860C009C1096 /* PeriodicPublisher.swift */ = {isa = PBXFileReference; lastKnownFileType = sourcecode.swift; path = PeriodicPublisher.swift; sourceTree = "<group>"; };
		89A605E824328862009C1096 /* Checkmark.swift */ = {isa = PBXFileReference; lastKnownFileType = sourcecode.swift; path = Checkmark.swift; sourceTree = "<group>"; };
		89A605EA243288E4009C1096 /* TopDownTriangle.swift */ = {isa = PBXFileReference; lastKnownFileType = sourcecode.swift; path = TopDownTriangle.swift; sourceTree = "<group>"; };
		89A605EC24328972009C1096 /* BolusArrow.swift */ = {isa = PBXFileReference; lastKnownFileType = sourcecode.swift; path = BolusArrow.swift; sourceTree = "<group>"; };
		89A605EE2432925D009C1096 /* CompletionCheckmark.swift */ = {isa = PBXFileReference; lastKnownFileType = sourcecode.swift; path = CompletionCheckmark.swift; sourceTree = "<group>"; };
		89A605F02432BD18009C1096 /* BolusConfirmationVisual.swift */ = {isa = PBXFileReference; lastKnownFileType = sourcecode.swift; path = BolusConfirmationVisual.swift; sourceTree = "<group>"; };
		89ADE13A226BFA0F0067222B /* TestingScenariosManager.swift */ = {isa = PBXFileReference; lastKnownFileType = sourcecode.swift; path = TestingScenariosManager.swift; sourceTree = "<group>"; };
		89CA2B2F226C0161004D9350 /* DirectoryObserver.swift */ = {isa = PBXFileReference; lastKnownFileType = sourcecode.swift; path = DirectoryObserver.swift; sourceTree = "<group>"; };
		89CA2B31226C18B8004D9350 /* TestingScenariosTableViewController.swift */ = {isa = PBXFileReference; lastKnownFileType = sourcecode.swift; path = TestingScenariosTableViewController.swift; sourceTree = "<group>"; };
		89CA2B3C226E6B13004D9350 /* LocalTestingScenariosManager.swift */ = {isa = PBXFileReference; lastKnownFileType = sourcecode.swift; path = LocalTestingScenariosManager.swift; sourceTree = "<group>"; };
		89CAB36224C8FE95009EE3CE /* PredictedGlucoseChartView.swift */ = {isa = PBXFileReference; lastKnownFileType = sourcecode.swift; path = PredictedGlucoseChartView.swift; sourceTree = "<group>"; };
		89D1503D24B506EB00EDE253 /* Dictionary.swift */ = {isa = PBXFileReference; lastKnownFileType = sourcecode.swift; path = Dictionary.swift; sourceTree = "<group>"; };
		89D6953D23B6DF8A002B3066 /* PotentialCarbEntryTableViewCell.swift */ = {isa = PBXFileReference; lastKnownFileType = sourcecode.swift; path = PotentialCarbEntryTableViewCell.swift; sourceTree = "<group>"; };
		89E08FC1242E73DC000D719B /* CarbAmountPositionKey.swift */ = {isa = PBXFileReference; lastKnownFileType = sourcecode.swift; path = CarbAmountPositionKey.swift; sourceTree = "<group>"; };
		89E08FC3242E73F0000D719B /* GramLabelPositionKey.swift */ = {isa = PBXFileReference; lastKnownFileType = sourcecode.swift; path = GramLabelPositionKey.swift; sourceTree = "<group>"; };
		89E08FC5242E7506000D719B /* CarbAndDateInput.swift */ = {isa = PBXFileReference; lastKnownFileType = sourcecode.swift; path = CarbAndDateInput.swift; sourceTree = "<group>"; };
		89E08FC7242E76E9000D719B /* AnyTransition.swift */ = {isa = PBXFileReference; lastKnownFileType = sourcecode.swift; path = AnyTransition.swift; sourceTree = "<group>"; };
		89E08FC9242E7714000D719B /* UIFont.swift */ = {isa = PBXFileReference; lastKnownFileType = sourcecode.swift; path = UIFont.swift; sourceTree = "<group>"; };
		89E08FCB242E790C000D719B /* Comparable.swift */ = {isa = PBXFileReference; lastKnownFileType = sourcecode.swift; path = Comparable.swift; sourceTree = "<group>"; };
		89E08FCF242E8B2B000D719B /* BolusConfirmationView.swift */ = {isa = PBXFileReference; lastKnownFileType = sourcecode.swift; path = BolusConfirmationView.swift; sourceTree = "<group>"; };
		89E267FB2292456700A3F2AF /* FeatureFlags.swift */ = {isa = PBXFileReference; lastKnownFileType = sourcecode.swift; path = FeatureFlags.swift; sourceTree = "<group>"; };
		89E267FE229267DF00A3F2AF /* Optional.swift */ = {isa = PBXFileReference; lastKnownFileType = sourcecode.swift; path = Optional.swift; sourceTree = "<group>"; };
		89F9118E24352F1600ECCAF3 /* DigitalCrownRotation.swift */ = {isa = PBXFileReference; lastKnownFileType = sourcecode.swift; path = DigitalCrownRotation.swift; sourceTree = "<group>"; };
		89F9119124358E2B00ECCAF3 /* CarbEntryInputMode.swift */ = {isa = PBXFileReference; lastKnownFileType = sourcecode.swift; path = CarbEntryInputMode.swift; sourceTree = "<group>"; };
		89F9119324358E4500ECCAF3 /* CarbAbsorptionTime.swift */ = {isa = PBXFileReference; lastKnownFileType = sourcecode.swift; path = CarbAbsorptionTime.swift; sourceTree = "<group>"; };
		89F9119524358E6900ECCAF3 /* BolusPickerValues.swift */ = {isa = PBXFileReference; lastKnownFileType = sourcecode.swift; path = BolusPickerValues.swift; sourceTree = "<group>"; };
		89FE21AC24AC57E30033F501 /* Collection.swift */ = {isa = PBXFileReference; lastKnownFileType = sourcecode.swift; path = Collection.swift; sourceTree = "<group>"; };
		A92E557D2464DFFD00DB93BB /* DosingDecisionStore.swift */ = {isa = PBXFileReference; lastKnownFileType = sourcecode.swift; name = DosingDecisionStore.swift; path = ../Stores/DosingDecisionStore.swift; sourceTree = "<group>"; };
		A951C5FF23E8AB51003E26DC /* Version.xcconfig */ = {isa = PBXFileReference; lastKnownFileType = text.xcconfig; path = Version.xcconfig; sourceTree = "<group>"; };
		A966152423EA5A25005D8B29 /* DefaultAssets.xcassets */ = {isa = PBXFileReference; lastKnownFileType = folder.assetcatalog; path = DefaultAssets.xcassets; sourceTree = "<group>"; };
		A966152523EA5A25005D8B29 /* DerivedAssets.xcassets */ = {isa = PBXFileReference; lastKnownFileType = folder.assetcatalog; path = DerivedAssets.xcassets; sourceTree = "<group>"; };
		A966152823EA5A37005D8B29 /* DefaultAssets.xcassets */ = {isa = PBXFileReference; lastKnownFileType = folder.assetcatalog; path = DefaultAssets.xcassets; sourceTree = "<group>"; };
		A966152923EA5A37005D8B29 /* DerivedAssets.xcassets */ = {isa = PBXFileReference; lastKnownFileType = folder.assetcatalog; path = DerivedAssets.xcassets; sourceTree = "<group>"; };
		A98556842493F901000FD662 /* AlertStore+SimulatedCoreData.swift */ = {isa = PBXFileReference; lastKnownFileType = sourcecode.swift; path = "AlertStore+SimulatedCoreData.swift"; sourceTree = "<group>"; };
		A999D40324663CE1004C89D4 /* DoseStore.swift */ = {isa = PBXFileReference; lastKnownFileType = sourcecode.swift; path = DoseStore.swift; sourceTree = "<group>"; };
		A999D40524663D18004C89D4 /* PumpManagerError.swift */ = {isa = PBXFileReference; lastKnownFileType = sourcecode.swift; path = PumpManagerError.swift; sourceTree = "<group>"; };
		A999D40724663D6D004C89D4 /* SetBolusError.swift */ = {isa = PBXFileReference; lastKnownFileType = sourcecode.swift; path = SetBolusError.swift; sourceTree = "<group>"; };
		A999D40924663DC7004C89D4 /* CarbStore.swift */ = {isa = PBXFileReference; lastKnownFileType = sourcecode.swift; path = CarbStore.swift; sourceTree = "<group>"; };
		A9A63F8C246B261100588D5B /* DosingDecisionStoreTests.swift */ = {isa = PBXFileReference; lastKnownFileType = sourcecode.swift; path = DosingDecisionStoreTests.swift; sourceTree = "<group>"; };
		A9B607AF247F000F00792BE4 /* UserNotifications+Loop.swift */ = {isa = PBXFileReference; lastKnownFileType = sourcecode.swift; path = "UserNotifications+Loop.swift"; sourceTree = "<group>"; };
		A9C62D8123316FF500535612 /* UserDefaults+Services.swift */ = {isa = PBXFileReference; fileEncoding = 4; lastKnownFileType = sourcecode.swift; path = "UserDefaults+Services.swift"; sourceTree = "<group>"; };
		A9C62D832331700D00535612 /* DiagnosticLog+Subsystem.swift */ = {isa = PBXFileReference; fileEncoding = 4; lastKnownFileType = sourcecode.swift; path = "DiagnosticLog+Subsystem.swift"; sourceTree = "<group>"; };
		A9C62D852331703000535612 /* Service.swift */ = {isa = PBXFileReference; fileEncoding = 4; lastKnownFileType = sourcecode.swift; path = Service.swift; sourceTree = "<group>"; };
		A9C62D862331703000535612 /* LoggingServicesManager.swift */ = {isa = PBXFileReference; fileEncoding = 4; lastKnownFileType = sourcecode.swift; path = LoggingServicesManager.swift; sourceTree = "<group>"; };
		A9C62D872331703000535612 /* ServicesManager.swift */ = {isa = PBXFileReference; fileEncoding = 4; lastKnownFileType = sourcecode.swift; path = ServicesManager.swift; sourceTree = "<group>"; };
		A9C62D8D2331708700535612 /* AuthenticationTableViewCell+NibLoadable.swift */ = {isa = PBXFileReference; fileEncoding = 4; lastKnownFileType = sourcecode.swift; path = "AuthenticationTableViewCell+NibLoadable.swift"; sourceTree = "<group>"; };
		A9CBE457248AB564008E7BA2 /* DoseStore+SimulatedCoreData.swift */ = {isa = PBXFileReference; lastKnownFileType = sourcecode.swift; path = "DoseStore+SimulatedCoreData.swift"; sourceTree = "<group>"; };
		A9CBE459248ACBE1008E7BA2 /* DosingDecisionStore+SimulatedCoreData.swift */ = {isa = PBXFileReference; lastKnownFileType = sourcecode.swift; path = "DosingDecisionStore+SimulatedCoreData.swift"; sourceTree = "<group>"; };
		A9CBE45B248ACC03008E7BA2 /* SettingsStore+SimulatedCoreData.swift */ = {isa = PBXFileReference; lastKnownFileType = sourcecode.swift; path = "SettingsStore+SimulatedCoreData.swift"; sourceTree = "<group>"; };
		A9DAE7CF2332D77F006AE942 /* LoopTests.swift */ = {isa = PBXFileReference; fileEncoding = 4; lastKnownFileType = sourcecode.swift; path = LoopTests.swift; sourceTree = "<group>"; };
		A9E6DFE5246A042E005B1A1C /* CarbStoreTests.swift */ = {isa = PBXFileReference; lastKnownFileType = sourcecode.swift; path = CarbStoreTests.swift; sourceTree = "<group>"; };
		A9E6DFE7246A043C005B1A1C /* DoseStoreTests.swift */ = {isa = PBXFileReference; lastKnownFileType = sourcecode.swift; path = DoseStoreTests.swift; sourceTree = "<group>"; };
		A9E6DFE9246A0448005B1A1C /* PumpManagerErrorTests.swift */ = {isa = PBXFileReference; lastKnownFileType = sourcecode.swift; path = PumpManagerErrorTests.swift; sourceTree = "<group>"; };
		A9E6DFEB246A0453005B1A1C /* SetBolusErrorTests.swift */ = {isa = PBXFileReference; lastKnownFileType = sourcecode.swift; path = SetBolusErrorTests.swift; sourceTree = "<group>"; };
		A9E6DFEE246A0474005B1A1C /* LoopErrorTests.swift */ = {isa = PBXFileReference; lastKnownFileType = sourcecode.swift; path = LoopErrorTests.swift; sourceTree = "<group>"; };
		A9F66FC2247F451500096EA7 /* UIDevice+Loop.swift */ = {isa = PBXFileReference; lastKnownFileType = sourcecode.swift; path = "UIDevice+Loop.swift"; sourceTree = "<group>"; };
		A9F703722489BC8500C98AD8 /* CarbStore+SimulatedCoreData.swift */ = {isa = PBXFileReference; lastKnownFileType = sourcecode.swift; path = "CarbStore+SimulatedCoreData.swift"; sourceTree = "<group>"; };
		A9F703742489C9A000C98AD8 /* GlucoseStore+SimulatedCoreData.swift */ = {isa = PBXFileReference; lastKnownFileType = sourcecode.swift; path = "GlucoseStore+SimulatedCoreData.swift"; sourceTree = "<group>"; };
		A9F703762489D8AA00C98AD8 /* PersistentDeviceLog+SimulatedCoreData.swift */ = {isa = PBXFileReference; lastKnownFileType = sourcecode.swift; path = "PersistentDeviceLog+SimulatedCoreData.swift"; sourceTree = "<group>"; };
		B42C951324A3C76000857C73 /* CGMStatusHUDViewModel.swift */ = {isa = PBXFileReference; fileEncoding = 4; lastKnownFileType = sourcecode.swift; path = CGMStatusHUDViewModel.swift; sourceTree = "<group>"; };
		B42C951624A3CAF200857C73 /* NotificationsCriticalAlertPermissionsViewModel.swift */ = {isa = PBXFileReference; fileEncoding = 4; lastKnownFileType = sourcecode.swift; path = NotificationsCriticalAlertPermissionsViewModel.swift; sourceTree = "<group>"; };
		B43DA44024D9C12100CAFF4E /* DismissibleHostingController.swift */ = {isa = PBXFileReference; lastKnownFileType = sourcecode.swift; path = DismissibleHostingController.swift; sourceTree = "<group>"; };
		B48B0BAB24900093009A48DE /* PumpStatusHUDView.swift */ = {isa = PBXFileReference; lastKnownFileType = sourcecode.swift; path = PumpStatusHUDView.swift; sourceTree = "<group>"; };
		B490A03C24D04F9400F509FA /* Color.swift */ = {isa = PBXFileReference; lastKnownFileType = sourcecode.swift; path = Color.swift; sourceTree = "<group>"; };
		B490A03E24D0550F00F509FA /* GlucoseValueType.swift */ = {isa = PBXFileReference; lastKnownFileType = sourcecode.swift; path = GlucoseValueType.swift; sourceTree = "<group>"; };
		B490A04024D0559D00F509FA /* DeviceLifecycleProgressState.swift */ = {isa = PBXFileReference; lastKnownFileType = sourcecode.swift; path = DeviceLifecycleProgressState.swift; sourceTree = "<group>"; };
		B490A04224D055D900F509FA /* DeviceStatusHighlight.swift */ = {isa = PBXFileReference; lastKnownFileType = sourcecode.swift; path = DeviceStatusHighlight.swift; sourceTree = "<group>"; };
		B4D620D324D9EDB900043B3C /* GuidanceColors.swift */ = {isa = PBXFileReference; lastKnownFileType = sourcecode.swift; path = GuidanceColors.swift; sourceTree = "<group>"; };
		B4E96D4A248A6B6E002DABAD /* DeviceStatusHUDView.swift */ = {isa = PBXFileReference; lastKnownFileType = sourcecode.swift; path = DeviceStatusHUDView.swift; sourceTree = "<group>"; };
		B4E96D4E248A6E20002DABAD /* CGMStatusHUDView.swift */ = {isa = PBXFileReference; lastKnownFileType = sourcecode.swift; path = CGMStatusHUDView.swift; sourceTree = "<group>"; };
		B4E96D52248A7386002DABAD /* GlucoseValueHUDView.swift */ = {isa = PBXFileReference; lastKnownFileType = sourcecode.swift; path = GlucoseValueHUDView.swift; sourceTree = "<group>"; };
		B4E96D54248A7509002DABAD /* GlucoseTrendHUDView.swift */ = {isa = PBXFileReference; lastKnownFileType = sourcecode.swift; path = GlucoseTrendHUDView.swift; sourceTree = "<group>"; };
		B4E96D56248A7B0F002DABAD /* StatusHighlightHUDView.swift */ = {isa = PBXFileReference; lastKnownFileType = sourcecode.swift; path = StatusHighlightHUDView.swift; sourceTree = "<group>"; };
		B4E96D58248A7F9A002DABAD /* StatusHighlightHUDView.xib */ = {isa = PBXFileReference; lastKnownFileType = file.xib; path = StatusHighlightHUDView.xib; sourceTree = "<group>"; };
		B4E96D5A248A8229002DABAD /* StatusBarHUDView.swift */ = {isa = PBXFileReference; lastKnownFileType = sourcecode.swift; path = StatusBarHUDView.swift; sourceTree = "<group>"; };
		B4E96D5C248A82A2002DABAD /* StatusBarHUDView.xib */ = {isa = PBXFileReference; lastKnownFileType = file.xib; path = StatusBarHUDView.xib; sourceTree = "<group>"; };
		B4F3D25024AF890C0095CE44 /* BluetoothStateManager.swift */ = {isa = PBXFileReference; lastKnownFileType = sourcecode.swift; path = BluetoothStateManager.swift; sourceTree = "<group>"; };
		B4FEEF7C24B8A71F00A8DF9B /* DeviceDataManager+DeviceStatus.swift */ = {isa = PBXFileReference; lastKnownFileType = sourcecode.swift; path = "DeviceDataManager+DeviceStatus.swift"; sourceTree = "<group>"; };
		C10B28451EA9BA5E006EA1FC /* far_future_high_bg_forecast.json */ = {isa = PBXFileReference; fileEncoding = 4; lastKnownFileType = text.json; path = far_future_high_bg_forecast.json; sourceTree = "<group>"; };
		C1201E2B23ECDBD0002DA84A /* WatchContextRequestUserInfo.swift */ = {isa = PBXFileReference; lastKnownFileType = sourcecode.swift; path = WatchContextRequestUserInfo.swift; sourceTree = "<group>"; };
		C125F31A22FE7CE200FD0545 /* copy-frameworks.sh */ = {isa = PBXFileReference; fileEncoding = 4; lastKnownFileType = text.script.sh; path = "copy-frameworks.sh"; sourceTree = "<group>"; };
		C12CB9AC23106A3C00F84978 /* it */ = {isa = PBXFileReference; lastKnownFileType = text.plist.strings; name = it; path = it.lproj/Intents.strings; sourceTree = "<group>"; };
		C12CB9AE23106A5C00F84978 /* fr */ = {isa = PBXFileReference; lastKnownFileType = text.plist.strings; name = fr; path = fr.lproj/Intents.strings; sourceTree = "<group>"; };
		C12CB9B023106A5F00F84978 /* de */ = {isa = PBXFileReference; lastKnownFileType = text.plist.strings; name = de; path = de.lproj/Intents.strings; sourceTree = "<group>"; };
		C12CB9B223106A6000F84978 /* zh-Hans */ = {isa = PBXFileReference; lastKnownFileType = text.plist.strings; name = "zh-Hans"; path = "zh-Hans.lproj/Intents.strings"; sourceTree = "<group>"; };
		C12CB9B423106A6100F84978 /* nl */ = {isa = PBXFileReference; lastKnownFileType = text.plist.strings; name = nl; path = nl.lproj/Intents.strings; sourceTree = "<group>"; };
		C12CB9B623106A6200F84978 /* nb */ = {isa = PBXFileReference; lastKnownFileType = text.plist.strings; name = nb; path = nb.lproj/Intents.strings; sourceTree = "<group>"; };
		C12CB9B823106A6300F84978 /* pl */ = {isa = PBXFileReference; lastKnownFileType = text.plist.strings; name = pl; path = pl.lproj/Intents.strings; sourceTree = "<group>"; };
		C12F21A61DFA79CB00748193 /* recommend_temp_basal_very_low_end_in_range.json */ = {isa = PBXFileReference; fileEncoding = 4; lastKnownFileType = text.json; path = recommend_temp_basal_very_low_end_in_range.json; sourceTree = "<group>"; };
		C165B8CD23302C5D0004112E /* RemoteCommand.swift */ = {isa = PBXFileReference; lastKnownFileType = sourcecode.swift; path = RemoteCommand.swift; sourceTree = "<group>"; };
		C16DA84122E8E112008624C2 /* LoopPlugins.swift */ = {isa = PBXFileReference; lastKnownFileType = sourcecode.swift; path = LoopPlugins.swift; sourceTree = "<group>"; };
		C17824991E1999FA00D9D25C /* CaseCountable.swift */ = {isa = PBXFileReference; fileEncoding = 4; lastKnownFileType = sourcecode.swift; path = CaseCountable.swift; sourceTree = "<group>"; };
		C178249F1E19CF9800D9D25C /* GlucoseThresholdTableViewController.swift */ = {isa = PBXFileReference; fileEncoding = 4; lastKnownFileType = sourcecode.swift; path = GlucoseThresholdTableViewController.swift; sourceTree = "<group>"; };
		C17824A21E19EAB600D9D25C /* recommend_temp_basal_start_very_low_end_high.json */ = {isa = PBXFileReference; fileEncoding = 4; lastKnownFileType = text.json; path = recommend_temp_basal_start_very_low_end_high.json; sourceTree = "<group>"; };
		C17824A41E1AD4D100D9D25C /* BolusRecommendation.swift */ = {isa = PBXFileReference; fileEncoding = 4; lastKnownFileType = sourcecode.swift; path = BolusRecommendation.swift; sourceTree = "<group>"; };
		C1814B85225E507C008D2D8E /* Sequence.swift */ = {isa = PBXFileReference; lastKnownFileType = sourcecode.swift; path = Sequence.swift; sourceTree = "<group>"; };
		C18A491222FCC22800FDA733 /* build-derived-assets.sh */ = {isa = PBXFileReference; fileEncoding = 4; lastKnownFileType = text.script.sh; path = "build-derived-assets.sh"; sourceTree = "<group>"; };
		C18A491322FCC22900FDA733 /* make_scenario.py */ = {isa = PBXFileReference; fileEncoding = 4; lastKnownFileType = text.script.python; path = make_scenario.py; sourceTree = "<group>"; };
		C18A491522FCC22900FDA733 /* copy-plugins.sh */ = {isa = PBXFileReference; fileEncoding = 4; lastKnownFileType = text.script.sh; path = "copy-plugins.sh"; sourceTree = "<group>"; };
		C19E96DD23D2733F003F79B0 /* LoopCompletionFreshness.swift */ = {isa = PBXFileReference; lastKnownFileType = sourcecode.swift; path = LoopCompletionFreshness.swift; sourceTree = "<group>"; };
		C1C6591B1E1B1FDA0025CC58 /* recommend_temp_basal_dropping_then_rising.json */ = {isa = PBXFileReference; fileEncoding = 4; lastKnownFileType = text.json; path = recommend_temp_basal_dropping_then_rising.json; sourceTree = "<group>"; };
		C1D197FE232CF92D0096D646 /* capture-build-details.sh */ = {isa = PBXFileReference; fileEncoding = 4; lastKnownFileType = text.script.sh; path = "capture-build-details.sh"; sourceTree = "<group>"; };
		C1D289B422F90A52003FFBD9 /* BasalDeliveryState.swift */ = {isa = PBXFileReference; lastKnownFileType = sourcecode.swift; path = BasalDeliveryState.swift; sourceTree = "<group>"; };
		C1E2773D224177C000354103 /* ClockKit.framework */ = {isa = PBXFileReference; lastKnownFileType = wrapper.framework; name = ClockKit.framework; path = Platforms/WatchOS.platform/Developer/SDKs/WatchOS.sdk/System/Library/Frameworks/ClockKit.framework; sourceTree = DEVELOPER_DIR; };
		C1E2774722433D7A00354103 /* MKRingProgressView.framework */ = {isa = PBXFileReference; explicitFileType = wrapper.framework; path = MKRingProgressView.framework; sourceTree = BUILT_PRODUCTS_DIR; };
		C1F8B1D122375E4200DD66CF /* BolusProgressTableViewCell.swift */ = {isa = PBXFileReference; lastKnownFileType = sourcecode.swift; path = BolusProgressTableViewCell.swift; sourceTree = "<group>"; };
		C1F8B1DB223862D500DD66CF /* BolusProgressTableViewCell.xib */ = {isa = PBXFileReference; lastKnownFileType = file.xib; path = BolusProgressTableViewCell.xib; sourceTree = "<group>"; };
		C1FB428B217806A300FAB378 /* StateColorPalette.swift */ = {isa = PBXFileReference; fileEncoding = 4; lastKnownFileType = sourcecode.swift; path = StateColorPalette.swift; sourceTree = "<group>"; };
		C1FB428E217921D600FAB378 /* PumpManagerUI.swift */ = {isa = PBXFileReference; lastKnownFileType = sourcecode.swift; path = PumpManagerUI.swift; sourceTree = "<group>"; };
<<<<<<< HEAD
		E9BB27AA23B85C3500FB4987 /* SleepStore.swift */ = {isa = PBXFileReference; lastKnownFileType = sourcecode.swift; path = SleepStore.swift; sourceTree = "<group>"; };
=======
		E90909CC24E34AC500F963D2 /* high_and_rising_with_cob_momentum_effect.json */ = {isa = PBXFileReference; fileEncoding = 4; lastKnownFileType = text.json; path = high_and_rising_with_cob_momentum_effect.json; sourceTree = "<group>"; };
		E90909CD24E34AC500F963D2 /* high_and_rising_with_cob_insulin_effect.json */ = {isa = PBXFileReference; fileEncoding = 4; lastKnownFileType = text.json; path = high_and_rising_with_cob_insulin_effect.json; sourceTree = "<group>"; };
		E90909CE24E34AC500F963D2 /* high_and_rising_with_cob_predicted_glucose.json */ = {isa = PBXFileReference; fileEncoding = 4; lastKnownFileType = text.json; path = high_and_rising_with_cob_predicted_glucose.json; sourceTree = "<group>"; };
		E90909CF24E34AC500F963D2 /* high_and_rising_with_cob_carb_effect.json */ = {isa = PBXFileReference; fileEncoding = 4; lastKnownFileType = text.json; path = high_and_rising_with_cob_carb_effect.json; sourceTree = "<group>"; };
		E90909D024E34AC500F963D2 /* high_and_rising_with_cob_counteraction_effect.json */ = {isa = PBXFileReference; fileEncoding = 4; lastKnownFileType = text.json; path = high_and_rising_with_cob_counteraction_effect.json; sourceTree = "<group>"; };
		E90909D724E34F1500F963D2 /* low_and_falling_predicted_glucose.json */ = {isa = PBXFileReference; fileEncoding = 4; lastKnownFileType = text.json; path = low_and_falling_predicted_glucose.json; sourceTree = "<group>"; };
		E90909D824E34F1500F963D2 /* low_and_falling_carb_effect.json */ = {isa = PBXFileReference; fileEncoding = 4; lastKnownFileType = text.json; path = low_and_falling_carb_effect.json; sourceTree = "<group>"; };
		E90909D924E34F1500F963D2 /* low_and_falling_counteraction_effect.json */ = {isa = PBXFileReference; fileEncoding = 4; lastKnownFileType = text.json; path = low_and_falling_counteraction_effect.json; sourceTree = "<group>"; };
		E90909DA24E34F1600F963D2 /* low_and_falling_insulin_effect.json */ = {isa = PBXFileReference; fileEncoding = 4; lastKnownFileType = text.json; path = low_and_falling_insulin_effect.json; sourceTree = "<group>"; };
		E90909DB24E34F1600F963D2 /* low_and_falling_momentum_effect.json */ = {isa = PBXFileReference; fileEncoding = 4; lastKnownFileType = text.json; path = low_and_falling_momentum_effect.json; sourceTree = "<group>"; };
		E90909E224E3530200F963D2 /* low_with_low_treatment_carb_effect.json */ = {isa = PBXFileReference; fileEncoding = 4; lastKnownFileType = text.json; path = low_with_low_treatment_carb_effect.json; sourceTree = "<group>"; };
		E90909E324E3530200F963D2 /* low_with_low_treatment_insulin_effect.json */ = {isa = PBXFileReference; fileEncoding = 4; lastKnownFileType = text.json; path = low_with_low_treatment_insulin_effect.json; sourceTree = "<group>"; };
		E90909E424E3530200F963D2 /* low_with_low_treatment_predicted_glucose.json */ = {isa = PBXFileReference; fileEncoding = 4; lastKnownFileType = text.json; path = low_with_low_treatment_predicted_glucose.json; sourceTree = "<group>"; };
		E90909E524E3530200F963D2 /* low_with_low_treatment_momentum_effect.json */ = {isa = PBXFileReference; fileEncoding = 4; lastKnownFileType = text.json; path = low_with_low_treatment_momentum_effect.json; sourceTree = "<group>"; };
		E90909E624E3530200F963D2 /* low_with_low_treatment_counteraction_effect.json */ = {isa = PBXFileReference; fileEncoding = 4; lastKnownFileType = text.json; path = low_with_low_treatment_counteraction_effect.json; sourceTree = "<group>"; };
		E90909ED24E35B4000F963D2 /* high_and_falling_predicted_glucose.json */ = {isa = PBXFileReference; fileEncoding = 4; lastKnownFileType = text.json; path = high_and_falling_predicted_glucose.json; sourceTree = "<group>"; };
		E90909EF24E35B4C00F963D2 /* high_and_falling_counteraction_effect.json */ = {isa = PBXFileReference; fileEncoding = 4; lastKnownFileType = text.json; path = high_and_falling_counteraction_effect.json; sourceTree = "<group>"; };
		E90909F024E35B4C00F963D2 /* high_and_falling_carb_effect.json */ = {isa = PBXFileReference; fileEncoding = 4; lastKnownFileType = text.json; path = high_and_falling_carb_effect.json; sourceTree = "<group>"; };
		E90909F124E35B4C00F963D2 /* high_and_falling_insulin_effect.json */ = {isa = PBXFileReference; fileEncoding = 4; lastKnownFileType = text.json; path = high_and_falling_insulin_effect.json; sourceTree = "<group>"; };
		E90909F524E35B7C00F963D2 /* high_and_falling_momentum_effect.json */ = {isa = PBXFileReference; fileEncoding = 4; lastKnownFileType = text.json; path = high_and_falling_momentum_effect.json; sourceTree = "<group>"; };
		E93E865324DB6CBA00FF40C8 /* retrospective_output.json */ = {isa = PBXFileReference; fileEncoding = 4; lastKnownFileType = text.json; path = retrospective_output.json; sourceTree = "<group>"; };
		E93E865524DB731900FF40C8 /* predicted_glucose_without_retrospective.json */ = {isa = PBXFileReference; fileEncoding = 4; lastKnownFileType = text.json; path = predicted_glucose_without_retrospective.json; sourceTree = "<group>"; };
		E93E865724DB75BD00FF40C8 /* predicted_glucose_very_negative.json */ = {isa = PBXFileReference; fileEncoding = 4; lastKnownFileType = text.json; path = predicted_glucose_very_negative.json; sourceTree = "<group>"; };
		E93E86A724DDCC4400FF40C8 /* MockDoseStore.swift */ = {isa = PBXFileReference; lastKnownFileType = sourcecode.swift; path = MockDoseStore.swift; sourceTree = "<group>"; };
		E93E86AF24DDE1BD00FF40C8 /* MockGlucoseStore.swift */ = {isa = PBXFileReference; lastKnownFileType = sourcecode.swift; path = MockGlucoseStore.swift; sourceTree = "<group>"; };
		E93E86B124DDE21D00FF40C8 /* MockCarbStore.swift */ = {isa = PBXFileReference; lastKnownFileType = sourcecode.swift; path = MockCarbStore.swift; sourceTree = "<group>"; };
		E93E86B424E1FDC400FF40C8 /* flat_and_stable_insulin_effect.json */ = {isa = PBXFileReference; fileEncoding = 4; lastKnownFileType = text.json; path = flat_and_stable_insulin_effect.json; sourceTree = "<group>"; };
		E93E86B524E1FDC400FF40C8 /* flat_and_stable_momentum_effect.json */ = {isa = PBXFileReference; fileEncoding = 4; lastKnownFileType = text.json; path = flat_and_stable_momentum_effect.json; sourceTree = "<group>"; };
		E93E86B624E1FDC400FF40C8 /* flat_and_stable_predicted_glucose.json */ = {isa = PBXFileReference; fileEncoding = 4; lastKnownFileType = text.json; path = flat_and_stable_predicted_glucose.json; sourceTree = "<group>"; };
		E93E86B824E1FDC400FF40C8 /* flat_and_stable_carb_effect.json */ = {isa = PBXFileReference; fileEncoding = 4; lastKnownFileType = text.json; path = flat_and_stable_carb_effect.json; sourceTree = "<group>"; };
		E93E86C224E1FE6100FF40C8 /* flat_and_stable_counteraction_effect.json */ = {isa = PBXFileReference; fileEncoding = 4; lastKnownFileType = text.json; path = flat_and_stable_counteraction_effect.json; sourceTree = "<group>"; };
		E93E86C524E2E02200FF40C8 /* high_and_stable_insulin_effect.json */ = {isa = PBXFileReference; fileEncoding = 4; lastKnownFileType = text.json; path = high_and_stable_insulin_effect.json; sourceTree = "<group>"; };
		E93E86C624E2E02200FF40C8 /* high_and_stable_carb_effect.json */ = {isa = PBXFileReference; fileEncoding = 4; lastKnownFileType = text.json; path = high_and_stable_carb_effect.json; sourceTree = "<group>"; };
		E93E86C724E2E02200FF40C8 /* high_and_stable_predicted_glucose.json */ = {isa = PBXFileReference; fileEncoding = 4; lastKnownFileType = text.json; path = high_and_stable_predicted_glucose.json; sourceTree = "<group>"; };
		E93E86C824E2E02200FF40C8 /* high_and_stable_counteraction_effect.json */ = {isa = PBXFileReference; fileEncoding = 4; lastKnownFileType = text.json; path = high_and_stable_counteraction_effect.json; sourceTree = "<group>"; };
		E93E86C924E2E02200FF40C8 /* high_and_stable_momentum_effect.json */ = {isa = PBXFileReference; fileEncoding = 4; lastKnownFileType = text.json; path = high_and_stable_momentum_effect.json; sourceTree = "<group>"; };
		E95D380024EADE7C005E2F50 /* DoseStoreProtocol.swift */ = {isa = PBXFileReference; lastKnownFileType = sourcecode.swift; path = DoseStoreProtocol.swift; sourceTree = "<group>"; };
		E95D380224EADF36005E2F50 /* CarbStoreProtocol.swift */ = {isa = PBXFileReference; lastKnownFileType = sourcecode.swift; path = CarbStoreProtocol.swift; sourceTree = "<group>"; };
		E95D380424EADF78005E2F50 /* GlucoseStoreProtocol.swift */ = {isa = PBXFileReference; lastKnownFileType = sourcecode.swift; path = GlucoseStoreProtocol.swift; sourceTree = "<group>"; };
		E98A55EC24EDD6380008715D /* SettingsStoreProtocol.swift */ = {isa = PBXFileReference; lastKnownFileType = sourcecode.swift; path = SettingsStoreProtocol.swift; sourceTree = "<group>"; };
		E98A55EE24EDD6E60008715D /* DosingDecisionStoreProtocol.swift */ = {isa = PBXFileReference; lastKnownFileType = sourcecode.swift; path = DosingDecisionStoreProtocol.swift; sourceTree = "<group>"; };
		E98A55F024EDD85E0008715D /* MockDosingDecisionStore.swift */ = {isa = PBXFileReference; lastKnownFileType = sourcecode.swift; path = MockDosingDecisionStore.swift; sourceTree = "<group>"; };
		E98A55F224EDD9530008715D /* MockSettingsStore.swift */ = {isa = PBXFileReference; lastKnownFileType = sourcecode.swift; path = MockSettingsStore.swift; sourceTree = "<group>"; };
		E98A55F424EEE15A0008715D /* OnOffSelectionController.swift */ = {isa = PBXFileReference; lastKnownFileType = sourcecode.swift; path = OnOffSelectionController.swift; sourceTree = "<group>"; };
		E98A55F624EEE1E10008715D /* OnOffSelectionView.swift */ = {isa = PBXFileReference; lastKnownFileType = sourcecode.swift; path = OnOffSelectionView.swift; sourceTree = "<group>"; };
		E98A55F824EEFC200008715D /* OnOffSelectionViewModel.swift */ = {isa = PBXFileReference; lastKnownFileType = sourcecode.swift; path = OnOffSelectionViewModel.swift; sourceTree = "<group>"; };
>>>>>>> c69fc765
		E9C00EEF24C620EF00628F35 /* LoopSettings.swift */ = {isa = PBXFileReference; lastKnownFileType = sourcecode.swift; path = LoopSettings.swift; sourceTree = "<group>"; };
		E9C00EF424C623EF00628F35 /* LoopSettings+Loop.swift */ = {isa = PBXFileReference; lastKnownFileType = sourcecode.swift; path = "LoopSettings+Loop.swift"; sourceTree = "<group>"; };
		E9C58A7124DB489100487A17 /* LoopDataManagerTests.swift */ = {isa = PBXFileReference; lastKnownFileType = sourcecode.swift; path = LoopDataManagerTests.swift; sourceTree = "<group>"; };
		E9C58A7724DB529A00487A17 /* momentum_effect_bouncing.json */ = {isa = PBXFileReference; fileEncoding = 4; lastKnownFileType = text.json; path = momentum_effect_bouncing.json; sourceTree = "<group>"; };
		E9C58A7824DB529A00487A17 /* basal_profile.json */ = {isa = PBXFileReference; fileEncoding = 4; lastKnownFileType = text.json; path = basal_profile.json; sourceTree = "<group>"; };
		E9C58A7924DB529A00487A17 /* dynamic_glucose_effect_partially_observed.json */ = {isa = PBXFileReference; fileEncoding = 4; lastKnownFileType = text.json; path = dynamic_glucose_effect_partially_observed.json; sourceTree = "<group>"; };
		E9C58A7A24DB529A00487A17 /* counteraction_effect_falling_glucose.json */ = {isa = PBXFileReference; fileEncoding = 4; lastKnownFileType = text.json; path = counteraction_effect_falling_glucose.json; sourceTree = "<group>"; };
		E9C58A7B24DB529A00487A17 /* insulin_effect.json */ = {isa = PBXFileReference; fileEncoding = 4; lastKnownFileType = text.json; path = insulin_effect.json; sourceTree = "<group>"; };
		E9E5E55F24D3519700B5DFFE /* far_future_high_bg_forecast_after_6_hours.json */ = {isa = PBXFileReference; fileEncoding = 4; lastKnownFileType = text.json; path = far_future_high_bg_forecast_after_6_hours.json; sourceTree = "<group>"; };
/* End PBXFileReference section */

/* Begin PBXFrameworksBuildPhase section */
		43105EF81BADC8F9009CD81E /* Frameworks */ = {
			isa = PBXFrameworksBuildPhase;
			buildActionMask = 2147483647;
			files = (
			);
			runOnlyForDeploymentPostprocessing = 0;
		};
		43776F891B8022E90074EA36 /* Frameworks */ = {
			isa = PBXFrameworksBuildPhase;
			buildActionMask = 2147483647;
			files = (
				43F5C2C91B929C09003EB13D /* HealthKit.framework in Frameworks */,
				43D9FFD621EAE05D00AF44BF /* LoopCore.framework in Frameworks */,
				43F78D4F1C914197002152D1 /* LoopKit.framework in Frameworks */,
				892A5D5B222F0D7C008961AB /* LoopTestingKit.framework in Frameworks */,
				4F7528941DFE1E9500C322D6 /* LoopUI.framework in Frameworks */,
				C1E2774822433D7A00354103 /* MKRingProgressView.framework in Frameworks */,
				892A5D2A222EF60A008961AB /* MockKit.framework in Frameworks */,
				892A5D2C222EF60A008961AB /* MockKitUI.framework in Frameworks */,
				4F08DE9B1E7BC4ED006741EA /* SwiftCharts.framework in Frameworks */,
			);
			runOnlyForDeploymentPostprocessing = 0;
		};
		43A9437B1B926B7B0051FA24 /* Frameworks */ = {
			isa = PBXFrameworksBuildPhase;
			buildActionMask = 2147483647;
			files = (
				43D9002F21EB234400AF44BF /* LoopCore.framework in Frameworks */,
				C1E2773E224177C000354103 /* ClockKit.framework in Frameworks */,
				4344628220A7A37F00C4BE6F /* CoreBluetooth.framework in Frameworks */,
				4344628520A7A3BE00C4BE6F /* LoopKit.framework in Frameworks */,
				4396BD50225159C0005AA4D3 /* HealthKit.framework in Frameworks */,
			);
			runOnlyForDeploymentPostprocessing = 0;
		};
		43D9002321EB209400AF44BF /* Frameworks */ = {
			isa = PBXFrameworksBuildPhase;
			buildActionMask = 2147483647;
			files = (
				43D9002D21EB225D00AF44BF /* HealthKit.framework in Frameworks */,
				43D9002E21EB226F00AF44BF /* LoopKit.framework in Frameworks */,
			);
			runOnlyForDeploymentPostprocessing = 0;
		};
		43D9FF9F21EA9A0C00AF44BF /* Frameworks */ = {
			isa = PBXFrameworksBuildPhase;
			buildActionMask = 2147483647;
			files = (
				43D9FFDE21EAE3AE00AF44BF /* LoopCore.framework in Frameworks */,
				43D9FFBD21EA9CD700AF44BF /* SwiftCharts.framework in Frameworks */,
				43D9FFB421EA9AD800AF44BF /* LoopUI.framework in Frameworks */,
				43D9FFBB21EA9CC900AF44BF /* LoopKit.framework in Frameworks */,
				43D9FFB621EA9B2F00AF44BF /* HealthKit.framework in Frameworks */,
				43D9FFBC21EA9CCD00AF44BF /* LoopKitUI.framework in Frameworks */,
			);
			runOnlyForDeploymentPostprocessing = 0;
		};
		43D9FFCC21EAE05D00AF44BF /* Frameworks */ = {
			isa = PBXFrameworksBuildPhase;
			buildActionMask = 2147483647;
			files = (
				43D9FFFA21EAF35900AF44BF /* HealthKit.framework in Frameworks */,
				43D9FFF821EAF2EF00AF44BF /* LoopKit.framework in Frameworks */,
			);
			runOnlyForDeploymentPostprocessing = 0;
		};
		43E2D8CE1D20BF42004DA55F /* Frameworks */ = {
			isa = PBXFrameworksBuildPhase;
			buildActionMask = 2147483647;
			files = (
				4345E3FF21F051C6009E00E5 /* LoopCore.framework in Frameworks */,
				43E2D9191D222759004DA55F /* LoopKit.framework in Frameworks */,
			);
			runOnlyForDeploymentPostprocessing = 0;
		};
		43E2D9081D20C581004DA55F /* Frameworks */ = {
			isa = PBXFrameworksBuildPhase;
			buildActionMask = 2147483647;
			files = (
			);
			runOnlyForDeploymentPostprocessing = 0;
		};
		4F70C1D91DE8DCA7006380B7 /* Frameworks */ = {
			isa = PBXFrameworksBuildPhase;
			buildActionMask = 2147483647;
			files = (
				43D9000B21EB0BE000AF44BF /* LoopCore.framework in Frameworks */,
				43FCEEC022220D1F0013DD30 /* LoopKit.framework in Frameworks */,
				43FCEEBF22220CF30013DD30 /* LoopKitUI.framework in Frameworks */,
				4F7528951DFE1E9B00C322D6 /* LoopUI.framework in Frameworks */,
				437AFEE520352591008C4892 /* NotificationCenter.framework in Frameworks */,
				C1C0BE2A224C0FA000C03B4D /* SwiftCharts.framework in Frameworks */,
			);
			runOnlyForDeploymentPostprocessing = 0;
		};
		4F7528871DFE1DC600C322D6 /* Frameworks */ = {
			isa = PBXFrameworksBuildPhase;
			buildActionMask = 2147483647;
			files = (
				437AFEE8203689FE008C4892 /* LoopKit.framework in Frameworks */,
				4FB76FB01E8C3E8000B39636 /* SwiftCharts.framework in Frameworks */,
				43C05CBA21EBEAD8006FB252 /* LoopCore.framework in Frameworks */,
				43FCEEBE22220CE70013DD30 /* LoopKitUI.framework in Frameworks */,
			);
			runOnlyForDeploymentPostprocessing = 0;
		};
/* End PBXFrameworksBuildPhase section */

/* Begin PBXGroup section */
		1DA6499D2441266400F61E75 /* Alerts */ = {
			isa = PBXGroup;
			children = (
				1DB1065024467E18005542BD /* AlertManager.swift */,
				1D05219C2469F1F5000EBBDE /* AlertStore.swift */,
				1D080CBB2473214A00356610 /* AlertStore.xcdatamodeld */,
				1DA649A8244126DA00F61E75 /* InAppModalAlertPresenter.swift */,
				1D05219A2469E9DF000EBBDE /* StoredAlert.swift */,
				1D4A3E2B2478628500FD601B /* StoredAlert+CoreDataClass.swift */,
				1D4A3E2C2478628500FD601B /* StoredAlert+CoreDataProperties.swift */,
				1DA649A6244126CD00F61E75 /* UserNotificationAlertPresenter.swift */,
			);
			path = Alerts;
			sourceTree = "<group>";
		};
		1DA7A83F24476E8C008257F0 /* Managers */ = {
			isa = PBXGroup;
			children = (
				1DA7A84024476E98008257F0 /* Alerts */,
			);
			path = Managers;
			sourceTree = "<group>";
		};
		1DA7A84024476E98008257F0 /* Alerts */ = {
			isa = PBXGroup;
			children = (
				1D80313C24746274002810DF /* AlertStoreTests.swift */,
				1DA7A84124476EAD008257F0 /* AlertManagerTests.swift */,
				1DA7A84324477698008257F0 /* InAppModalAlertPresenterTests.swift */,
				1DFE9E162447B6270082C280 /* UserNotificationAlertPresenterTests.swift */,
			);
			path = Alerts;
			sourceTree = "<group>";
		};
		4328E0121CFBE1B700E199AA /* Controllers */ = {
			isa = PBXGroup;
			children = (
				4328E0151CFBE1DA00E199AA /* ActionHUDController.swift */,
				4328E01D1CFBE25F00E199AA /* CarbAndBolusFlowController.swift */,
				4345E40521F68E18009E00E5 /* CarbEntryListController.swift */,
				4FFEDFBE20E5CF22000BFC58 /* ChartHUDController.swift */,
				4F82654F20E69F9A0031A8F5 /* HUDInterfaceController.swift */,
				43511CED220FC61700566C63 /* HUDRowController.swift */,
				43A943891B926B7B0051FA24 /* NotificationController.swift */,
				892FB4CE220402C0005293EC /* OverrideSelectionController.swift */,
				4345E40321F68AD9009E00E5 /* TextRowController.swift */,
				E98A55F424EEE15A0008715D /* OnOffSelectionController.swift */,
			);
			path = Controllers;
			sourceTree = "<group>";
		};
		4328E01F1CFBE2B100E199AA /* Extensions */ = {
			isa = PBXGroup;
			children = (
				898ECA68218ABDA9001E9D35 /* CLKTextProvider+Compound.h */,
				898ECA66218ABDA8001E9D35 /* WatchApp Extension-Bridging-Header.h */,
				898ECA67218ABDA8001E9D35 /* CLKTextProvider+Compound.m */,
				4344629120A7C19800C4BE6F /* ButtonGroup.swift */,
				898ECA64218ABD9A001E9D35 /* CGRect.swift */,
				4328E0221CFBE2C500E199AA /* CLKComplicationTemplate.swift */,
				89FE21AC24AC57E30033F501 /* Collection.swift */,
				89E08FCB242E790C000D719B /* Comparable.swift */,
				4F7E8AC420E2AB9600AEA65E /* Date.swift */,
				43785E952120E4010057DED1 /* INRelevantShortcutStore+Loop.swift */,
				4328E0231CFBE2C500E199AA /* NSUserDefaults+WatchApp.swift */,
				4328E0241CFBE2C500E199AA /* UIColor.swift */,
				4F2C15801E0495B200E160D4 /* WatchContext+WatchApp.swift */,
				43CB2B2A1D924D450079823D /* WCSession.swift */,
				4328E0251CFBE2C500E199AA /* WKAlertAction.swift */,
				4328E02E1CFBF81800E199AA /* WKInterfaceImage.swift */,
				43517916230A0E1A0072ECC0 /* WKInterfaceLabel.swift */,
			);
			path = Extensions;
			sourceTree = "<group>";
		};
		4345E3F621F03C2E009E00E5 /* Display */ = {
			isa = PBXGroup;
			children = (
				4345E3F721F03D2A009E00E5 /* DatesAndNumberCell.swift */,
				4345E3F921F0473B009E00E5 /* TextCell.swift */,
			);
			path = Display;
			sourceTree = "<group>";
		};
		43511CDD21FD80AD00566C63 /* RetrospectiveCorrection */ = {
			isa = PBXGroup;
			children = (
				43511CDF21FD80E400566C63 /* RetrospectiveCorrection.swift */,
				43511CE021FD80E400566C63 /* StandardRetrospectiveCorrection.swift */,
			);
			path = RetrospectiveCorrection;
			sourceTree = "<group>";
		};
		43757D131C06F26C00910CB9 /* Models */ = {
			isa = PBXGroup;
			children = (
				43511CDD21FD80AD00566C63 /* RetrospectiveCorrection */,
				C17824A41E1AD4D100D9D25C /* BolusRecommendation.swift */,
				43C2FAE01EB656A500364AFF /* GlucoseEffectVelocity.swift */,
				436A0DA41D236A2A00104B24 /* LoopError.swift */,
				4F526D601DF8D9A900A04910 /* NetBasal.swift */,
				438D42F81D7C88BC003244B0 /* PredictionInputEffect.swift */,
				4328E0311CFC068900E199AA /* WatchContext+LoopKit.swift */,
				C165B8CD23302C5D0004112E /* RemoteCommand.swift */,
				E9C00EF424C623EF00628F35 /* LoopSettings+Loop.swift */,
			);
			path = Models;
			sourceTree = "<group>";
		};
		43776F831B8022E90074EA36 = {
			isa = PBXGroup;
			children = (
				C18A491122FCC20B00FDA733 /* Scripts */,
				4FF4D0FA1E1834BD00846527 /* Common */,
				43776F8E1B8022E90074EA36 /* Loop */,
				4F70C1DF1DE8DCA7006380B7 /* Loop Status Extension */,
				43D9FFD021EAE05D00AF44BF /* LoopCore */,
				4F75288C1DFE1DC600C322D6 /* LoopUI */,
				43A943731B926B7B0051FA24 /* WatchApp */,
				43A943821B926B7B0051FA24 /* WatchApp Extension */,
				43F78D2C1C8FC58F002152D1 /* LoopTests */,
				43E2D8D21D20BF42004DA55F /* DoseMathTests */,
				43D9FFA321EA9A0C00AF44BF /* Learn */,
				968DCD53F724DE56FFE51920 /* Frameworks */,
				43776F8D1B8022E90074EA36 /* Products */,
				437D9BA11D7B5203007245E8 /* Loop.xcconfig */,
				A951C5FF23E8AB51003E26DC /* Version.xcconfig */,
			);
			sourceTree = "<group>";
		};
		43776F8D1B8022E90074EA36 /* Products */ = {
			isa = PBXGroup;
			children = (
				43776F8C1B8022E90074EA36 /* Loop.app */,
				43A943721B926B7B0051FA24 /* WatchApp.app */,
				43A9437E1B926B7B0051FA24 /* WatchApp Extension.appex */,
				43E2D8D11D20BF42004DA55F /* DoseMathTests.xctest */,
				43E2D90B1D20C581004DA55F /* LoopTests.xctest */,
				4F70C1DC1DE8DCA7006380B7 /* Loop Status Extension.appex */,
				4F75288B1DFE1DC600C322D6 /* LoopUI.framework */,
				43D9FFA221EA9A0C00AF44BF /* Learn.app */,
				43D9FFCF21EAE05D00AF44BF /* LoopCore.framework */,
				43D9002A21EB209400AF44BF /* LoopCore.framework */,
			);
			name = Products;
			sourceTree = "<group>";
		};
		43776F8E1B8022E90074EA36 /* Loop */ = {
			isa = PBXGroup;
			children = (
				C16DA84022E8E104008624C2 /* Plugins */,
				7D7076651FE06EE4004AC8EA /* Localizable.strings */,
				7D7076511FE06EE1004AC8EA /* InfoPlist.strings */,
				43EDEE6B1CF2E12A00393BE3 /* Loop.entitlements */,
				43F5C2D41B92A4A6003EB13D /* Info.plist */,
				43776F8F1B8022E90074EA36 /* AppDelegate.swift */,
				43776F9A1B8022E90074EA36 /* LaunchScreen.storyboard */,
				43776F951B8022E90074EA36 /* Main.storyboard */,
				A966152423EA5A25005D8B29 /* DefaultAssets.xcassets */,
				A966152523EA5A25005D8B29 /* DerivedAssets.xcassets */,
				43E344A01B9E144300C85C07 /* Extensions */,
				43F5C2E41B93C5D4003EB13D /* Managers */,
				43757D131C06F26C00910CB9 /* Models */,
				43F5C2CE1B92A2A0003EB13D /* View Controllers */,
				43F5C2CF1B92A2ED003EB13D /* Views */,
				897A5A9724C22DCE00C4E71D /* View Models */,
			);
			path = Loop;
			sourceTree = "<group>";
		};
		43A943731B926B7B0051FA24 /* WatchApp */ = {
			isa = PBXGroup;
			children = (
				C1C73F0F1DE3D0270022FC89 /* InfoPlist.strings */,
				43F5C2D61B92A4DC003EB13D /* Info.plist */,
				43A943741B926B7B0051FA24 /* Interface.storyboard */,
				A966152823EA5A37005D8B29 /* DefaultAssets.xcassets */,
				A966152923EA5A37005D8B29 /* DerivedAssets.xcassets */,
			);
			path = WatchApp;
			sourceTree = "<group>";
		};
		43A943821B926B7B0051FA24 /* WatchApp Extension */ = {
			isa = PBXGroup;
			children = (
				7D7076601FE06EE3004AC8EA /* Localizable.strings */,
				43D533BB1CFD1DD7009E3085 /* WatchApp Extension.entitlements */,
				43A943911B926B7B0051FA24 /* Info.plist */,
				43A9438D1B926B7B0051FA24 /* ComplicationController.swift */,
				43A943871B926B7B0051FA24 /* ExtensionDelegate.swift */,
				43A9438F1B926B7B0051FA24 /* Assets.xcassets */,
				4328E0121CFBE1B700E199AA /* Controllers */,
				4328E01F1CFBE2B100E199AA /* Extensions */,
				4FE3475F20D5D7FA00A86D03 /* Managers */,
				898ECA5D218ABD17001E9D35 /* Models */,
				4F75F0052100146B00B5570E /* Scenes */,
				43A943831B926B7B0051FA24 /* Supporting Files */,
				891B508324342BCA005DA578 /* View Models */,
				895788A3242E6947002CB114 /* Views */,
			);
			path = "WatchApp Extension";
			sourceTree = "<group>";
		};
		43A943831B926B7B0051FA24 /* Supporting Files */ = {
			isa = PBXGroup;
			children = (
				43A943841B926B7B0051FA24 /* PushNotificationPayload.apns */,
			);
			name = "Supporting Files";
			sourceTree = "<group>";
		};
		43C05CB321EBE268006FB252 /* Extensions */ = {
			isa = PBXGroup;
			children = (
				43C05CB421EBE274006FB252 /* Date.swift */,
				4345E3FD21F04A50009E00E5 /* DateIntervalFormatter.swift */,
				43D9F81F21EF0906000578CD /* NSNumber.swift */,
				43C5F259222C921B00905D10 /* OSLog.swift */,
				43D9F81921EC593C000578CD /* UITableViewCell.swift */,
				C1814B85225E507C008D2D8E /* Sequence.swift */,
			);
			path = Extensions;
			sourceTree = "<group>";
		};
		43C05CBB21EBF743006FB252 /* View Controllers */ = {
			isa = PBXGroup;
			children = (
				43C05CC121EC06E4006FB252 /* LessonConfigurationViewController.swift */,
				43D9F82321EFF1AB000578CD /* LessonResultsViewController.swift */,
				43C05CBC21EBF77D006FB252 /* LessonsViewController.swift */,
			);
			path = "View Controllers";
			sourceTree = "<group>";
		};
		43C05CBE21EBFF66006FB252 /* Lessons */ = {
			isa = PBXGroup;
			children = (
				43C728F4222266F000C62969 /* ModalDayLesson.swift */,
				43C05CB021EBBDB9006FB252 /* TimeInRangeLesson.swift */,
			);
			path = Lessons;
			sourceTree = "<group>";
		};
		43C05CC321EC0868006FB252 /* Configuration */ = {
			isa = PBXGroup;
			children = (
				43D9F81721EC51CC000578CD /* DateEntry.swift */,
				43C05CC921EC382B006FB252 /* NumberEntry.swift */,
				43D9F81D21EF0609000578CD /* NumberRangeEntry.swift */,
				43D9F82121EF0A7A000578CD /* QuantityRangeEntry.swift */,
				43C728F62222700000C62969 /* DateIntervalEntry.swift */,
			);
			path = Configuration;
			sourceTree = "<group>";
		};
		43C5F255222C7B6300905D10 /* Models */ = {
			isa = PBXGroup;
			children = (
				43C5F256222C7B7200905D10 /* TimeComponents.swift */,
			);
			path = Models;
			sourceTree = "<group>";
		};
		43D9FFA321EA9A0C00AF44BF /* Learn */ = {
			isa = PBXGroup;
			children = (
				43D9FFA421EA9A0C00AF44BF /* AppDelegate.swift */,
				43C05CBF21EBFFA4006FB252 /* Lesson.swift */,
				43C05CC321EC0868006FB252 /* Configuration */,
				4345E3F621F03C2E009E00E5 /* Display */,
				43C05CB321EBE268006FB252 /* Extensions */,
				43C05CBE21EBFF66006FB252 /* Lessons */,
				43D9FFBE21EAB20B00AF44BF /* Managers */,
				43C5F255222C7B6300905D10 /* Models */,
				43C05CBB21EBF743006FB252 /* View Controllers */,
				43D9FFB521EA9B0100AF44BF /* Learn.entitlements */,
				43D9FFA821EA9A0C00AF44BF /* Main.storyboard */,
				43D9FFAB21EA9A0F00AF44BF /* Assets.xcassets */,
				43D9FFAD21EA9A0F00AF44BF /* LaunchScreen.storyboard */,
				43D9FFB021EA9A0F00AF44BF /* Info.plist */,
				80F864E42433BF5D0026EC26 /* InfoPlist.strings */,
				7D9BEEE72335A6B3005DCFD6 /* Localizable.strings */,
			);
			path = Learn;
			sourceTree = "<group>";
		};
		43D9FFBE21EAB20B00AF44BF /* Managers */ = {
			isa = PBXGroup;
			children = (
				43D9FFBF21EAB22E00AF44BF /* DataManager.swift */,
				43C728F8222A448700C62969 /* DayCalculator.swift */,
			);
			path = Managers;
			sourceTree = "<group>";
		};
		43D9FFD021EAE05D00AF44BF /* LoopCore */ = {
			isa = PBXGroup;
			children = (
				43DE92581C5479E4001FFDE1 /* PotentialCarbEntryUserInfo.swift */,
				43C05CB721EBEA54006FB252 /* HKUnit.swift */,
				434FF1E91CF26C29000DB779 /* IdentifiableClass.swift */,
				C19E96DD23D2733F003F79B0 /* LoopCompletionFreshness.swift */,
				430B29892041F54A00BA9F93 /* NSUserDefaults.swift */,
				431E73471FF95A900069B5F7 /* PersistenceController.swift */,
				43D848AF1E7DCBE100DADCBC /* Result.swift */,
				43D9FFD121EAE05D00AF44BF /* LoopCore.h */,
				43D9FFD221EAE05D00AF44BF /* Info.plist */,
				E9C00EEF24C620EF00628F35 /* LoopSettings.swift */,
			);
			path = LoopCore;
			sourceTree = "<group>";
		};
		43E2D8D21D20BF42004DA55F /* DoseMathTests */ = {
			isa = PBXGroup;
			children = (
				7D70765B1FE06EE2004AC8EA /* Localizable.strings */,
				43E2D8E01D20C0CB004DA55F /* Fixtures */,
				43E2D8D31D20BF42004DA55F /* DoseMathTests.swift */,
				43E2D8D51D20BF42004DA55F /* Info.plist */,
			);
			path = DoseMathTests;
			sourceTree = "<group>";
		};
		43E2D8E01D20C0CB004DA55F /* Fixtures */ = {
			isa = PBXGroup;
			children = (
				E9E5E55F24D3519700B5DFFE /* far_future_high_bg_forecast_after_6_hours.json */,
				C10B28451EA9BA5E006EA1FC /* far_future_high_bg_forecast.json */,
				43E2D8E11D20C0DB004DA55F /* read_selected_basal_profile.json */,
				43E2D8E21D20C0DB004DA55F /* recommend_temp_basal_correct_low_at_min.json */,
				C1C6591B1E1B1FDA0025CC58 /* recommend_temp_basal_dropping_then_rising.json */,
				43E2D8E31D20C0DB004DA55F /* recommend_temp_basal_flat_and_high.json */,
				43E2D8E41D20C0DB004DA55F /* recommend_temp_basal_high_and_falling.json */,
				43E2D8E51D20C0DB004DA55F /* recommend_temp_basal_high_and_rising.json */,
				43E2D8E61D20C0DB004DA55F /* recommend_temp_basal_in_range_and_rising.json */,
				43E2D8E71D20C0DB004DA55F /* recommend_temp_basal_no_change_glucose.json */,
				43E2D8E81D20C0DB004DA55F /* recommend_temp_basal_start_high_end_in_range.json */,
				43E2D8E91D20C0DB004DA55F /* recommend_temp_basal_start_high_end_low.json */,
				43E2D8EA1D20C0DB004DA55F /* recommend_temp_basal_start_low_end_high.json */,
				43E2D8EB1D20C0DB004DA55F /* recommend_temp_basal_start_low_end_in_range.json */,
				C17824A21E19EAB600D9D25C /* recommend_temp_basal_start_very_low_end_high.json */,
				C12F21A61DFA79CB00748193 /* recommend_temp_basal_very_low_end_in_range.json */,
				436D9BF71F6F4EA100CFA75F /* recommended_temp_start_low_end_just_above_range.json */,
			);
			path = Fixtures;
			sourceTree = "<group>";
		};
		43E344A01B9E144300C85C07 /* Extensions */ = {
			isa = PBXGroup;
			children = (
				A98556842493F901000FD662 /* AlertStore+SimulatedCoreData.swift */,
				C1D289B422F90A52003FFBD9 /* BasalDeliveryState.swift */,
				A999D40924663DC7004C89D4 /* CarbStore.swift */,
				A9F703722489BC8500C98AD8 /* CarbStore+SimulatedCoreData.swift */,
				C17824991E1999FA00D9D25C /* CaseCountable.swift */,
				4F6663931E905FD2009E74FC /* ChartColorPalette+Loop.swift */,
				4389916A1E91B689000EEF90 /* ChartSettings+Loop.swift */,
				4F08DE8E1E7BB871006741EA /* CollectionType+Loop.swift */,
				43CE7CDD1CA8B63E003CC1B0 /* Data.swift */,
				892A5D58222F0A27008961AB /* Debug.swift */,
				B4FEEF7C24B8A71F00A8DF9B /* DeviceDataManager+DeviceStatus.swift */,
				A9C62D832331700D00535612 /* DiagnosticLog+Subsystem.swift */,
				89D1503D24B506EB00EDE253 /* Dictionary.swift */,
				89CA2B2F226C0161004D9350 /* DirectoryObserver.swift */,
				A999D40324663CE1004C89D4 /* DoseStore.swift */,
				A9CBE457248AB564008E7BA2 /* DoseStore+SimulatedCoreData.swift */,
				A92E557D2464DFFD00DB93BB /* DosingDecisionStore.swift */,
				A9CBE459248ACBE1008E7BA2 /* DosingDecisionStore+SimulatedCoreData.swift */,
				A9F703742489C9A000C98AD8 /* GlucoseStore+SimulatedCoreData.swift */,
				438172D81F4E9E37003C3328 /* NewPumpEvent.swift */,
				89E267FE229267DF00A3F2AF /* Optional.swift */,
				895FE0942201234000FCF18A /* OverrideSelectionViewController.swift */,
				A9F703762489D8AA00C98AD8 /* PersistentDeviceLog+SimulatedCoreData.swift */,
				A999D40524663D18004C89D4 /* PumpManagerError.swift */,
				892A5D682230C41D008961AB /* RangeReplaceableCollection.swift */,
				A999D40724663D6D004C89D4 /* SetBolusError.swift */,
				A9CBE45B248ACC03008E7BA2 /* SettingsStore+SimulatedCoreData.swift */,
				C1FB428B217806A300FAB378 /* StateColorPalette.swift */,
				43F89CA222BDFBBC006BB54E /* UIActivityIndicatorView.swift */,
				43F41C361D3BF32400C11ED6 /* UIAlertController.swift */,
				A9F66FC2247F451500096EA7 /* UIDevice+Loop.swift */,
				8968B1112408B3520074BB48 /* UIFont.swift */,
				437CEEE31CDE5C0A003C8C80 /* UIImage.swift */,
				434FF1ED1CF27EEF000DB779 /* UITableViewCell.swift */,
				430B29922041F5B200BA9F93 /* UserDefaults+Loop.swift */,
				A9B607AF247F000F00792BE4 /* UserNotifications+Loop.swift */,
			);
			path = Extensions;
			sourceTree = "<group>";
		};
		43F5C2CE1B92A2A0003EB13D /* View Controllers */ = {
			isa = PBXGroup;
			children = (
				43A51E1E1EB6D62A000736CC /* CarbAbsorptionViewController.swift */,
				43DBF0581C93F73800B3C386 /* CarbEntryTableViewController.swift */,
				892D7C5023B54A14008A9656 /* CarbEntryViewController.swift */,
				43A51E201EB6DBDD000736CC /* LoopChartsTableViewController.swift */,
				433EA4C31D9F71C800CD78FB /* CommandResponseViewController.swift */,
				892ADE092446E9C3007CE08C /* ExplicitlyDismissibleModal.swift */,
				C178249F1E19CF9800D9D25C /* GlucoseThresholdTableViewController.swift */,
				4302F4E21D4EA54200F0FCAF /* InsulinDeliveryTableViewController.swift */,
				437D9BA21D7BC977007245E8 /* PredictionTableViewController.swift */,
				439A7941211F631C0041B75F /* RootNavigationController.swift */,
				43F5C2DA1B92A5E1003EB13D /* SettingsTableViewController.swift */,
				43E3449E1B9D68E900C85C07 /* StatusTableViewController.swift */,
				89CA2B31226C18B8004D9350 /* TestingScenariosTableViewController.swift */,
				4302F4E01D4E9C8900F0FCAF /* TextFieldTableViewController.swift */,
			);
			path = "View Controllers";
			sourceTree = "<group>";
		};
		43F5C2CF1B92A2ED003EB13D /* Views */ = {
			isa = PBXGroup;
			children = (
				897A5A9524C2175B00C4E71D /* BolusEntryView.swift */,
				C1F8B1D122375E4200DD66CF /* BolusProgressTableViewCell.swift */,
				43B260481ED248FB008CAA77 /* CarbEntryTableViewCell.swift */,
				431A8C3F1EC6E8AB00823B9C /* CircleMaskView.swift */,
				43D381611EBD9759007F8C8F /* HeaderValuesTableViewCell.swift */,
				430D85881F44037000AF2D4F /* HUDViewTableViewCell.swift */,
				1DA46B5F2492E2E300D71A63 /* NotificationsCriticalAlertPermissionsView.swift */,
				B42C951624A3CAF200857C73 /* NotificationsCriticalAlertPermissionsViewModel.swift */,
				899433B723FE129700FA4BEA /* OverrideBadgeView.swift */,
				89CAB36224C8FE95009EE3CE /* PredictedGlucoseChartView.swift */,
				438D42FA1D7D11A4003244B0 /* PredictionInputEffectTableViewCell.swift */,
<<<<<<< HEAD
=======
				439706E522D2E84900C81566 /* PredictionSettingTableViewCell.swift */,
				1D49795724E7289700948F05 /* ServicesViewModel.swift */,
>>>>>>> c69fc765
				43C3B6EB20B650A80026CAFA /* SettingsImageTableViewCell.swift */,
				1DE09BA824A3E23F009EE9F9 /* SettingsView.swift */,
				1DB1CA4E24A56D7600B3B94C /* SettingsViewModel.swift */,
				43F64DD81D9C92C900D24DC6 /* TitleSubtitleTableViewCell.swift */,
				4311FB9A1F37FE1B00D4C0A7 /* TitleSubtitleTextFieldTableViewCell.swift */,
<<<<<<< HEAD
				89D6953D23B6DF8A002B3066 /* PotentialCarbEntryTableViewCell.swift */,
				439706E522D2E84900C81566 /* PredictionSettingTableViewCell.swift */,
				C1F8B1DB223862D500DD66CF /* BolusProgressTableViewCell.xib */,
=======
				1DD0B76624EC77AC008A2DC3 /* SupportScreenView.swift */,
>>>>>>> c69fc765
			);
			path = Views;
			sourceTree = "<group>";
		};
		43F5C2E41B93C5D4003EB13D /* Managers */ = {
			isa = PBXGroup;
			children = (
				E95D37FF24EADE68005E2F50 /* Store Protocols */,
				1DA6499D2441266400F61E75 /* Alerts */,
				439897361CD2F80600223065 /* AnalyticsServicesManager.swift */,
				B4F3D25024AF890C0095CE44 /* BluetoothStateManager.swift */,
				439BED291E76093C00B0AED5 /* CGMManager.swift */,
				43DBF0521C93EC8200B3C386 /* DeviceDataManager.swift */,
				43F78D251C8FC000002152D1 /* DoseMath.swift */,
				89CA2B3C226E6B13004D9350 /* LocalTestingScenariosManager.swift */,
				A9C62D862331703000535612 /* LoggingServicesManager.swift */,
				1D2609AC248EEB9900A6F258 /* LoopAlertsManager.swift */,
				43A567681C94880B00334FAC /* LoopDataManager.swift */,
				43C094491CACCC73001F6403 /* NotificationManager.swift */,
				432E73CA1D24B3D6009AD15D /* RemoteDataServicesManager.swift */,
				A9C62D852331703000535612 /* Service.swift */,
				A9C62D872331703000535612 /* ServicesManager.swift */,
				43FCEEA8221A615B0013DD30 /* StatusChartsManager.swift */,
				4F70C20F1DE8FAC5006380B7 /* StatusExtensionDataManager.swift */,
				89ADE13A226BFA0F0067222B /* TestingScenariosManager.swift */,
				4328E0341CFC0AE100E199AA /* WatchDataManager.swift */,
				E9BB27AA23B85C3500FB4987 /* SleepStore.swift */,
			);
			path = Managers;
			sourceTree = "<group>";
		};
		43F78D2C1C8FC58F002152D1 /* LoopTests */ = {
			isa = PBXGroup;
			children = (
				E9C58A7624DB510500487A17 /* Fixtures */,
				A9E6DFE4246A0418005B1A1C /* Extensions */,
				1DA7A83F24476E8C008257F0 /* Managers */,
				A9E6DFED246A0460005B1A1C /* Models */,
				43E2D90F1D20C581004DA55F /* Info.plist */,
				A9DAE7CF2332D77F006AE942 /* LoopTests.swift */,
				8968B113240C55F10074BB48 /* LoopSettingsTests.swift */,
				E9C58A7124DB489100487A17 /* LoopDataManagerTests.swift */,
				E93E86AC24DDE02C00FF40C8 /* Mock Stores */,
			);
			path = LoopTests;
			sourceTree = "<group>";
		};
		4F70C1DF1DE8DCA7006380B7 /* Loop Status Extension */ = {
			isa = PBXGroup;
			children = (
				7D7076371FE06EDE004AC8EA /* Localizable.strings */,
				4F70C1FD1DE8E662006380B7 /* Loop Status Extension.entitlements */,
				4F70C1E51DE8DCA7006380B7 /* Info.plist */,
				43BFF0CC1E466C8400FF19A9 /* StateColorPalette.swift */,
				43FCEEB0221A863E0013DD30 /* StatusChartsManager.swift */,
				4F70C1E01DE8DCA7006380B7 /* StatusViewController.swift */,
				4F70C1E21DE8DCA7006380B7 /* MainInterface.storyboard */,
			);
			path = "Loop Status Extension";
			sourceTree = "<group>";
		};
		4F75288C1DFE1DC600C322D6 /* LoopUI */ = {
			isa = PBXGroup;
			children = (
				7D23667B21250C5A0028B67D /* Common */,
				7D70764C1FE06EE1004AC8EA /* Localizable.strings */,
				7D7076471FE06EE0004AC8EA /* InfoPlist.strings */,
				4FB76FC41E8C576800B39636 /* Extensions */,
				4FB76FC31E8C575900B39636 /* Charts */,
				4F7528A61DFE20AE00C322D6 /* Models */,
				B42C950F24A3C44F00857C73 /* ViewModel */,
				4F7528931DFE1E1600C322D6 /* Views */,
				4F75288D1DFE1DC600C322D6 /* LoopUI.h */,
				4F75288E1DFE1DC600C322D6 /* Info.plist */,
				4F2C15941E09BF3C00E160D4 /* HUDView.xib */,
				4F2C15961E09E94E00E160D4 /* HUDAssets.xcassets */,
				B4E96D58248A7F9A002DABAD /* StatusHighlightHUDView.xib */,
				B4E96D5C248A82A2002DABAD /* StatusBarHUDView.xib */,
			);
			path = LoopUI;
			sourceTree = "<group>";
		};
		4F7528931DFE1E1600C322D6 /* Views */ = {
			isa = PBXGroup;
			children = (
				437CEEBF1CD6FCD8003C8C80 /* BasalRateHUDView.swift */,
				43B371851CE583890013C5A6 /* BasalStateView.swift */,
				B4E96D4E248A6E20002DABAD /* CGMStatusHUDView.swift */,
				4369618F1F19C86400447E89 /* ChartPointsContextFillLayer.swift */,
				4F08DE831E7BB70B006741EA /* ChartPointsScatterDownTrianglesLayer.swift */,
				4F08DE841E7BB70B006741EA /* ChartPointsTouchHighlightLayerViewCache.swift */,
				B4E96D4A248A6B6E002DABAD /* DeviceStatusHUDView.swift */,
				4337615E1D52F487004A3647 /* GlucoseHUDView.swift */,
				B4E96D54248A7509002DABAD /* GlucoseTrendHUDView.swift */,
				B4E96D52248A7386002DABAD /* GlucoseValueHUDView.swift */,
				4F2C15921E09BF2C00E160D4 /* HUDView.swift */,
				437CEEBD1CD6E0CB003C8C80 /* LoopCompletionHUDView.swift */,
				438DADC71CDE8F8B007697A5 /* LoopStateView.swift */,
				B48B0BAB24900093009A48DE /* PumpStatusHUDView.swift */,
				B4E96D5A248A8229002DABAD /* StatusBarHUDView.swift */,
				B4E96D56248A7B0F002DABAD /* StatusHighlightHUDView.swift */,
			);
			path = Views;
			sourceTree = "<group>";
		};
		4F7528A61DFE20AE00C322D6 /* Models */ = {
			isa = PBXGroup;
			children = (
				4F08DE7C1E7BB6E5006741EA /* ChartAxisValueDoubleLog.swift */,
				4326BA631F3A44D9007CCAD4 /* ChartLineModel.swift */,
			);
			path = Models;
			sourceTree = "<group>";
		};
		4F75F0052100146B00B5570E /* Scenes */ = {
			isa = PBXGroup;
			children = (
				4F75F00120FCFE8C00B5570E /* GlucoseChartScene.swift */,
				4372E495213DCDD30068E043 /* GlucoseChartValueHashable.swift */,
			);
			path = Scenes;
			sourceTree = "<group>";
		};
		4FB76FC31E8C575900B39636 /* Charts */ = {
			isa = PBXGroup;
			children = (
				43FCEEBA22211C860013DD30 /* CarbEffectChart.swift */,
				43FCEEB4221BCA020013DD30 /* COBChart.swift */,
				43FCEEB2221BC3B60013DD30 /* DoseChart.swift */,
				43FCEEAA221A61B40013DD30 /* IOBChart.swift */,
				43FCEEBC22212DD50013DD30 /* PredictedGlucoseChart.swift */,
			);
			path = Charts;
			sourceTree = "<group>";
		};
		4FB76FC41E8C576800B39636 /* Extensions */ = {
			isa = PBXGroup;
			children = (
				A9C62D8D2331708700535612 /* AuthenticationTableViewCell+NibLoadable.swift */,
				4F08DE801E7BB6F1006741EA /* CGPoint.swift */,
				438991661E91B563000EEF90 /* ChartPoint.swift */,
				43649A621C7A347F00523D7F /* CollectionType.swift */,
				B490A03C24D04F9400F509FA /* Color.swift */,
				43FCEEAC221A66780013DD30 /* DateFormatter.swift */,
				B490A04024D0559D00F509FA /* DeviceLifecycleProgressState.swift */,
				B490A04224D055D900F509FA /* DeviceStatusHighlight.swift */,
				B43DA44024D9C12100CAFF4E /* DismissibleHostingController.swift */,
				B490A03E24D0550F00F509FA /* GlucoseValueType.swift */,
				B4D620D324D9EDB900043B3C /* GuidanceColors.swift */,
				1DB1CA4C24A55F0000B3B94C /* Image.swift */,
				434F54561D287FDB002A9274 /* NibLoadable.swift */,
				43FCEEAE221A67A70013DD30 /* NumberFormatter+Charts.swift */,
				43BFF0B11E45C18400FF19A9 /* UIColor.swift */,
			);
			path = Extensions;
			sourceTree = "<group>";
		};
		4FE3475F20D5D7FA00A86D03 /* Managers */ = {
			isa = PBXGroup;
			children = (
				4FDDD23620DC51DF00D04B16 /* LoopDataManager.swift */,
				898ECA62218ABD21001E9D35 /* ComplicationChartManager.swift */,
			);
			path = Managers;
			sourceTree = "<group>";
		};
		4FF4D0FA1E1834BD00846527 /* Common */ = {
			isa = PBXGroup;
			children = (
				4FF4D0FC1E1834CC00846527 /* Extensions */,
				4FF4D0FB1E1834C400846527 /* Models */,
				43785E9B2120E7060057DED1 /* Intents.intentdefinition */,
				89E267FB2292456700A3F2AF /* FeatureFlags.swift */,
				7D9BEEF52335CF8D005DCFD6 /* Localizable.strings */,
			);
			path = Common;
			sourceTree = "<group>";
		};
		4FF4D0FB1E1834C400846527 /* Models */ = {
			isa = PBXGroup;
			children = (
				89F9119324358E4500ECCAF3 /* CarbAbsorptionTime.swift */,
				4F11D3BF20DCBEEC006E072C /* GlucoseBackfillRequestUserInfo.swift */,
				4372E48F213CFCE70068E043 /* LoopSettingsUserInfo.swift */,
				43C3B6F620BBCAA30026CAFA /* PumpManager.swift */,
				C1FB428E217921D600FAB378 /* PumpManagerUI.swift */,
				435400331C9F878D00D5819C /* SetBolusUserInfo.swift */,
				4F70C2111DE900EA006380B7 /* StatusExtensionContext.swift */,
				89A1B66D24ABFDF800117AC2 /* SupportedBolusVolumesUserInfo.swift */,
				4FF4D0FF1E18374700846527 /* WatchContext.swift */,
				C1201E2B23ECDBD0002DA84A /* WatchContextRequestUserInfo.swift */,
				4F11D3C120DD80B3006E072C /* WatchHistoricalGlucose.swift */,
				4F7E8AC620E2AC0300AEA65E /* WatchPredictedGlucose.swift */,
			);
			path = Models;
			sourceTree = "<group>";
		};
		4FF4D0FC1E1834CC00846527 /* Extensions */ = {
			isa = PBXGroup;
			children = (
				4372E48A213CB5F00068E043 /* Double.swift */,
				4F526D5E1DF2459000A04910 /* HKUnit.swift */,
				43C513181E864C4E001547C7 /* GlucoseRangeSchedule.swift */,
				43785E922120A01B0057DED1 /* NewCarbEntryIntent+Loop.swift */,
				430DA58D1D4AEC230097D1CA /* NSBundle.swift */,
				439897341CD2F7DE00223065 /* NSTimeInterval.swift */,
				439A7943211FE22F0041B75F /* NSUserActivity.swift */,
				4FC8C8001DEB93E400A1452E /* NSUserDefaults+StatusExtension.swift */,
				43BFF0B31E45C1BE00FF19A9 /* NumberFormatter.swift */,
				4374B5EE209D84BE00D17AA8 /* OSLog.swift */,
				4372E486213C86240068E043 /* SampleValue.swift */,
				4374B5F3209D89A900D17AA8 /* TextFieldTableViewCell.swift */,
				43BFF0C31E4659E700FF19A9 /* UIColor+HIG.swift */,
				4344628D20A7ADD100C4BE6F /* UserDefaults+CGM.swift */,
				A9C62D8123316FF500535612 /* UserDefaults+Services.swift */,
			);
			path = Extensions;
			sourceTree = "<group>";
		};
		7D23667B21250C5A0028B67D /* Common */ = {
			isa = PBXGroup;
			children = (
				7D23667C21250C7E0028B67D /* LocalizedString.swift */,
			);
			path = Common;
			sourceTree = "<group>";
		};
		891B508324342BCA005DA578 /* View Models */ = {
			isa = PBXGroup;
			children = (
				891B508424342BE1005DA578 /* CarbAndBolusFlowViewModel.swift */,
				E98A55F824EEFC200008715D /* OnOffSelectionViewModel.swift */,
			);
			path = "View Models";
			sourceTree = "<group>";
		};
		895788A3242E6947002CB114 /* Views */ = {
			isa = PBXGroup;
			children = (
				895788B5242E6A25002CB114 /* Carb Entry & Bolus */,
				895788B4242E69C8002CB114 /* Extensions */,
				895788AB242E69A2002CB114 /* ActionButton.swift */,
				895788AA242E69A1002CB114 /* CircularAccessoryButtonStyle.swift */,
				89A605E824328862009C1096 /* Checkmark.swift */,
				89A605EE2432925D009C1096 /* CompletionCheckmark.swift */,
				894F6DD8243C060600CCE676 /* ScalablePositionedText.swift */,
				89A605EA243288E4009C1096 /* TopDownTriangle.swift */,
				E98A55F624EEE1E10008715D /* OnOffSelectionView.swift */,
			);
			path = Views;
			sourceTree = "<group>";
		};
		895788B4242E69C8002CB114 /* Extensions */ = {
			isa = PBXGroup;
			children = (
				89E08FC7242E76E9000D719B /* AnyTransition.swift */,
				895788A9242E69A1002CB114 /* Color.swift */,
				89F9118E24352F1600ECCAF3 /* DigitalCrownRotation.swift */,
				894F6DD2243BCBDB00CCE676 /* Environment+SizeClass.swift */,
				89A605E62432860C009C1096 /* PeriodicPublisher.swift */,
				89E08FC9242E7714000D719B /* UIFont.swift */,
				894F6DD6243C047300CCE676 /* View+Position.swift */,
			);
			path = Extensions;
			sourceTree = "<group>";
		};
		895788B5242E6A25002CB114 /* Carb Entry & Bolus */ = {
			isa = PBXGroup;
			children = (
				895788A5242E69A1002CB114 /* AbsorptionTimeSelection.swift */,
				89A605EC24328972009C1096 /* BolusArrow.swift */,
				89E08FCF242E8B2B000D719B /* BolusConfirmationView.swift */,
				89A605F02432BD18009C1096 /* BolusConfirmationVisual.swift */,
				895788A7242E69A1002CB114 /* BolusInput.swift */,
				89A605E224327DFE009C1096 /* CarbAmountInput.swift */,
				894F6DDC243C0A2300CCE676 /* CarbAmountLabel.swift */,
				895788A6242E69A1002CB114 /* CarbAndBolusFlow.swift */,
				89E08FC5242E7506000D719B /* CarbAndDateInput.swift */,
				89A605E424327F45009C1096 /* DoseVolumeInput.swift */,
				894F6DDA243C07CF00CCE676 /* GramLabel.swift */,
				89F9119024358DED00ECCAF3 /* Models */,
				89E08FC0242E73CA000D719B /* Preference Keys */,
			);
			path = "Carb Entry & Bolus";
			sourceTree = "<group>";
		};
		897A5A9724C22DCE00C4E71D /* View Models */ = {
			isa = PBXGroup;
			children = (
				897A5A9824C22DE800C4E71D /* BolusEntryViewModel.swift */,
			);
			path = "View Models";
			sourceTree = "<group>";
		};
		898ECA5D218ABD17001E9D35 /* Models */ = {
			isa = PBXGroup;
			children = (
				898ECA5E218ABD17001E9D35 /* GlucoseChartScaler.swift */,
				898ECA5F218ABD17001E9D35 /* GlucoseChartData.swift */,
				892FB4CC22040104005293EC /* OverridePresetRow.swift */,
			);
			path = Models;
			sourceTree = "<group>";
		};
		89E08FC0242E73CA000D719B /* Preference Keys */ = {
			isa = PBXGroup;
			children = (
				89E08FC1242E73DC000D719B /* CarbAmountPositionKey.swift */,
				89E08FC3242E73F0000D719B /* GramLabelPositionKey.swift */,
			);
			path = "Preference Keys";
			sourceTree = "<group>";
		};
		89F9119024358DED00ECCAF3 /* Models */ = {
			isa = PBXGroup;
			children = (
				89F9119524358E6900ECCAF3 /* BolusPickerValues.swift */,
				89F9119124358E2B00ECCAF3 /* CarbEntryInputMode.swift */,
			);
			path = Models;
			sourceTree = "<group>";
		};
		968DCD53F724DE56FFE51920 /* Frameworks */ = {
			isa = PBXGroup;
			children = (
				4344628420A7A3BE00C4BE6F /* CGMBLEKit.framework */,
				43A8EC6E210E622600A81379 /* CGMBLEKitUI.framework */,
				C1E2773D224177C000354103 /* ClockKit.framework */,
				4344628120A7A37E00C4BE6F /* CoreBluetooth.framework */,
				43C246A71D89990F0031F8D1 /* Crypto.framework */,
				4D3B40021D4A9DFE00BC6334 /* G4ShareSpy.framework */,
				43D9002C21EB225D00AF44BF /* HealthKit.framework */,
				43F5C2C81B929C09003EB13D /* HealthKit.framework */,
				4344628320A7A3BE00C4BE6F /* LoopKit.framework */,
				437AFEE6203688CF008C4892 /* LoopKitUI.framework */,
				892A5D5A222F0D7C008961AB /* LoopTestingKit.framework */,
				C1E2774722433D7A00354103 /* MKRingProgressView.framework */,
				892A5D29222EF60A008961AB /* MockKit.framework */,
				892A5D2B222EF60A008961AB /* MockKitUI.framework */,
				4F70C1DD1DE8DCA7006380B7 /* NotificationCenter.framework */,
				43B371871CE597D10013C5A6 /* ShareClient.framework */,
				4379CFEF21112CF700AADC79 /* ShareClientUI.framework */,
				4346D1EF1C781BEA00ABAFE3 /* SwiftCharts.framework */,
				438A95A71D8B9B24009D12E1 /* CGMBLEKit.framework */,
				43F78D4B1C914197002152D1 /* LoopKit.framework */,
			);
			name = Frameworks;
			sourceTree = "<group>";
		};
		A9E6DFE4246A0418005B1A1C /* Extensions */ = {
			isa = PBXGroup;
			children = (
				A9E6DFE5246A042E005B1A1C /* CarbStoreTests.swift */,
				A9E6DFE7246A043C005B1A1C /* DoseStoreTests.swift */,
				A9A63F8C246B261100588D5B /* DosingDecisionStoreTests.swift */,
				A9E6DFE9246A0448005B1A1C /* PumpManagerErrorTests.swift */,
				A9E6DFEB246A0453005B1A1C /* SetBolusErrorTests.swift */,
			);
			path = Extensions;
			sourceTree = "<group>";
		};
		A9E6DFED246A0460005B1A1C /* Models */ = {
			isa = PBXGroup;
			children = (
				A9E6DFEE246A0474005B1A1C /* LoopErrorTests.swift */,
			);
			path = Models;
			sourceTree = "<group>";
		};
		B42C950F24A3C44F00857C73 /* ViewModel */ = {
			isa = PBXGroup;
			children = (
				B42C951324A3C76000857C73 /* CGMStatusHUDViewModel.swift */,
			);
			path = ViewModel;
			sourceTree = "<group>";
		};
		C16DA84022E8E104008624C2 /* Plugins */ = {
			isa = PBXGroup;
			children = (
				C16DA84122E8E112008624C2 /* LoopPlugins.swift */,
			);
			path = Plugins;
			sourceTree = "<group>";
		};
		C18A491122FCC20B00FDA733 /* Scripts */ = {
			isa = PBXGroup;
			children = (
				C1D197FE232CF92D0096D646 /* capture-build-details.sh */,
				C125F31A22FE7CE200FD0545 /* copy-frameworks.sh */,
				C18A491222FCC22800FDA733 /* build-derived-assets.sh */,
				C18A491522FCC22900FDA733 /* copy-plugins.sh */,
				C18A491322FCC22900FDA733 /* make_scenario.py */,
			);
			path = Scripts;
			sourceTree = "<group>";
		};
		E90909CB24E34A7A00F963D2 /* high_and_rising_with_cob */ = {
			isa = PBXGroup;
			children = (
				E90909CF24E34AC500F963D2 /* high_and_rising_with_cob_carb_effect.json */,
				E90909D024E34AC500F963D2 /* high_and_rising_with_cob_counteraction_effect.json */,
				E90909CD24E34AC500F963D2 /* high_and_rising_with_cob_insulin_effect.json */,
				E90909CC24E34AC500F963D2 /* high_and_rising_with_cob_momentum_effect.json */,
				E90909CE24E34AC500F963D2 /* high_and_rising_with_cob_predicted_glucose.json */,
			);
			path = high_and_rising_with_cob;
			sourceTree = "<group>";
		};
		E90909D624E34EC200F963D2 /* low_and_falling */ = {
			isa = PBXGroup;
			children = (
				E90909D824E34F1500F963D2 /* low_and_falling_carb_effect.json */,
				E90909D924E34F1500F963D2 /* low_and_falling_counteraction_effect.json */,
				E90909DA24E34F1600F963D2 /* low_and_falling_insulin_effect.json */,
				E90909DB24E34F1600F963D2 /* low_and_falling_momentum_effect.json */,
				E90909D724E34F1500F963D2 /* low_and_falling_predicted_glucose.json */,
			);
			path = low_and_falling;
			sourceTree = "<group>";
		};
		E90909E124E352C300F963D2 /* low_with_low_treatment */ = {
			isa = PBXGroup;
			children = (
				E90909E224E3530200F963D2 /* low_with_low_treatment_carb_effect.json */,
				E90909E624E3530200F963D2 /* low_with_low_treatment_counteraction_effect.json */,
				E90909E324E3530200F963D2 /* low_with_low_treatment_insulin_effect.json */,
				E90909E524E3530200F963D2 /* low_with_low_treatment_momentum_effect.json */,
				E90909E424E3530200F963D2 /* low_with_low_treatment_predicted_glucose.json */,
			);
			path = low_with_low_treatment;
			sourceTree = "<group>";
		};
		E90909EC24E35B3400F963D2 /* high_and_falling */ = {
			isa = PBXGroup;
			children = (
				E90909F524E35B7C00F963D2 /* high_and_falling_momentum_effect.json */,
				E90909F024E35B4C00F963D2 /* high_and_falling_carb_effect.json */,
				E90909EF24E35B4C00F963D2 /* high_and_falling_counteraction_effect.json */,
				E90909F124E35B4C00F963D2 /* high_and_falling_insulin_effect.json */,
				E90909ED24E35B4000F963D2 /* high_and_falling_predicted_glucose.json */,
			);
			path = high_and_falling;
			sourceTree = "<group>";
		};
		E93E86AC24DDE02C00FF40C8 /* Mock Stores */ = {
			isa = PBXGroup;
			children = (
				E93E86A724DDCC4400FF40C8 /* MockDoseStore.swift */,
				E93E86AF24DDE1BD00FF40C8 /* MockGlucoseStore.swift */,
				E93E86B124DDE21D00FF40C8 /* MockCarbStore.swift */,
				E98A55F024EDD85E0008715D /* MockDosingDecisionStore.swift */,
				E98A55F224EDD9530008715D /* MockSettingsStore.swift */,
			);
			path = "Mock Stores";
			sourceTree = "<group>";
		};
		E93E86B324E1FD8700FF40C8 /* flat_and_stable */ = {
			isa = PBXGroup;
			children = (
				E93E86C224E1FE6100FF40C8 /* flat_and_stable_counteraction_effect.json */,
				E93E86B824E1FDC400FF40C8 /* flat_and_stable_carb_effect.json */,
				E93E86B424E1FDC400FF40C8 /* flat_and_stable_insulin_effect.json */,
				E93E86B524E1FDC400FF40C8 /* flat_and_stable_momentum_effect.json */,
				E93E86B624E1FDC400FF40C8 /* flat_and_stable_predicted_glucose.json */,
			);
			path = flat_and_stable;
			sourceTree = "<group>";
		};
		E93E86C424E2DF6700FF40C8 /* high_and_stable */ = {
			isa = PBXGroup;
			children = (
				E93E86C624E2E02200FF40C8 /* high_and_stable_carb_effect.json */,
				E93E86C824E2E02200FF40C8 /* high_and_stable_counteraction_effect.json */,
				E93E86C524E2E02200FF40C8 /* high_and_stable_insulin_effect.json */,
				E93E86C924E2E02200FF40C8 /* high_and_stable_momentum_effect.json */,
				E93E86C724E2E02200FF40C8 /* high_and_stable_predicted_glucose.json */,
			);
			path = high_and_stable;
			sourceTree = "<group>";
		};
		E95D37FF24EADE68005E2F50 /* Store Protocols */ = {
			isa = PBXGroup;
			children = (
				E95D380024EADE7C005E2F50 /* DoseStoreProtocol.swift */,
				E95D380224EADF36005E2F50 /* CarbStoreProtocol.swift */,
				E95D380424EADF78005E2F50 /* GlucoseStoreProtocol.swift */,
				E98A55EC24EDD6380008715D /* SettingsStoreProtocol.swift */,
				E98A55EE24EDD6E60008715D /* DosingDecisionStoreProtocol.swift */,
			);
			path = "Store Protocols";
			sourceTree = "<group>";
		};
		E9C58A7624DB510500487A17 /* Fixtures */ = {
			isa = PBXGroup;
			children = (
				E90909EC24E35B3400F963D2 /* high_and_falling */,
				E90909E124E352C300F963D2 /* low_with_low_treatment */,
				E90909D624E34EC200F963D2 /* low_and_falling */,
				E90909CB24E34A7A00F963D2 /* high_and_rising_with_cob */,
				E93E86C424E2DF6700FF40C8 /* high_and_stable */,
				E93E86B324E1FD8700FF40C8 /* flat_and_stable */,
				E93E865724DB75BD00FF40C8 /* predicted_glucose_very_negative.json */,
				E93E865524DB731900FF40C8 /* predicted_glucose_without_retrospective.json */,
				E9C58A7824DB529A00487A17 /* basal_profile.json */,
				E93E865324DB6CBA00FF40C8 /* retrospective_output.json */,
				E9C58A7A24DB529A00487A17 /* counteraction_effect_falling_glucose.json */,
				E9C58A7924DB529A00487A17 /* dynamic_glucose_effect_partially_observed.json */,
				E9C58A7B24DB529A00487A17 /* insulin_effect.json */,
				E9C58A7724DB529A00487A17 /* momentum_effect_bouncing.json */,
			);
			path = Fixtures;
			sourceTree = "<group>";
		};
/* End PBXGroup section */

/* Begin PBXHeadersBuildPhase section */
		43D9001D21EB209400AF44BF /* Headers */ = {
			isa = PBXHeadersBuildPhase;
			buildActionMask = 2147483647;
			files = (
				43D9001E21EB209400AF44BF /* LoopCore.h in Headers */,
			);
			runOnlyForDeploymentPostprocessing = 0;
		};
		43D9FFCA21EAE05D00AF44BF /* Headers */ = {
			isa = PBXHeadersBuildPhase;
			buildActionMask = 2147483647;
			files = (
				43D9FFD321EAE05D00AF44BF /* LoopCore.h in Headers */,
			);
			runOnlyForDeploymentPostprocessing = 0;
		};
		4F7528881DFE1DC600C322D6 /* Headers */ = {
			isa = PBXHeadersBuildPhase;
			buildActionMask = 2147483647;
			files = (
				4F2C15851E075B8700E160D4 /* LoopUI.h in Headers */,
			);
			runOnlyForDeploymentPostprocessing = 0;
		};
/* End PBXHeadersBuildPhase section */

/* Begin PBXNativeTarget section */
		43776F8B1B8022E90074EA36 /* Loop */ = {
			isa = PBXNativeTarget;
			buildConfigurationList = 43776FB61B8022E90074EA36 /* Build configuration list for PBXNativeTarget "Loop" */;
			buildPhases = (
				C1D1405722FB66DF00DA6242 /* Build Derived Assets */,
				43776F881B8022E90074EA36 /* Sources */,
				43776F891B8022E90074EA36 /* Frameworks */,
				43776F8A1B8022E90074EA36 /* Resources */,
				43A9439C1B926B7B0051FA24 /* Embed Watch Content */,
				43A943AE1B928D400051FA24 /* Embed Frameworks */,
				43EDDBEF1C361BCE007D89B5 /* Copy Frameworks with Carthage */,
				C16DA84322E8E5FF008624C2 /* Install Plugins */,
				C1D19800232CFA2A0096D646 /* Capture Build Details */,
				4F70C1EC1DE8DCA8006380B7 /* Embed App Extensions */,
			);
			buildRules = (
			);
			dependencies = (
				4F7528971DFE1ED400C322D6 /* PBXTargetDependency */,
				43A943931B926B7B0051FA24 /* PBXTargetDependency */,
				4F70C1E71DE8DCA7006380B7 /* PBXTargetDependency */,
				43D9FFD521EAE05D00AF44BF /* PBXTargetDependency */,
			);
			name = Loop;
			productName = Loop;
			productReference = 43776F8C1B8022E90074EA36 /* Loop.app */;
			productType = "com.apple.product-type.application";
		};
		43A943711B926B7B0051FA24 /* WatchApp */ = {
			isa = PBXNativeTarget;
			buildConfigurationList = 43A943991B926B7B0051FA24 /* Build configuration list for PBXNativeTarget "WatchApp" */;
			buildPhases = (
				C1D1406222FB7ED200DA6242 /* Build Derived Assets */,
				43A943701B926B7B0051FA24 /* Resources */,
				43A943981B926B7B0051FA24 /* Embed App Extensions */,
				43105EF81BADC8F9009CD81E /* Frameworks */,
			);
			buildRules = (
			);
			dependencies = (
				43A943811B926B7B0051FA24 /* PBXTargetDependency */,
			);
			name = WatchApp;
			productName = WatchApp;
			productReference = 43A943721B926B7B0051FA24 /* WatchApp.app */;
			productType = "com.apple.product-type.application.watchapp2";
		};
		43A9437D1B926B7B0051FA24 /* WatchApp Extension */ = {
			isa = PBXNativeTarget;
			buildConfigurationList = 43A943951B926B7B0051FA24 /* Build configuration list for PBXNativeTarget "WatchApp Extension" */;
			buildPhases = (
				43A9437A1B926B7B0051FA24 /* Sources */,
				43A9437B1B926B7B0051FA24 /* Frameworks */,
				43A9437C1B926B7B0051FA24 /* Resources */,
				43C667D71C5577280050C674 /* Embed Frameworks */,
				43FF3DF620A8EFE800F8E62C /* Copy Frameworks with Carthage */,
			);
			buildRules = (
			);
			dependencies = (
				C117ED71232EDB3200DA57CD /* PBXTargetDependency */,
			);
			name = "WatchApp Extension";
			productName = "WatchApp Extension";
			productReference = 43A9437E1B926B7B0051FA24 /* WatchApp Extension.appex */;
			productType = "com.apple.product-type.watchkit2-extension";
		};
		43D9001A21EB209400AF44BF /* LoopCore-watchOS */ = {
			isa = PBXNativeTarget;
			buildConfigurationList = 43D9002721EB209400AF44BF /* Build configuration list for PBXNativeTarget "LoopCore-watchOS" */;
			buildPhases = (
				43D9001D21EB209400AF44BF /* Headers */,
				43D9001F21EB209400AF44BF /* Sources */,
				43D9002321EB209400AF44BF /* Frameworks */,
				43D9002621EB209400AF44BF /* Resources */,
			);
			buildRules = (
			);
			dependencies = (
			);
			name = "LoopCore-watchOS";
			productName = LoopCore;
			productReference = 43D9002A21EB209400AF44BF /* LoopCore.framework */;
			productType = "com.apple.product-type.framework";
		};
		43D9FFA121EA9A0C00AF44BF /* Learn */ = {
			isa = PBXNativeTarget;
			buildConfigurationList = 43D9FFB321EA9A0F00AF44BF /* Build configuration list for PBXNativeTarget "Learn" */;
			buildPhases = (
				43D9FF9E21EA9A0C00AF44BF /* Sources */,
				43D9FF9F21EA9A0C00AF44BF /* Frameworks */,
				43D9FFA021EA9A0C00AF44BF /* Resources */,
				43D9FFDF21EAE3C600AF44BF /* Embed Frameworks */,
				43D9FFE221EAE40600AF44BF /* Copy Frameworks with Carthage */,
			);
			buildRules = (
			);
			dependencies = (
				43D9FFBA21EA9CA400AF44BF /* PBXTargetDependency */,
				A942E447225FD9A300DD4980 /* PBXTargetDependency */,
			);
			name = Learn;
			productName = Learn;
			productReference = 43D9FFA221EA9A0C00AF44BF /* Learn.app */;
			productType = "com.apple.product-type.application";
		};
		43D9FFCE21EAE05D00AF44BF /* LoopCore */ = {
			isa = PBXNativeTarget;
			buildConfigurationList = 43D9FFD821EAE05D00AF44BF /* Build configuration list for PBXNativeTarget "LoopCore" */;
			buildPhases = (
				43D9FFCA21EAE05D00AF44BF /* Headers */,
				43D9FFCB21EAE05D00AF44BF /* Sources */,
				43D9FFCC21EAE05D00AF44BF /* Frameworks */,
				43D9FFCD21EAE05D00AF44BF /* Resources */,
			);
			buildRules = (
			);
			dependencies = (
			);
			name = LoopCore;
			productName = LoopCore;
			productReference = 43D9FFCF21EAE05D00AF44BF /* LoopCore.framework */;
			productType = "com.apple.product-type.framework";
		};
		43E2D8D01D20BF42004DA55F /* DoseMathTests */ = {
			isa = PBXNativeTarget;
			buildConfigurationList = 43E2D8D61D20BF42004DA55F /* Build configuration list for PBXNativeTarget "DoseMathTests" */;
			buildPhases = (
				43E2D8CD1D20BF42004DA55F /* Sources */,
				43E2D8CE1D20BF42004DA55F /* Frameworks */,
				43E2D8CF1D20BF42004DA55F /* Resources */,
				43E2D8DD1D20C072004DA55F /* CopyFiles */,
				A942E448225FD9D500DD4980 /* Copy Frameworks with Carthage */,
			);
			buildRules = (
			);
			dependencies = (
				A942E445225FD97F00DD4980 /* PBXTargetDependency */,
			);
			name = DoseMathTests;
			productName = DoseMathTests;
			productReference = 43E2D8D11D20BF42004DA55F /* DoseMathTests.xctest */;
			productType = "com.apple.product-type.bundle.unit-test";
		};
		43E2D90A1D20C581004DA55F /* LoopTests */ = {
			isa = PBXNativeTarget;
			buildConfigurationList = 43E2D9121D20C581004DA55F /* Build configuration list for PBXNativeTarget "LoopTests" */;
			buildPhases = (
				43E2D9071D20C581004DA55F /* Sources */,
				43E2D9081D20C581004DA55F /* Frameworks */,
				43E2D9091D20C581004DA55F /* Resources */,
			);
			buildRules = (
			);
			dependencies = (
				43E2D9111D20C581004DA55F /* PBXTargetDependency */,
			);
			name = LoopTests;
			productName = LoopTests;
			productReference = 43E2D90B1D20C581004DA55F /* LoopTests.xctest */;
			productType = "com.apple.product-type.bundle.unit-test";
		};
		4F70C1DB1DE8DCA7006380B7 /* Loop Status Extension */ = {
			isa = PBXNativeTarget;
			buildConfigurationList = 4F70C1EB1DE8DCA8006380B7 /* Build configuration list for PBXNativeTarget "Loop Status Extension" */;
			buildPhases = (
				4F70C1D81DE8DCA7006380B7 /* Sources */,
				4F70C1D91DE8DCA7006380B7 /* Frameworks */,
				4F70C1DA1DE8DCA7006380B7 /* Resources */,
			);
			buildRules = (
			);
			dependencies = (
				43D9000D21EB0BEA00AF44BF /* PBXTargetDependency */,
				4F7528991DFE1ED800C322D6 /* PBXTargetDependency */,
			);
			name = "Loop Status Extension";
			productName = "Loop Status Extension";
			productReference = 4F70C1DC1DE8DCA7006380B7 /* Loop Status Extension.appex */;
			productType = "com.apple.product-type.app-extension";
		};
		4F75288A1DFE1DC600C322D6 /* LoopUI */ = {
			isa = PBXNativeTarget;
			buildConfigurationList = 4F7528921DFE1DC600C322D6 /* Build configuration list for PBXNativeTarget "LoopUI" */;
			buildPhases = (
				4F7528861DFE1DC600C322D6 /* Sources */,
				4F7528871DFE1DC600C322D6 /* Frameworks */,
				4F7528881DFE1DC600C322D6 /* Headers */,
				4F7528891DFE1DC600C322D6 /* Resources */,
			);
			buildRules = (
			);
			dependencies = (
				43D9001321EB137A00AF44BF /* PBXTargetDependency */,
			);
			name = LoopUI;
			productName = LoopUI;
			productReference = 4F75288B1DFE1DC600C322D6 /* LoopUI.framework */;
			productType = "com.apple.product-type.framework";
		};
/* End PBXNativeTarget section */

/* Begin PBXProject section */
		43776F841B8022E90074EA36 /* Project object */ = {
			isa = PBXProject;
			attributes = {
				LastSwiftUpdateCheck = 1010;
				LastUpgradeCheck = 1010;
				ORGANIZATIONNAME = "LoopKit Authors";
				TargetAttributes = {
					432CF87720D8B8380066B889 = {
						CreatedOnToolsVersion = 9.4;
						ProvisioningStyle = Automatic;
					};
					43776F8B1B8022E90074EA36 = {
						CreatedOnToolsVersion = 7.0;
						LastSwiftMigration = 1020;
						ProvisioningStyle = Automatic;
						SystemCapabilities = {
							com.apple.ApplicationGroups.iOS = {
								enabled = 1;
							};
							com.apple.BackgroundModes = {
								enabled = 1;
							};
							com.apple.HealthKit = {
								enabled = 1;
							};
							com.apple.Keychain = {
								enabled = 0;
							};
							com.apple.Siri = {
								enabled = 1;
							};
						};
					};
					43A943711B926B7B0051FA24 = {
						CreatedOnToolsVersion = 7.0;
						LastSwiftMigration = 0800;
						ProvisioningStyle = Automatic;
						SystemCapabilities = {
							com.apple.ApplicationGroups.iOS = {
								enabled = 0;
							};
							com.apple.BackgroundModes.watchos.app = {
								enabled = 0;
							};
						};
					};
					43A9437D1B926B7B0051FA24 = {
						CreatedOnToolsVersion = 7.0;
						LastSwiftMigration = 1020;
						ProvisioningStyle = Automatic;
						SystemCapabilities = {
							com.apple.ApplicationGroups.iOS = {
								enabled = 0;
							};
							com.apple.HealthKit = {
								enabled = 0;
							};
							com.apple.HealthKit.watchos = {
								enabled = 1;
							};
							com.apple.Keychain = {
								enabled = 0;
							};
							com.apple.Siri = {
								enabled = 1;
							};
						};
					};
					43D9001A21EB209400AF44BF = {
						LastSwiftMigration = 1020;
						ProvisioningStyle = Automatic;
					};
					43D9FFA121EA9A0C00AF44BF = {
						CreatedOnToolsVersion = 10.1;
						LastSwiftMigration = 1020;
						ProvisioningStyle = Automatic;
						SystemCapabilities = {
							com.apple.ApplicationGroups.iOS = {
								enabled = 1;
							};
							com.apple.HealthKit = {
								enabled = 1;
							};
						};
					};
					43D9FFCE21EAE05D00AF44BF = {
						CreatedOnToolsVersion = 10.1;
						LastSwiftMigration = 1020;
						ProvisioningStyle = Automatic;
					};
					43E2D8D01D20BF42004DA55F = {
						CreatedOnToolsVersion = 7.3.1;
						LastSwiftMigration = 0800;
						ProvisioningStyle = Automatic;
					};
					43E2D90A1D20C581004DA55F = {
						CreatedOnToolsVersion = 7.3.1;
						LastSwiftMigration = 0800;
						ProvisioningStyle = Automatic;
						TestTargetID = 43776F8B1B8022E90074EA36;
					};
					4F70C1DB1DE8DCA7006380B7 = {
						CreatedOnToolsVersion = 8.1;
						LastSwiftMigration = 1020;
						ProvisioningStyle = Automatic;
						SystemCapabilities = {
							com.apple.ApplicationGroups.iOS = {
								enabled = 1;
							};
						};
					};
					4F75288A1DFE1DC600C322D6 = {
						CreatedOnToolsVersion = 8.1;
						LastSwiftMigration = 1020;
						ProvisioningStyle = Automatic;
					};
				};
			};
			buildConfigurationList = 43776F871B8022E90074EA36 /* Build configuration list for PBXProject "Loop" */;
			compatibilityVersion = "Xcode 8.0";
			developmentRegion = en;
			hasScannedForEncodings = 0;
			knownRegions = (
				en,
				Base,
				fr,
				de,
				"zh-Hans",
				it,
				nl,
				nb,
				es,
				pl,
				ru,
				ja,
				"pt-BR",
				vi,
				da,
				sv,
				fi,
				ro,
			);
			mainGroup = 43776F831B8022E90074EA36;
			productRefGroup = 43776F8D1B8022E90074EA36 /* Products */;
			projectDirPath = "";
			projectRoot = "";
			targets = (
				43776F8B1B8022E90074EA36 /* Loop */,
				4F70C1DB1DE8DCA7006380B7 /* Loop Status Extension */,
				43A943711B926B7B0051FA24 /* WatchApp */,
				43A9437D1B926B7B0051FA24 /* WatchApp Extension */,
				43D9FFA121EA9A0C00AF44BF /* Learn */,
				43D9FFCE21EAE05D00AF44BF /* LoopCore */,
				43D9001A21EB209400AF44BF /* LoopCore-watchOS */,
				4F75288A1DFE1DC600C322D6 /* LoopUI */,
				43E2D8D01D20BF42004DA55F /* DoseMathTests */,
				43E2D90A1D20C581004DA55F /* LoopTests */,
				432CF87720D8B8380066B889 /* Cartfile */,
			);
		};
/* End PBXProject section */

/* Begin PBXResourcesBuildPhase section */
		43776F8A1B8022E90074EA36 /* Resources */ = {
			isa = PBXResourcesBuildPhase;
			buildActionMask = 2147483647;
			files = (
				C13255D6223E7BE2008AF50C /* BolusProgressTableViewCell.xib in Resources */,
				43FCBBC21E51710B00343C1B /* LaunchScreen.storyboard in Resources */,
				B405E35A24D2B1A400DD058D /* HUDAssets.xcassets in Resources */,
				A966152623EA5A26005D8B29 /* DefaultAssets.xcassets in Resources */,
				A966152723EA5A26005D8B29 /* DerivedAssets.xcassets in Resources */,
				7D70764F1FE06EE1004AC8EA /* InfoPlist.strings in Resources */,
				7D7076631FE06EE4004AC8EA /* Localizable.strings in Resources */,
				43776F971B8022E90074EA36 /* Main.storyboard in Resources */,
			);
			runOnlyForDeploymentPostprocessing = 0;
		};
		43A943701B926B7B0051FA24 /* Resources */ = {
			isa = PBXResourcesBuildPhase;
			buildActionMask = 2147483647;
			files = (
				A966152B23EA5A37005D8B29 /* DerivedAssets.xcassets in Resources */,
				C1C73F0D1DE3D0270022FC89 /* InfoPlist.strings in Resources */,
				43A943761B926B7B0051FA24 /* Interface.storyboard in Resources */,
				A966152A23EA5A37005D8B29 /* DefaultAssets.xcassets in Resources */,
			);
			runOnlyForDeploymentPostprocessing = 0;
		};
		43A9437C1B926B7B0051FA24 /* Resources */ = {
			isa = PBXResourcesBuildPhase;
			buildActionMask = 2147483647;
			files = (
				7D70765E1FE06EE3004AC8EA /* Localizable.strings in Resources */,
				43A943901B926B7B0051FA24 /* Assets.xcassets in Resources */,
				B405E35924D2A75B00DD058D /* DerivedAssets.xcassets in Resources */,
			);
			runOnlyForDeploymentPostprocessing = 0;
		};
		43D9002621EB209400AF44BF /* Resources */ = {
			isa = PBXResourcesBuildPhase;
			buildActionMask = 2147483647;
			files = (
			);
			runOnlyForDeploymentPostprocessing = 0;
		};
		43D9FFA021EA9A0C00AF44BF /* Resources */ = {
			isa = PBXResourcesBuildPhase;
			buildActionMask = 2147483647;
			files = (
				7D9BEEF32335CF8D005DCFD6 /* Localizable.strings in Resources */,
				43D9FFAF21EA9A0F00AF44BF /* LaunchScreen.storyboard in Resources */,
				43D9FFAC21EA9A0F00AF44BF /* Assets.xcassets in Resources */,
				43D9FFAA21EA9A0C00AF44BF /* Main.storyboard in Resources */,
				80F864E62433BF5D0026EC26 /* InfoPlist.strings in Resources */,
			);
			runOnlyForDeploymentPostprocessing = 0;
		};
		43D9FFCD21EAE05D00AF44BF /* Resources */ = {
			isa = PBXResourcesBuildPhase;
			buildActionMask = 2147483647;
			files = (
			);
			runOnlyForDeploymentPostprocessing = 0;
		};
		43E2D8CF1D20BF42004DA55F /* Resources */ = {
			isa = PBXResourcesBuildPhase;
			buildActionMask = 2147483647;
			files = (
				7D7076591FE06EE2004AC8EA /* Localizable.strings in Resources */,
				43E2D8F21D20C0DB004DA55F /* recommend_temp_basal_no_change_glucose.json in Resources */,
				43E2D8F61D20C0DB004DA55F /* recommend_temp_basal_start_low_end_in_range.json in Resources */,
				C17824A31E19EAB600D9D25C /* recommend_temp_basal_start_very_low_end_high.json in Resources */,
				43E2D8F41D20C0DB004DA55F /* recommend_temp_basal_start_high_end_low.json in Resources */,
				43E2D8EF1D20C0DB004DA55F /* recommend_temp_basal_high_and_falling.json in Resources */,
				436D9BF81F6F4EA100CFA75F /* recommended_temp_start_low_end_just_above_range.json in Resources */,
				43E2D8ED1D20C0DB004DA55F /* recommend_temp_basal_correct_low_at_min.json in Resources */,
				43E2D8F01D20C0DB004DA55F /* recommend_temp_basal_high_and_rising.json in Resources */,
				C12F21A71DFA79CB00748193 /* recommend_temp_basal_very_low_end_in_range.json in Resources */,
				E9E5E56024D3519700B5DFFE /* far_future_high_bg_forecast_after_6_hours.json in Resources */,
				43E2D8F11D20C0DB004DA55F /* recommend_temp_basal_in_range_and_rising.json in Resources */,
				43E2D8EE1D20C0DB004DA55F /* recommend_temp_basal_flat_and_high.json in Resources */,
				C1C6591C1E1B1FDA0025CC58 /* recommend_temp_basal_dropping_then_rising.json in Resources */,
				43E2D8F31D20C0DB004DA55F /* recommend_temp_basal_start_high_end_in_range.json in Resources */,
				43E2D8F51D20C0DB004DA55F /* recommend_temp_basal_start_low_end_high.json in Resources */,
				C10B28461EA9BA5E006EA1FC /* far_future_high_bg_forecast.json in Resources */,
				43E2D8EC1D20C0DB004DA55F /* read_selected_basal_profile.json in Resources */,
			);
			runOnlyForDeploymentPostprocessing = 0;
		};
		43E2D9091D20C581004DA55F /* Resources */ = {
			isa = PBXResourcesBuildPhase;
			buildActionMask = 2147483647;
			files = (
<<<<<<< HEAD
=======
				E93E86CE24E2E02200FF40C8 /* high_and_stable_momentum_effect.json in Resources */,
				E93E865424DB6CBA00FF40C8 /* retrospective_output.json in Resources */,
				E9C58A7F24DB529A00487A17 /* counteraction_effect_falling_glucose.json in Resources */,
				E93E865624DB731900FF40C8 /* predicted_glucose_without_retrospective.json in Resources */,
				E90909D424E34AC500F963D2 /* high_and_rising_with_cob_carb_effect.json in Resources */,
				E93E86CC24E2E02200FF40C8 /* high_and_stable_predicted_glucose.json in Resources */,
				E90909DC24E34F1600F963D2 /* low_and_falling_predicted_glucose.json in Resources */,
				E90909DE24E34F1600F963D2 /* low_and_falling_counteraction_effect.json in Resources */,
				E90909D224E34AC500F963D2 /* high_and_rising_with_cob_insulin_effect.json in Resources */,
				E90909F224E35B4D00F963D2 /* high_and_falling_counteraction_effect.json in Resources */,
				E90909EE24E35B4000F963D2 /* high_and_falling_predicted_glucose.json in Resources */,
				E90909DD24E34F1600F963D2 /* low_and_falling_carb_effect.json in Resources */,
				E90909E924E3530200F963D2 /* low_with_low_treatment_predicted_glucose.json in Resources */,
				E90909D124E34AC500F963D2 /* high_and_rising_with_cob_momentum_effect.json in Resources */,
				E9C58A8024DB529A00487A17 /* insulin_effect.json in Resources */,
				E90909DF24E34F1600F963D2 /* low_and_falling_insulin_effect.json in Resources */,
				E93E86BE24E1FDC400FF40C8 /* flat_and_stable_carb_effect.json in Resources */,
				E90909E824E3530200F963D2 /* low_with_low_treatment_insulin_effect.json in Resources */,
				E93E865824DB75BE00FF40C8 /* predicted_glucose_very_negative.json in Resources */,
				E93E86BC24E1FDC400FF40C8 /* flat_and_stable_predicted_glucose.json in Resources */,
				E90909EB24E3530200F963D2 /* low_with_low_treatment_counteraction_effect.json in Resources */,
				E90909F424E35B4D00F963D2 /* high_and_falling_insulin_effect.json in Resources */,
				E90909F624E35B7C00F963D2 /* high_and_falling_momentum_effect.json in Resources */,
				E93E86BA24E1FDC400FF40C8 /* flat_and_stable_insulin_effect.json in Resources */,
				E90909E724E3530200F963D2 /* low_with_low_treatment_carb_effect.json in Resources */,
				E90909EA24E3530200F963D2 /* low_with_low_treatment_momentum_effect.json in Resources */,
				E90909D324E34AC500F963D2 /* high_and_rising_with_cob_predicted_glucose.json in Resources */,
				E90909D524E34AC500F963D2 /* high_and_rising_with_cob_counteraction_effect.json in Resources */,
				E9C58A7D24DB529A00487A17 /* basal_profile.json in Resources */,
				E93E86CD24E2E02200FF40C8 /* high_and_stable_counteraction_effect.json in Resources */,
				E93E86C324E1FE6100FF40C8 /* flat_and_stable_counteraction_effect.json in Resources */,
				7D2366E621250E0A0028B67D /* InfoPlist.strings in Resources */,
				E9C58A7E24DB529A00487A17 /* dynamic_glucose_effect_partially_observed.json in Resources */,
				E90909F324E35B4D00F963D2 /* high_and_falling_carb_effect.json in Resources */,
				E93E86CA24E2E02200FF40C8 /* high_and_stable_insulin_effect.json in Resources */,
				E93E86BB24E1FDC400FF40C8 /* flat_and_stable_momentum_effect.json in Resources */,
				E93E86CB24E2E02200FF40C8 /* high_and_stable_carb_effect.json in Resources */,
				E9C58A7C24DB529A00487A17 /* momentum_effect_bouncing.json in Resources */,
				E90909E024E34F1600F963D2 /* low_and_falling_momentum_effect.json in Resources */,
>>>>>>> c69fc765
			);
			runOnlyForDeploymentPostprocessing = 0;
		};
		4F70C1DA1DE8DCA7006380B7 /* Resources */ = {
			isa = PBXResourcesBuildPhase;
			buildActionMask = 2147483647;
			files = (
				B491B09E24D0B600004CBE8F /* DerivedAssets.xcassets in Resources */,
				4F70C1E41DE8DCA7006380B7 /* MainInterface.storyboard in Resources */,
				B405E35B24D2E05600DD058D /* HUDAssets.xcassets in Resources */,
				7D7076351FE06EDE004AC8EA /* Localizable.strings in Resources */,
			);
			runOnlyForDeploymentPostprocessing = 0;
		};
		4F7528891DFE1DC600C322D6 /* Resources */ = {
			isa = PBXResourcesBuildPhase;
			buildActionMask = 2147483647;
			files = (
				4F2C15971E09E94E00E160D4 /* HUDAssets.xcassets in Resources */,
				7D70764A1FE06EE1004AC8EA /* Localizable.strings in Resources */,
				7D7076451FE06EE0004AC8EA /* InfoPlist.strings in Resources */,
				4F2C15951E09BF3C00E160D4 /* HUDView.xib in Resources */,
				B4E96D5D248A82A2002DABAD /* StatusBarHUDView.xib in Resources */,
				B4E96D59248A7F9A002DABAD /* StatusHighlightHUDView.xib in Resources */,
			);
			runOnlyForDeploymentPostprocessing = 0;
		};
/* End PBXResourcesBuildPhase section */

/* Begin PBXShellScriptBuildPhase section */
		432CF87B20D8B8490066B889 /* Build Carthage Dependencies */ = {
			isa = PBXShellScriptBuildPhase;
			buildActionMask = 2147483647;
			files = (
			);
			inputPaths = (
			);
			name = "Build Carthage Dependencies";
			outputPaths = (
			);
			runOnlyForDeploymentPostprocessing = 0;
			shellPath = /bin/sh;
			shellScript = "if [ -f $PROJECT_DIR/.gitmodules ]; then\n    echo \"Skipping checkout due to presence of .gitmodules file\"\n    if [ $ACTION = \"install\" ]; then\n        echo \"You're installing: Make sure to keep all submodules up-to-date and run carthage build after changes.\"\n    fi\nelse\n    echo \"Bootstrapping carthage dependencies\"\n    unset LLVM_TARGET_TRIPLE_SUFFIX\n    if ! cmp -s Cartfile.Resolved Carthage/Cartfile.resolved; then\n        time /usr/local/bin/carthage bootstrap --project-directory \"$SRCROOT\" --cache-builds\n        cp Cartfile.resolved Carthage\n    else\n        echo \"Carthage: not bootstrapping\"\n    fi\nfi\n";
			showEnvVarsInLog = 0;
		};
		432CF88220D8BCD90066B889 /* Homebrew & Carthage Setup */ = {
			isa = PBXShellScriptBuildPhase;
			buildActionMask = 2147483647;
			files = (
			);
			inputPaths = (
			);
			name = "Homebrew & Carthage Setup";
			outputPaths = (
			);
			runOnlyForDeploymentPostprocessing = 0;
			shellPath = /bin/sh;
			shellScript = "if ! [ -x \"$(command -v brew)\" ]; then\n    # Install Homebrew\n    ruby -e \"$(curl -fsSL https://raw.githubusercontent.com/Homebrew/install/master/install)\"\nfi\n\nif brew ls carthage > /dev/null; then\n    brew upgrade carthage || echo \"Continuing…\"\nelse\n    brew install carthage\nfi\n";
		};
		43D9FFE221EAE40600AF44BF /* Copy Frameworks with Carthage */ = {
			isa = PBXShellScriptBuildPhase;
			buildActionMask = 2147483647;
			files = (
			);
			inputFileListPaths = (
			);
			inputPaths = (
				"$(BUILT_PRODUCTS_DIR)/LoopKit.framework/LoopKit",
				"$(BUILT_PRODUCTS_DIR)/LoopKitUI.framework/LoopKitUI",
				"$(BUILT_PRODUCTS_DIR)/SwiftCharts.framework/SwiftCharts",
			);
			name = "Copy Frameworks with Carthage";
			outputFileListPaths = (
			);
			outputPaths = (
				"$(BUILT_PRODUCTS_DIR)/$(FRAMEWORKS_FOLDER_PATH)/LoopKit.framework",
				"$(BUILT_PRODUCTS_DIR)/$(FRAMEWORKS_FOLDER_PATH)/LoopKitUI.framework",
				"$(BUILT_PRODUCTS_DIR)/$(FRAMEWORKS_FOLDER_PATH)/SwiftCharts.framework",
			);
			runOnlyForDeploymentPostprocessing = 0;
			shellPath = /bin/sh;
			shellScript = "\"${SRCROOT}/Scripts/copy-frameworks.sh\"\n\n";
		};
		43EDDBEF1C361BCE007D89B5 /* Copy Frameworks with Carthage */ = {
			isa = PBXShellScriptBuildPhase;
			buildActionMask = 2147483647;
			files = (
			);
			inputPaths = (
				"$(BUILT_PRODUCTS_DIR)/LoopKit.framework/LoopKit",
				"$(BUILT_PRODUCTS_DIR)/SwiftCharts.framework/SwiftCharts",
				"$(BUILT_PRODUCTS_DIR)/LoopKitUI.framework/LoopKitUI",
				"$(BUILT_PRODUCTS_DIR)/LoopTestingKit.framework/LoopTestingKit",
				"$(BUILT_PRODUCTS_DIR)/MockKit.framework/MockKit",
				"$(BUILT_PRODUCTS_DIR)/MockKitUI.framework/MockKitUI",
				"$(BUILT_PRODUCTS_DIR)/MKRingProgressView.framework/MKRingProgressView",
			);
			name = "Copy Frameworks with Carthage";
			outputPaths = (
				"$(BUILT_PRODUCTS_DIR)/$(FRAMEWORKS_FOLDER_PATH)/LoopKit.framework",
				"$(BUILT_PRODUCTS_DIR)/$(FRAMEWORKS_FOLDER_PATH)/SwiftCharts.framework",
				"$(BUILT_PRODUCTS_DIR)/$(FRAMEWORKS_FOLDER_PATH)/LoopKitUI.framework",
				"$(BUILT_PRODUCTS_DIR)/$(FRAMEWORKS_FOLDER_PATH)/LoopTestingKit.framework",
				"$(BUILT_PRODUCTS_DIR)/$(FRAMEWORKS_FOLDER_PATH)/MockKit.framework",
				"$(BUILT_PRODUCTS_DIR)/$(FRAMEWORKS_FOLDER_PATH)/MockKitUI.framework",
				"$(BUILT_PRODUCTS_DIR)/$(FRAMEWORKS_FOLDER_PATH)/MKRingProgressView.framework",
			);
			runOnlyForDeploymentPostprocessing = 0;
			shellPath = /bin/sh;
			shellScript = "\"${SRCROOT}/Scripts/copy-frameworks.sh\"\n";
		};
		43FF3DF620A8EFE800F8E62C /* Copy Frameworks with Carthage */ = {
			isa = PBXShellScriptBuildPhase;
			buildActionMask = 2147483647;
			files = (
			);
			inputPaths = (
				"$(BUILT_PRODUCTS_DIR)/LoopKit.framework/LoopKit",
			);
			name = "Copy Frameworks with Carthage";
			outputPaths = (
				"$(BUILT_PRODUCTS_DIR)/$(FRAMEWORKS_FOLDER_PATH)/LoopKit.framework",
			);
			runOnlyForDeploymentPostprocessing = 0;
			shellPath = /bin/sh;
			shellScript = "\"${SRCROOT}/Scripts/copy-frameworks.sh\"\n";
		};
		A942E448225FD9D500DD4980 /* Copy Frameworks with Carthage */ = {
			isa = PBXShellScriptBuildPhase;
			buildActionMask = 2147483647;
			files = (
			);
			inputFileListPaths = (
			);
			inputPaths = (
				"$(BUILT_PRODUCTS_DIR)/LoopKit.framework/LoopKit",
			);
			name = "Copy Frameworks with Carthage";
			outputFileListPaths = (
			);
			outputPaths = (
				"$(BUILT_PRODUCTS_DIR)/$(FRAMEWORKS_FOLDER_PATH)/LoopKit.framework",
			);
			runOnlyForDeploymentPostprocessing = 0;
			shellPath = /bin/sh;
			shellScript = "\"${SRCROOT}/Scripts/copy-frameworks.sh\"\n\n";
		};
		C16DA84322E8E5FF008624C2 /* Install Plugins */ = {
			isa = PBXShellScriptBuildPhase;
			buildActionMask = 2147483647;
			files = (
			);
			inputFileListPaths = (
			);
			inputPaths = (
			);
			name = "Install Plugins";
			outputFileListPaths = (
			);
			outputPaths = (
			);
			runOnlyForDeploymentPostprocessing = 0;
			shellPath = /bin/sh;
			shellScript = "\"${SRCROOT}/Scripts/copy-plugins.sh\"\n";
		};
		C1D1405722FB66DF00DA6242 /* Build Derived Assets */ = {
			isa = PBXShellScriptBuildPhase;
			buildActionMask = 2147483647;
			files = (
			);
			inputFileListPaths = (
			);
			inputPaths = (
			);
			name = "Build Derived Assets";
			outputFileListPaths = (
			);
			outputPaths = (
			);
			runOnlyForDeploymentPostprocessing = 0;
			shellPath = /bin/sh;
			shellScript = "\"${SRCROOT}/Scripts/build-derived-assets.sh\" \"${SRCROOT}/Loop\"\n";
		};
		C1D1406222FB7ED200DA6242 /* Build Derived Assets */ = {
			isa = PBXShellScriptBuildPhase;
			buildActionMask = 2147483647;
			files = (
			);
			inputFileListPaths = (
			);
			inputPaths = (
			);
			name = "Build Derived Assets";
			outputFileListPaths = (
			);
			outputPaths = (
			);
			runOnlyForDeploymentPostprocessing = 0;
			shellPath = /bin/sh;
			shellScript = "\"${SRCROOT}/Scripts/build-derived-assets.sh\" \"${SRCROOT}/WatchApp\"\n";
		};
		C1D19800232CFA2A0096D646 /* Capture Build Details */ = {
			isa = PBXShellScriptBuildPhase;
			buildActionMask = 2147483647;
			files = (
			);
			inputFileListPaths = (
			);
			inputPaths = (
			);
			name = "Capture Build Details";
			outputFileListPaths = (
			);
			outputPaths = (
			);
			runOnlyForDeploymentPostprocessing = 0;
			shellPath = /bin/sh;
			shellScript = "\"${SRCROOT}/Scripts/capture-build-details.sh\"\n";
		};
/* End PBXShellScriptBuildPhase section */

/* Begin PBXSourcesBuildPhase section */
		43776F881B8022E90074EA36 /* Sources */ = {
			isa = PBXSourcesBuildPhase;
			buildActionMask = 2147483647;
			files = (
				C17824A51E1AD4D100D9D25C /* BolusRecommendation.swift in Sources */,
				897A5A9624C2175B00C4E71D /* BolusEntryView.swift in Sources */,
				4F70C2131DE90339006380B7 /* StatusExtensionContext.swift in Sources */,
				43C05CC521EC29E3006FB252 /* TextFieldTableViewCell.swift in Sources */,
				4FF4D1001E18374700846527 /* WatchContext.swift in Sources */,
				C1D289B522F90A52003FFBD9 /* BasalDeliveryState.swift in Sources */,
				4F2C15821E074FC600E160D4 /* NSTimeInterval.swift in Sources */,
				4311FB9B1F37FE1B00D4C0A7 /* TitleSubtitleTextFieldTableViewCell.swift in Sources */,
				B4FEEF7D24B8A71F00A8DF9B /* DeviceDataManager+DeviceStatus.swift in Sources */,
				E95D380324EADF36005E2F50 /* CarbStoreProtocol.swift in Sources */,
				E98A55ED24EDD6380008715D /* SettingsStoreProtocol.swift in Sources */,
				C1FB428F217921D600FAB378 /* PumpManagerUI.swift in Sources */,
				43C513191E864C4E001547C7 /* GlucoseRangeSchedule.swift in Sources */,
				43A51E1F1EB6D62A000736CC /* CarbAbsorptionViewController.swift in Sources */,
				43776F901B8022E90074EA36 /* AppDelegate.swift in Sources */,
				4372E48B213CB5F00068E043 /* Double.swift in Sources */,
				430B29932041F5B300BA9F93 /* UserDefaults+Loop.swift in Sources */,
				43CE7CDE1CA8B63E003CC1B0 /* Data.swift in Sources */,
				E9BB27AB23B85C3500FB4987 /* SleepStore.swift in Sources */,
				1D080CBD2473214A00356610 /* AlertStore.xcdatamodeld in Sources */,
				A999D40A24663DC7004C89D4 /* CarbStore.swift in Sources */,
				C1F8B243223E73FD00DD66CF /* BolusProgressTableViewCell.swift in Sources */,
				89D6953E23B6DF8A002B3066 /* PotentialCarbEntryTableViewCell.swift in Sources */,
				89CA2B30226C0161004D9350 /* DirectoryObserver.swift in Sources */,
				1DA649A7244126CD00F61E75 /* UserNotificationAlertPresenter.swift in Sources */,
				1DDE273F24AEA4F200796622 /* NotificationsCriticalAlertPermissionsViewModel.swift in Sources */,
				439A7942211F631C0041B75F /* RootNavigationController.swift in Sources */,
				4F11D3C020DCBEEC006E072C /* GlucoseBackfillRequestUserInfo.swift in Sources */,
				892ADE0A2446E9C3007CE08C /* ExplicitlyDismissibleModal.swift in Sources */,
				43F5C2DB1B92A5E1003EB13D /* SettingsTableViewController.swift in Sources */,
				89E267FC2292456700A3F2AF /* FeatureFlags.swift in Sources */,
				43A567691C94880B00334FAC /* LoopDataManager.swift in Sources */,
				1DA649A9244126DA00F61E75 /* InAppModalAlertPresenter.swift in Sources */,
				43B260491ED248FB008CAA77 /* CarbEntryTableViewCell.swift in Sources */,
				4302F4E11D4E9C8900F0FCAF /* TextFieldTableViewController.swift in Sources */,
				43F64DD91D9C92C900D24DC6 /* TitleSubtitleTableViewCell.swift in Sources */,
				43FCEEA9221A615B0013DD30 /* StatusChartsManager.swift in Sources */,
				A9F703752489C9A000C98AD8 /* GlucoseStore+SimulatedCoreData.swift in Sources */,
				43511CE321FD80E400566C63 /* StandardRetrospectiveCorrection.swift in Sources */,
				E95D380524EADF78005E2F50 /* GlucoseStoreProtocol.swift in Sources */,
				43E3449F1B9D68E900C85C07 /* StatusTableViewController.swift in Sources */,
				A9CBE45A248ACBE1008E7BA2 /* DosingDecisionStore+SimulatedCoreData.swift in Sources */,
				A9C62D8A2331703100535612 /* ServicesManager.swift in Sources */,
				43DBF0531C93EC8200B3C386 /* DeviceDataManager.swift in Sources */,
				C17824A01E19CF9800D9D25C /* GlucoseThresholdTableViewController.swift in Sources */,
				4372E487213C86240068E043 /* SampleValue.swift in Sources */,
				437CEEE41CDE5C0A003C8C80 /* UIImage.swift in Sources */,
				C1201E2C23ECDBD0002DA84A /* WatchContextRequestUserInfo.swift in Sources */,
				1D49795824E7289700948F05 /* ServicesViewModel.swift in Sources */,
				1D4A3E2D2478628500FD601B /* StoredAlert+CoreDataClass.swift in Sources */,
				892D7C5123B54A15008A9656 /* CarbEntryViewController.swift in Sources */,
				A999D40424663CE1004C89D4 /* DoseStore.swift in Sources */,
				43DBF0591C93F73800B3C386 /* CarbEntryTableViewController.swift in Sources */,
				89CA2B32226C18B8004D9350 /* TestingScenariosTableViewController.swift in Sources */,
				43E93FB71E469A5100EAB8DB /* HKUnit.swift in Sources */,
				43C05CAF21EB2C24006FB252 /* NSBundle.swift in Sources */,
				1DB1065124467E18005542BD /* AlertManager.swift in Sources */,
				43C0944A1CACCC73001F6403 /* NotificationManager.swift in Sources */,
				1DDE274024AEA4F200796622 /* NotificationsCriticalAlertPermissionsView.swift in Sources */,
				434FF1EE1CF27EEF000DB779 /* UITableViewCell.swift in Sources */,
				439BED2A1E76093C00B0AED5 /* CGMManager.swift in Sources */,
				E98A55EF24EDD6E60008715D /* DosingDecisionStoreProtocol.swift in Sources */,
				C165B8CE23302C5D0004112E /* RemoteCommand.swift in Sources */,
				E9C00EF524C623EF00628F35 /* LoopSettings+Loop.swift in Sources */,
				438172D91F4E9E37003C3328 /* NewPumpEvent.swift in Sources */,
				4389916B1E91B689000EEF90 /* ChartSettings+Loop.swift in Sources */,
				C178249A1E1999FA00D9D25C /* CaseCountable.swift in Sources */,
				B4F3D25124AF890C0095CE44 /* BluetoothStateManager.swift in Sources */,
				1DDE273D24AEA4B000796622 /* SettingsViewModel.swift in Sources */,
				A9CBE458248AB564008E7BA2 /* DoseStore+SimulatedCoreData.swift in Sources */,
				897A5A9924C22DE800C4E71D /* BolusEntryViewModel.swift in Sources */,
				4374B5EF209D84BF00D17AA8 /* OSLog.swift in Sources */,
				A9C62D882331703100535612 /* Service.swift in Sources */,
				89CAB36324C8FE96009EE3CE /* PredictedGlucoseChartView.swift in Sources */,
				4F6663941E905FD2009E74FC /* ChartColorPalette+Loop.swift in Sources */,
				A9F703732489BC8500C98AD8 /* CarbStore+SimulatedCoreData.swift in Sources */,
				4328E0351CFC0AE100E199AA /* WatchDataManager.swift in Sources */,
				4345E3FC21F04911009E00E5 /* UIColor+HIG.swift in Sources */,
				1D4A3E2E2478628500FD601B /* StoredAlert+CoreDataProperties.swift in Sources */,
				E95D380124EADE7C005E2F50 /* DoseStoreProtocol.swift in Sources */,
				43D381621EBD9759007F8C8F /* HeaderValuesTableViewCell.swift in Sources */,
				A9C62D892331703100535612 /* LoggingServicesManager.swift in Sources */,
				89E267FF229267DF00A3F2AF /* Optional.swift in Sources */,
				43785E982120E7060057DED1 /* Intents.intentdefinition in Sources */,
				A98556852493F901000FD662 /* AlertStore+SimulatedCoreData.swift in Sources */,
				899433B823FE129800FA4BEA /* OverrideBadgeView.swift in Sources */,
				89D1503E24B506EB00EDE253 /* Dictionary.swift in Sources */,
				4302F4E31D4EA54200F0FCAF /* InsulinDeliveryTableViewController.swift in Sources */,
				4FC8C8011DEB93E400A1452E /* NSUserDefaults+StatusExtension.swift in Sources */,
				43E93FB61E469A4000EAB8DB /* NumberFormatter.swift in Sources */,
				C1FB428C217806A400FAB378 /* StateColorPalette.swift in Sources */,
				4F08DE8F1E7BB871006741EA /* CollectionType+Loop.swift in Sources */,
				A9F703772489D8AA00C98AD8 /* PersistentDeviceLog+SimulatedCoreData.swift in Sources */,
				435400341C9F878D00D5819C /* SetBolusUserInfo.swift in Sources */,
				1DDE273E24AEA4B000796622 /* SettingsView.swift in Sources */,
				A9B607B0247F000F00792BE4 /* UserNotifications+Loop.swift in Sources */,
				43F89CA322BDFBBD006BB54E /* UIActivityIndicatorView.swift in Sources */,
				A999D40624663D18004C89D4 /* PumpManagerError.swift in Sources */,
				437D9BA31D7BC977007245E8 /* PredictionTableViewController.swift in Sources */,
				4344628F20A7ADD500C4BE6F /* UserDefaults+CGM.swift in Sources */,
				43F41C371D3BF32400C11ED6 /* UIAlertController.swift in Sources */,
				1D2609AD248EEB9900A6F258 /* LoopAlertsManager.swift in Sources */,
				A9CBE45C248ACC03008E7BA2 /* SettingsStore+SimulatedCoreData.swift in Sources */,
				433EA4C41D9F71C800CD78FB /* CommandResponseViewController.swift in Sources */,
				C16DA84222E8E112008624C2 /* LoopPlugins.swift in Sources */,
				43785E932120A01B0057DED1 /* NewCarbEntryIntent+Loop.swift in Sources */,
				439A7944211FE22F0041B75F /* NSUserActivity.swift in Sources */,
				4328E0331CFC091100E199AA /* WatchContext+LoopKit.swift in Sources */,
				4F526D611DF8D9A900A04910 /* NetBasal.swift in Sources */,
				A92E557E2464DFFD00DB93BB /* DosingDecisionStore.swift in Sources */,
				43C3B6EC20B650A80026CAFA /* SettingsImageTableViewCell.swift in Sources */,
				89ADE13B226BFA0F0067222B /* TestingScenariosManager.swift in Sources */,
				4F7E8ACB20E2ACB500AEA65E /* WatchPredictedGlucose.swift in Sources */,
				436A0DA51D236A2A00104B24 /* LoopError.swift in Sources */,
				4F11D3C220DD80B3006E072C /* WatchHistoricalGlucose.swift in Sources */,
				4372E490213CFCE70068E043 /* LoopSettingsUserInfo.swift in Sources */,
				89CA2B3D226E6B13004D9350 /* LocalTestingScenariosManager.swift in Sources */,
				43F78D261C8FC000002152D1 /* DoseMath.swift in Sources */,
				43511CE221FD80E400566C63 /* RetrospectiveCorrection.swift in Sources */,
				1D05219B2469E9DF000EBBDE /* StoredAlert.swift in Sources */,
				438D42F91D7C88BC003244B0 /* PredictionInputEffect.swift in Sources */,
				A9C62D8223316FF600535612 /* UserDefaults+Services.swift in Sources */,
				892A5D692230C41D008961AB /* RangeReplaceableCollection.swift in Sources */,
				4F70C2101DE8FAC5006380B7 /* StatusExtensionDataManager.swift in Sources */,
				43DFB62320D4CAE7008A7BAE /* PumpManager.swift in Sources */,
				892A5D59222F0A27008961AB /* Debug.swift in Sources */,
				1DD0B76724EC77AC008A2DC3 /* SupportScreenView.swift in Sources */,
				431A8C401EC6E8AB00823B9C /* CircleMaskView.swift in Sources */,
				1D05219D2469F1F5000EBBDE /* AlertStore.swift in Sources */,
				439897371CD2F80600223065 /* AnalyticsServicesManager.swift in Sources */,
				A9C62D842331700E00535612 /* DiagnosticLog+Subsystem.swift in Sources */,
				895FE0952201234000FCF18A /* OverrideSelectionViewController.swift in Sources */,
				A9F66FC3247F451500096EA7 /* UIDevice+Loop.swift in Sources */,
				439706E622D2E84900C81566 /* PredictionSettingTableViewCell.swift in Sources */,
				430D85891F44037000AF2D4F /* HUDViewTableViewCell.swift in Sources */,
				43A51E211EB6DBDD000736CC /* LoopChartsTableViewController.swift in Sources */,
				A999D40824663D6D004C89D4 /* SetBolusError.swift in Sources */,
				8968B1122408B3520074BB48 /* UIFont.swift in Sources */,
				438D42FB1D7D11A4003244B0 /* PredictionInputEffectTableViewCell.swift in Sources */,
				89A1B66E24ABFDF800117AC2 /* SupportedBolusVolumesUserInfo.swift in Sources */,
				432E73CB1D24B3D6009AD15D /* RemoteDataServicesManager.swift in Sources */,
				43C2FAE11EB656A500364AFF /* GlucoseEffectVelocity.swift in Sources */,
			);
			runOnlyForDeploymentPostprocessing = 0;
		};
		43A9437A1B926B7B0051FA24 /* Sources */ = {
			isa = PBXSourcesBuildPhase;
			buildActionMask = 2147483647;
			files = (
				894F6DDD243C0A2300CCE676 /* CarbAmountLabel.swift in Sources */,
				89A605E524327F45009C1096 /* DoseVolumeInput.swift in Sources */,
				4372E488213C862B0068E043 /* SampleValue.swift in Sources */,
				89A605EB243288E4009C1096 /* TopDownTriangle.swift in Sources */,
				4F2C15741E0209F500E160D4 /* NSTimeInterval.swift in Sources */,
				89F9119224358E2B00ECCAF3 /* CarbEntryInputMode.swift in Sources */,
				4FF4D1011E18375000846527 /* WatchContext.swift in Sources */,
				89FE21AD24AC57E30033F501 /* Collection.swift in Sources */,
				898ECA63218ABD21001E9D35 /* ComplicationChartManager.swift in Sources */,
				43A9438A1B926B7B0051FA24 /* NotificationController.swift in Sources */,
				439A7945211FE23A0041B75F /* NSUserActivity.swift in Sources */,
				43A943881B926B7B0051FA24 /* ExtensionDelegate.swift in Sources */,
				43511CEE220FC61700566C63 /* HUDRowController.swift in Sources */,
				892FB4CD22040104005293EC /* OverridePresetRow.swift in Sources */,
				4F75F00220FCFE8C00B5570E /* GlucoseChartScene.swift in Sources */,
				89E26800229267DF00A3F2AF /* Optional.swift in Sources */,
				4328E02F1CFBF81800E199AA /* WKInterfaceImage.swift in Sources */,
				89F9118F24352F1600ECCAF3 /* DigitalCrownRotation.swift in Sources */,
				4F2C15811E0495B200E160D4 /* WatchContext+WatchApp.swift in Sources */,
				4372E496213DCDD30068E043 /* GlucoseChartValueHashable.swift in Sources */,
				89E08FC6242E7506000D719B /* CarbAndDateInput.swift in Sources */,
				89E08FC8242E76E9000D719B /* AnyTransition.swift in Sources */,
				89A605E324327DFE009C1096 /* CarbAmountInput.swift in Sources */,
				898ECA61218ABD17001E9D35 /* GlucoseChartData.swift in Sources */,
				4344629820A8B2D700C4BE6F /* OSLog.swift in Sources */,
				4328E02A1CFBE2C500E199AA /* UIColor.swift in Sources */,
				4372E484213A63FB0068E043 /* ChartHUDController.swift in Sources */,
				895788AF242E69A2002CB114 /* BolusInput.swift in Sources */,
				894F6DDB243C07CF00CCE676 /* GramLabel.swift in Sources */,
				4345E40621F68E18009E00E5 /* CarbEntryListController.swift in Sources */,
				4FDDD23720DC51DF00D04B16 /* LoopDataManager.swift in Sources */,
				89E267FD2292456700A3F2AF /* FeatureFlags.swift in Sources */,
				898ECA60218ABD17001E9D35 /* GlucoseChartScaler.swift in Sources */,
				894F6DD9243C060600CCE676 /* ScalablePositionedText.swift in Sources */,
				89E08FC4242E73F0000D719B /* GramLabelPositionKey.swift in Sources */,
				4F82655020E69F9A0031A8F5 /* HUDInterfaceController.swift in Sources */,
				4372E492213D956C0068E043 /* GlucoseRangeSchedule.swift in Sources */,
				895788AD242E69A2002CB114 /* AbsorptionTimeSelection.swift in Sources */,
				89A605EF2432925D009C1096 /* CompletionCheckmark.swift in Sources */,
				89F9119624358E6900ECCAF3 /* BolusPickerValues.swift in Sources */,
				4328E02B1CFBE2C500E199AA /* WKAlertAction.swift in Sources */,
				4F7E8AC720E2AC0300AEA65E /* WatchPredictedGlucose.swift in Sources */,
				4344628E20A7ADD100C4BE6F /* UserDefaults+CGM.swift in Sources */,
				4F7E8AC520E2AB9600AEA65E /* Date.swift in Sources */,
				89F9119424358E4500ECCAF3 /* CarbAbsorptionTime.swift in Sources */,
				895788B1242E69A2002CB114 /* Color.swift in Sources */,
				89E08FC2242E73DC000D719B /* CarbAmountPositionKey.swift in Sources */,
				4F11D3C420DD881A006E072C /* WatchHistoricalGlucose.swift in Sources */,
				E98A55F724EEE1E10008715D /* OnOffSelectionView.swift in Sources */,
				89E08FCA242E7714000D719B /* UIFont.swift in Sources */,
				4328E0281CFBE2C500E199AA /* CLKComplicationTemplate.swift in Sources */,
				4328E01E1CFBE25F00E199AA /* CarbAndBolusFlowController.swift in Sources */,
				89E08FCC242E790C000D719B /* Comparable.swift in Sources */,
				432CF87520D8AC950066B889 /* NSUserDefaults+WatchApp.swift in Sources */,
				89A1B66F24ABFDF800117AC2 /* SupportedBolusVolumesUserInfo.swift in Sources */,
				43027F0F1DFE0EC900C51989 /* HKUnit.swift in Sources */,
				4344629220A7C19800C4BE6F /* ButtonGroup.swift in Sources */,
				89A605E924328862009C1096 /* Checkmark.swift in Sources */,
				891B508524342BE1005DA578 /* CarbAndBolusFlowViewModel.swift in Sources */,
				894F6DD7243C047300CCE676 /* View+Position.swift in Sources */,
				898ECA69218ABDA9001E9D35 /* CLKTextProvider+Compound.m in Sources */,
				4372E48C213CB6750068E043 /* Double.swift in Sources */,
				89A605ED24328972009C1096 /* BolusArrow.swift in Sources */,
				E98A55F924EEFC200008715D /* OnOffSelectionViewModel.swift in Sources */,
				892FB4CF220402C0005293EC /* OverrideSelectionController.swift in Sources */,
				89E08FD0242E8B2B000D719B /* BolusConfirmationView.swift in Sources */,
				43785E972120E4500057DED1 /* INRelevantShortcutStore+Loop.swift in Sources */,
				89A605E72432860C009C1096 /* PeriodicPublisher.swift in Sources */,
				895788AE242E69A2002CB114 /* CarbAndBolusFlow.swift in Sources */,
				89A605F12432BD18009C1096 /* BolusConfirmationVisual.swift in Sources */,
				898ECA65218ABD9B001E9D35 /* CGRect.swift in Sources */,
				43CB2B2B1D924D450079823D /* WCSession.swift in Sources */,
				4372E491213D05F90068E043 /* LoopSettingsUserInfo.swift in Sources */,
				4345E40421F68AD9009E00E5 /* TextRowController.swift in Sources */,
				43BFF0B51E45C1E700FF19A9 /* NumberFormatter.swift in Sources */,
				C1201E2D23ECDF3D002DA84A /* WatchContextRequestUserInfo.swift in Sources */,
				43A9438E1B926B7B0051FA24 /* ComplicationController.swift in Sources */,
				43517917230A0E1A0072ECC0 /* WKInterfaceLabel.swift in Sources */,
				895788B3242E69A2002CB114 /* ActionButton.swift in Sources */,
				894F6DD3243BCBDB00CCE676 /* Environment+SizeClass.swift in Sources */,
				E98A55F524EEE15A0008715D /* OnOffSelectionController.swift in Sources */,
				4328E01A1CFBE1DA00E199AA /* ActionHUDController.swift in Sources */,
				4F11D3C320DD84DB006E072C /* GlucoseBackfillRequestUserInfo.swift in Sources */,
				435400351C9F878D00D5819C /* SetBolusUserInfo.swift in Sources */,
				895788B2242E69A2002CB114 /* CircularAccessoryButtonStyle.swift in Sources */,
			);
			runOnlyForDeploymentPostprocessing = 0;
		};
		43D9001F21EB209400AF44BF /* Sources */ = {
			isa = PBXSourcesBuildPhase;
			buildActionMask = 2147483647;
			files = (
				E9C00EF324C6222400628F35 /* LoopSettings.swift in Sources */,
				43C05CB821EBEA54006FB252 /* HKUnit.swift in Sources */,
				4345E3F421F036FC009E00E5 /* Result.swift in Sources */,
				C19E96E023D275FA003F79B0 /* LoopCompletionFreshness.swift in Sources */,
				43D9002021EB209400AF44BF /* NSTimeInterval.swift in Sources */,
				43C05CA921EB2B26006FB252 /* PersistenceController.swift in Sources */,
				43C05CAB21EB2B4A006FB252 /* NSBundle.swift in Sources */,
				43C05CC721EC2ABC006FB252 /* IdentifiableClass.swift in Sources */,
				43C05CAE21EB2BBF006FB252 /* NSUserDefaults.swift in Sources */,
				4345E40221F67300009E00E5 /* PotentialCarbEntryUserInfo.swift in Sources */,
			);
			runOnlyForDeploymentPostprocessing = 0;
		};
		43D9FF9E21EA9A0C00AF44BF /* Sources */ = {
			isa = PBXSourcesBuildPhase;
			buildActionMask = 2147483647;
			files = (
				43C05CBD21EBF77D006FB252 /* LessonsViewController.swift in Sources */,
				43C05CB621EBE321006FB252 /* NSTimeInterval.swift in Sources */,
				43C5F25A222C921B00905D10 /* OSLog.swift in Sources */,
				43C05CB521EBE274006FB252 /* Date.swift in Sources */,
				43D9F82421EFF1AB000578CD /* LessonResultsViewController.swift in Sources */,
				43C728F9222A448700C62969 /* DayCalculator.swift in Sources */,
				4345E3FA21F0473B009E00E5 /* TextCell.swift in Sources */,
				43C728F5222266F000C62969 /* ModalDayLesson.swift in Sources */,
				43D9F81821EC51CC000578CD /* DateEntry.swift in Sources */,
				43D9FFC021EAB22E00AF44BF /* DataManager.swift in Sources */,
				43C05CB121EBBDB9006FB252 /* TimeInRangeLesson.swift in Sources */,
				43C728F72222700000C62969 /* DateIntervalEntry.swift in Sources */,
				43D9F81E21EF0609000578CD /* NumberRangeEntry.swift in Sources */,
				43C05CCA21EC382B006FB252 /* NumberEntry.swift in Sources */,
				4345E3FE21F04A50009E00E5 /* DateIntervalFormatter.swift in Sources */,
				43C5F257222C7B7200905D10 /* TimeComponents.swift in Sources */,
				4345E3F821F03D2A009E00E5 /* DatesAndNumberCell.swift in Sources */,
				43D9F82221EF0A7A000578CD /* QuantityRangeEntry.swift in Sources */,
				43D9F81A21EC593C000578CD /* UITableViewCell.swift in Sources */,
				43D9F82021EF0906000578CD /* NSNumber.swift in Sources */,
				43C05CC221EC06E4006FB252 /* LessonConfigurationViewController.swift in Sources */,
				43C05CC621EC29E7006FB252 /* TextFieldTableViewCell.swift in Sources */,
				43C05CC021EBFFA4006FB252 /* Lesson.swift in Sources */,
				C1814B86225E507C008D2D8E /* Sequence.swift in Sources */,
				43C5F258222C7BD400905D10 /* AppDelegate.swift in Sources */,
			);
			runOnlyForDeploymentPostprocessing = 0;
		};
		43D9FFCB21EAE05D00AF44BF /* Sources */ = {
			isa = PBXSourcesBuildPhase;
			buildActionMask = 2147483647;
			files = (
				E9C00EF224C6221B00628F35 /* LoopSettings.swift in Sources */,
				43C05CB921EBEA54006FB252 /* HKUnit.swift in Sources */,
				4345E3F521F036FC009E00E5 /* Result.swift in Sources */,
				C19E96DF23D275F8003F79B0 /* LoopCompletionFreshness.swift in Sources */,
				43D9FFFB21EAF3D300AF44BF /* NSTimeInterval.swift in Sources */,
				43C05CA821EB2B26006FB252 /* PersistenceController.swift in Sources */,
				43C05CAA21EB2B49006FB252 /* NSBundle.swift in Sources */,
				43C05CC821EC2ABC006FB252 /* IdentifiableClass.swift in Sources */,
				43C05CAD21EB2BBF006FB252 /* NSUserDefaults.swift in Sources */,
				4345E40121F67300009E00E5 /* PotentialCarbEntryUserInfo.swift in Sources */,
			);
			runOnlyForDeploymentPostprocessing = 0;
		};
		43E2D8CD1D20BF42004DA55F /* Sources */ = {
			isa = PBXSourcesBuildPhase;
			buildActionMask = 2147483647;
			files = (
				43947D731F529FAA00A07D31 /* GlucoseRangeSchedule.swift in Sources */,
				43E2D8DC1D20C049004DA55F /* DoseMath.swift in Sources */,
				43E2D8DB1D20C03B004DA55F /* NSTimeInterval.swift in Sources */,
				43E2D8D41D20BF42004DA55F /* DoseMathTests.swift in Sources */,
				C11C87DE1E21EAAD00BB71D3 /* HKUnit.swift in Sources */,
				C13BAD941E8009B000050CB5 /* NumberFormatter.swift in Sources */,
				C17824A61E1AF91F00D9D25C /* BolusRecommendation.swift in Sources */,
			);
			runOnlyForDeploymentPostprocessing = 0;
		};
		43E2D9071D20C581004DA55F /* Sources */ = {
			isa = PBXSourcesBuildPhase;
			buildActionMask = 2147483647;
			files = (
				1D80313D24746274002810DF /* AlertStoreTests.swift in Sources */,
				A9A63F8E246B271600588D5B /* NSTimeInterval.swift in Sources */,
				A9A63F8D246B261100588D5B /* DosingDecisionStoreTests.swift in Sources */,
				A9E6DFEF246A0474005B1A1C /* LoopErrorTests.swift in Sources */,
				A9E6DFEA246A0448005B1A1C /* PumpManagerErrorTests.swift in Sources */,
				1DA7A84424477698008257F0 /* InAppModalAlertPresenterTests.swift in Sources */,
				E93E86A824DDCC4400FF40C8 /* MockDoseStore.swift in Sources */,
				E98A55F124EDD85E0008715D /* MockDosingDecisionStore.swift in Sources */,
				8968B114240C55F10074BB48 /* LoopSettingsTests.swift in Sources */,
				1DA7A84224476EAD008257F0 /* AlertManagerTests.swift in Sources */,
				E9C58A7324DB4A2700487A17 /* LoopDataManagerTests.swift in Sources */,
				E98A55F324EDD9530008715D /* MockSettingsStore.swift in Sources */,
				A9E6DFE6246A042E005B1A1C /* CarbStoreTests.swift in Sources */,
				A9DAE7D02332D77F006AE942 /* LoopTests.swift in Sources */,
				E93E86B024DDE1BD00FF40C8 /* MockGlucoseStore.swift in Sources */,
				A9E6DFEC246A0453005B1A1C /* SetBolusErrorTests.swift in Sources */,
				1DFE9E172447B6270082C280 /* UserNotificationAlertPresenterTests.swift in Sources */,
				A9E6DFE8246A043D005B1A1C /* DoseStoreTests.swift in Sources */,
				E93E86B224DDE21D00FF40C8 /* MockCarbStore.swift in Sources */,
			);
			runOnlyForDeploymentPostprocessing = 0;
		};
		4F70C1D81DE8DCA7006380B7 /* Sources */ = {
			isa = PBXSourcesBuildPhase;
			buildActionMask = 2147483647;
			files = (
				43FCEEB1221A863E0013DD30 /* StatusChartsManager.swift in Sources */,
				43C05CAC21EB2B8B006FB252 /* NSBundle.swift in Sources */,
				4FAC02541E22F6B20087A773 /* NSTimeInterval.swift in Sources */,
				4F2C15831E0757E600E160D4 /* HKUnit.swift in Sources */,
				C1FB4290217922A100FAB378 /* PumpManagerUI.swift in Sources */,
				1D4990E824A25931005CC357 /* FeatureFlags.swift in Sources */,
				C1FB428D21791D2500FAB378 /* PumpManager.swift in Sources */,
				43E93FB51E4675E800EAB8DB /* NumberFormatter.swift in Sources */,
				4345E3FB21F04911009E00E5 /* UIColor+HIG.swift in Sources */,
				43BFF0CD1E466C8400FF19A9 /* StateColorPalette.swift in Sources */,
				4FC8C8021DEB943800A1452E /* NSUserDefaults+StatusExtension.swift in Sources */,
				C136AA2423109CC6008A320D /* LoopPlugins.swift in Sources */,
				4F70C2121DE900EA006380B7 /* StatusExtensionContext.swift in Sources */,
				4F70C1E11DE8DCA7006380B7 /* StatusViewController.swift in Sources */,
			);
			runOnlyForDeploymentPostprocessing = 0;
		};
		4F7528861DFE1DC600C322D6 /* Sources */ = {
			isa = PBXSourcesBuildPhase;
			buildActionMask = 2147483647;
			files = (
				4FB76FB91E8C42B000B39636 /* CollectionType.swift in Sources */,
				7D23667D21250C7E0028B67D /* LocalizedString.swift in Sources */,
				43FCEEBD22212DD50013DD30 /* PredictedGlucoseChart.swift in Sources */,
				436961911F19D11E00447E89 /* ChartPointsContextFillLayer.swift in Sources */,
				4FF4D0F81E1725B000846527 /* NibLoadable.swift in Sources */,
				4326BA641F3A44D9007CCAD4 /* ChartLineModel.swift in Sources */,
				4374B5F0209D857E00D17AA8 /* OSLog.swift in Sources */,
				B4E96D4F248A6E20002DABAD /* CGMStatusHUDView.swift in Sources */,
				B4E96D4B248A6B6E002DABAD /* DeviceStatusHUDView.swift in Sources */,
				43FCEEB3221BC3B60013DD30 /* DoseChart.swift in Sources */,
				4F7528AA1DFE215100C322D6 /* HKUnit.swift in Sources */,
				4FB76FB61E8C426900B39636 /* ChartPointsTouchHighlightLayerViewCache.swift in Sources */,
				B490A03F24D0550F00F509FA /* GlucoseValueType.swift in Sources */,
				4F2C15931E09BF2C00E160D4 /* HUDView.swift in Sources */,
				43BFF0B71E45C20C00FF19A9 /* NumberFormatter.swift in Sources */,
				B43DA44124D9C12100CAFF4E /* DismissibleHostingController.swift in Sources */,
				4F7528A51DFE208C00C322D6 /* NSTimeInterval.swift in Sources */,
				A9C62D8E2331708700535612 /* AuthenticationTableViewCell+NibLoadable.swift in Sources */,
				B490A04324D055D900F509FA /* DeviceStatusHighlight.swift in Sources */,
				B4AC0D3F24B9005300CDB0A1 /* UIImage.swift in Sources */,
				4FB76FB31E8C3EE400B39636 /* ChartAxisValueDoubleLog.swift in Sources */,
				43F1C31A1F5DC87700395429 /* ChartPoint.swift in Sources */,
				B4E96D5B248A8229002DABAD /* StatusBarHUDView.swift in Sources */,
				4F7528A11DFE200B00C322D6 /* BasalStateView.swift in Sources */,
				43FCEEAB221A61B40013DD30 /* IOBChart.swift in Sources */,
				43BFF0C61E465A4400FF19A9 /* UIColor+HIG.swift in Sources */,
				43FCEEBB22211C860013DD30 /* CarbEffectChart.swift in Sources */,
				4F7528A01DFE1F9D00C322D6 /* LoopStateView.swift in Sources */,
				B491B0A324D0B66D004CBE8F /* Color.swift in Sources */,
				B4D620D424D9EDB900043B3C /* GuidanceColors.swift in Sources */,
				B48B0BAC24900093009A48DE /* PumpStatusHUDView.swift in Sources */,
				B491B0A424D0B675004CBE8F /* UIColor.swift in Sources */,
				43FCEEAD221A66780013DD30 /* DateFormatter.swift in Sources */,
				1DB1CA4D24A55F0000B3B94C /* Image.swift in Sources */,
				B4E96D55248A7509002DABAD /* GlucoseTrendHUDView.swift in Sources */,
				4FB76FB51E8C41E200B39636 /* ChartPointsScatterDownTrianglesLayer.swift in Sources */,
				43FCEEAF221A67A70013DD30 /* NumberFormatter+Charts.swift in Sources */,
				4F75289A1DFE1F6000C322D6 /* BasalRateHUDView.swift in Sources */,
				B490A04124D0559D00F509FA /* DeviceLifecycleProgressState.swift in Sources */,
				4F75289C1DFE1F6000C322D6 /* GlucoseHUDView.swift in Sources */,
				B4E96D53248A7386002DABAD /* GlucoseValueHUDView.swift in Sources */,
				4FB76FB81E8C429D00B39636 /* CGPoint.swift in Sources */,
				B4E96D57248A7B0F002DABAD /* StatusHighlightHUDView.swift in Sources */,
				43FCEEB5221BCA020013DD30 /* COBChart.swift in Sources */,
				B42C951424A3C76000857C73 /* CGMStatusHUDViewModel.swift in Sources */,
				4F75289E1DFE1F6000C322D6 /* LoopCompletionHUDView.swift in Sources */,
			);
			runOnlyForDeploymentPostprocessing = 0;
		};
/* End PBXSourcesBuildPhase section */

/* Begin PBXTargetDependency section */
		43A943811B926B7B0051FA24 /* PBXTargetDependency */ = {
			isa = PBXTargetDependency;
			target = 43A9437D1B926B7B0051FA24 /* WatchApp Extension */;
			targetProxy = 43A943801B926B7B0051FA24 /* PBXContainerItemProxy */;
		};
		43A943931B926B7B0051FA24 /* PBXTargetDependency */ = {
			isa = PBXTargetDependency;
			target = 43A943711B926B7B0051FA24 /* WatchApp */;
			targetProxy = 43A943921B926B7B0051FA24 /* PBXContainerItemProxy */;
		};
		43D9000D21EB0BEA00AF44BF /* PBXTargetDependency */ = {
			isa = PBXTargetDependency;
			target = 43D9FFCE21EAE05D00AF44BF /* LoopCore */;
			targetProxy = 43D9000C21EB0BEA00AF44BF /* PBXContainerItemProxy */;
		};
		43D9001321EB137A00AF44BF /* PBXTargetDependency */ = {
			isa = PBXTargetDependency;
			target = 43D9FFCE21EAE05D00AF44BF /* LoopCore */;
			targetProxy = 43D9001221EB137A00AF44BF /* PBXContainerItemProxy */;
		};
		43D9FFBA21EA9CA400AF44BF /* PBXTargetDependency */ = {
			isa = PBXTargetDependency;
			target = 4F75288A1DFE1DC600C322D6 /* LoopUI */;
			targetProxy = 43D9FFB921EA9CA400AF44BF /* PBXContainerItemProxy */;
		};
		43D9FFD521EAE05D00AF44BF /* PBXTargetDependency */ = {
			isa = PBXTargetDependency;
			target = 43D9FFCE21EAE05D00AF44BF /* LoopCore */;
			targetProxy = 43D9FFD421EAE05D00AF44BF /* PBXContainerItemProxy */;
		};
		43E2D9111D20C581004DA55F /* PBXTargetDependency */ = {
			isa = PBXTargetDependency;
			target = 43776F8B1B8022E90074EA36 /* Loop */;
			targetProxy = 43E2D9101D20C581004DA55F /* PBXContainerItemProxy */;
		};
		4F70C1E71DE8DCA7006380B7 /* PBXTargetDependency */ = {
			isa = PBXTargetDependency;
			target = 4F70C1DB1DE8DCA7006380B7 /* Loop Status Extension */;
			targetProxy = 4F70C1E61DE8DCA7006380B7 /* PBXContainerItemProxy */;
		};
		4F7528971DFE1ED400C322D6 /* PBXTargetDependency */ = {
			isa = PBXTargetDependency;
			target = 4F75288A1DFE1DC600C322D6 /* LoopUI */;
			targetProxy = 4F7528961DFE1ED400C322D6 /* PBXContainerItemProxy */;
		};
		4F7528991DFE1ED800C322D6 /* PBXTargetDependency */ = {
			isa = PBXTargetDependency;
			target = 4F75288A1DFE1DC600C322D6 /* LoopUI */;
			targetProxy = 4F7528981DFE1ED800C322D6 /* PBXContainerItemProxy */;
		};
		A942E445225FD97F00DD4980 /* PBXTargetDependency */ = {
			isa = PBXTargetDependency;
			target = 43D9FFCE21EAE05D00AF44BF /* LoopCore */;
			targetProxy = A942E444225FD97F00DD4980 /* PBXContainerItemProxy */;
		};
		A942E447225FD9A300DD4980 /* PBXTargetDependency */ = {
			isa = PBXTargetDependency;
			target = 43D9FFCE21EAE05D00AF44BF /* LoopCore */;
			targetProxy = A942E446225FD9A300DD4980 /* PBXContainerItemProxy */;
		};
		C117ED71232EDB3200DA57CD /* PBXTargetDependency */ = {
			isa = PBXTargetDependency;
			target = 43D9001A21EB209400AF44BF /* LoopCore-watchOS */;
			targetProxy = C117ED70232EDB3200DA57CD /* PBXContainerItemProxy */;
		};
/* End PBXTargetDependency section */

/* Begin PBXVariantGroup section */
		43776F951B8022E90074EA36 /* Main.storyboard */ = {
			isa = PBXVariantGroup;
			children = (
				43776F961B8022E90074EA36 /* Base */,
				7DD382771F8DBFC60071272B /* es */,
				7D68AAAA1FE2DB0A00522C49 /* ru */,
				7D23668521250D180028B67D /* fr */,
				7D23669521250D220028B67D /* de */,
				7D2366A521250D2C0028B67D /* zh-Hans */,
				7D2366B721250D360028B67D /* it */,
				7D2366C521250D3F0028B67D /* nl */,
				7D2366D521250D4A0028B67D /* nb */,
				7D199D93212A067600241026 /* pl */,
				7D9BEED72335A489005DCFD6 /* en */,
				7D9BEF152335EC4B005DCFD6 /* ja */,
				7D9BEF2B2335EC59005DCFD6 /* pt-BR */,
				7D9BEF412335EC62005DCFD6 /* vi */,
				7D9BEF572335EC6E005DCFD6 /* da */,
				7D9BEF6D2335EC7D005DCFD6 /* sv */,
				7D9BEF832335EC8B005DCFD6 /* fi */,
				7D9BF13B23370E8B005DCFD6 /* ro */,
			);
			name = Main.storyboard;
			sourceTree = "<group>";
		};
		43776F9A1B8022E90074EA36 /* LaunchScreen.storyboard */ = {
			isa = PBXVariantGroup;
			children = (
				43776F9B1B8022E90074EA36 /* Base */,
			);
			name = LaunchScreen.storyboard;
			sourceTree = "<group>";
		};
		43785E9B2120E7060057DED1 /* Intents.intentdefinition */ = {
			isa = PBXVariantGroup;
			children = (
				43785E9A2120E7060057DED1 /* Base */,
				43785E9F2122774A0057DED1 /* es */,
				43785EA12122774B0057DED1 /* ru */,
				43C98058212A799E003B5D17 /* en */,
				C12CB9AC23106A3C00F84978 /* it */,
				C12CB9AE23106A5C00F84978 /* fr */,
				C12CB9B023106A5F00F84978 /* de */,
				C12CB9B223106A6000F84978 /* zh-Hans */,
				C12CB9B423106A6100F84978 /* nl */,
				C12CB9B623106A6200F84978 /* nb */,
				C12CB9B823106A6300F84978 /* pl */,
				7D9BEF132335EC4B005DCFD6 /* ja */,
				7D9BEF292335EC58005DCFD6 /* pt-BR */,
				7D9BEF3F2335EC62005DCFD6 /* vi */,
				7D9BEF552335EC6E005DCFD6 /* da */,
				7D9BEF6B2335EC7D005DCFD6 /* sv */,
				7D9BEF812335EC8B005DCFD6 /* fi */,
				7D9BF13A23370E8B005DCFD6 /* ro */,
			);
			name = Intents.intentdefinition;
			sourceTree = "<group>";
		};
		43A943741B926B7B0051FA24 /* Interface.storyboard */ = {
			isa = PBXVariantGroup;
			children = (
				43A943751B926B7B0051FA24 /* Base */,
				7DD382791F8DBFC60071272B /* es */,
				7D68AAAC1FE2DB0A00522C49 /* ru */,
				7D23668721250D180028B67D /* fr */,
				7D23669721250D230028B67D /* de */,
				7D2366A721250D2C0028B67D /* zh-Hans */,
				7D2366B421250D350028B67D /* it */,
				7D2366C721250D3F0028B67D /* nl */,
				7D2366D721250D4A0028B67D /* nb */,
				7D199D95212A067600241026 /* pl */,
				7D9BEEDD2335A5CC005DCFD6 /* en */,
				7D9BEF172335EC4C005DCFD6 /* ja */,
				7D9BEF2D2335EC59005DCFD6 /* pt-BR */,
				7D9BEF432335EC62005DCFD6 /* vi */,
				7D9BEF592335EC6E005DCFD6 /* da */,
				7D9BEF6F2335EC7D005DCFD6 /* sv */,
				7D9BEF852335EC8B005DCFD6 /* fi */,
				7D9BF13D23370E8B005DCFD6 /* ro */,
			);
			name = Interface.storyboard;
			sourceTree = "<group>";
		};
		43D9FFA821EA9A0C00AF44BF /* Main.storyboard */ = {
			isa = PBXVariantGroup;
			children = (
				43D9FFA921EA9A0C00AF44BF /* Base */,
				7D9BEF002335D67D005DCFD6 /* en */,
				7D9BEF022335D687005DCFD6 /* zh-Hans */,
				7D9BEF042335D68A005DCFD6 /* nl */,
				7D9BEF062335D68C005DCFD6 /* fr */,
				7D9BEF082335D68D005DCFD6 /* de */,
				7D9BEF0A2335D68F005DCFD6 /* it */,
				7D9BEF0C2335D690005DCFD6 /* nb */,
				7D9BEF0E2335D691005DCFD6 /* pl */,
				7D9BEF102335D693005DCFD6 /* ru */,
				7D9BEF122335D694005DCFD6 /* es */,
				7D9BEF182335EC4C005DCFD6 /* ja */,
				7D9BEF2E2335EC59005DCFD6 /* pt-BR */,
				7D9BEF442335EC62005DCFD6 /* vi */,
				7D9BEF5A2335EC6E005DCFD6 /* da */,
				7D9BEF702335EC7D005DCFD6 /* sv */,
				7D9BEF862335EC8B005DCFD6 /* fi */,
				7D9BF13E23370E8C005DCFD6 /* ro */,
			);
			name = Main.storyboard;
			sourceTree = "<group>";
		};
		43D9FFAD21EA9A0F00AF44BF /* LaunchScreen.storyboard */ = {
			isa = PBXVariantGroup;
			children = (
				43D9FFAE21EA9A0F00AF44BF /* Base */,
			);
			name = LaunchScreen.storyboard;
			sourceTree = "<group>";
		};
		4F70C1E21DE8DCA7006380B7 /* MainInterface.storyboard */ = {
			isa = PBXVariantGroup;
			children = (
				4F70C1E31DE8DCA7006380B7 /* Base */,
				7DD382781F8DBFC60071272B /* es */,
				7D68AAAB1FE2DB0A00522C49 /* ru */,
				7D23668621250D180028B67D /* fr */,
				7D23669621250D230028B67D /* de */,
				7D2366A621250D2C0028B67D /* zh-Hans */,
				7D2366B821250D360028B67D /* it */,
				7D2366C621250D3F0028B67D /* nl */,
				7D2366D621250D4A0028B67D /* nb */,
				7D199D94212A067600241026 /* pl */,
				7D9BEEDA2335A522005DCFD6 /* en */,
				7D9BEF162335EC4B005DCFD6 /* ja */,
				7D9BEF2C2335EC59005DCFD6 /* pt-BR */,
				7D9BEF422335EC62005DCFD6 /* vi */,
				7D9BEF582335EC6E005DCFD6 /* da */,
				7D9BEF6E2335EC7D005DCFD6 /* sv */,
				7D9BEF842335EC8B005DCFD6 /* fi */,
				7D9BF13C23370E8B005DCFD6 /* ro */,
			);
			name = MainInterface.storyboard;
			sourceTree = "<group>";
		};
		7D7076371FE06EDE004AC8EA /* Localizable.strings */ = {
			isa = PBXVariantGroup;
			children = (
				7D7076361FE06EDE004AC8EA /* es */,
				7D68AAAD1FE2E8D400522C49 /* ru */,
				7D23667821250C2D0028B67D /* Base */,
				7D23668B21250D180028B67D /* fr */,
				7D23669B21250D230028B67D /* de */,
				7D2366AB21250D2D0028B67D /* zh-Hans */,
				7D2366BC21250D360028B67D /* it */,
				7D2366CB21250D400028B67D /* nl */,
				7D2366DB21250D4A0028B67D /* nb */,
				7D199D99212A067600241026 /* pl */,
				7D9BEED82335A4F7005DCFD6 /* en */,
				7D9BEF1E2335EC4D005DCFD6 /* ja */,
				7D9BEF342335EC59005DCFD6 /* pt-BR */,
				7D9BEF4A2335EC63005DCFD6 /* vi */,
				7D9BEF602335EC6F005DCFD6 /* da */,
				7D9BEF762335EC7D005DCFD6 /* sv */,
				7D9BEF8C2335EC8C005DCFD6 /* fi */,
				7D9BF14223370E8C005DCFD6 /* ro */,
			);
			name = Localizable.strings;
			sourceTree = "<group>";
		};
		7D7076471FE06EE0004AC8EA /* InfoPlist.strings */ = {
			isa = PBXVariantGroup;
			children = (
				7D23667A21250C480028B67D /* Base */,
			);
			name = InfoPlist.strings;
			sourceTree = "<group>";
		};
		7D70764C1FE06EE1004AC8EA /* Localizable.strings */ = {
			isa = PBXVariantGroup;
			children = (
				7D70764B1FE06EE1004AC8EA /* es */,
				7D68AAB31FE2E8D500522C49 /* ru */,
				7D23667921250C440028B67D /* Base */,
				7D23668C21250D190028B67D /* fr */,
				7D23669C21250D230028B67D /* de */,
				7D2366AC21250D2D0028B67D /* zh-Hans */,
				7D2366BD21250D360028B67D /* it */,
				7D2366CC21250D400028B67D /* nl */,
				7D2366DC21250D4B0028B67D /* nb */,
				7D199D9A212A067600241026 /* pl */,
				7D9BEEDB2335A587005DCFD6 /* en */,
				7D9BEF1F2335EC4D005DCFD6 /* ja */,
				7D9BEF352335EC59005DCFD6 /* pt-BR */,
				7D9BEF4B2335EC63005DCFD6 /* vi */,
				7D9BEF612335EC6F005DCFD6 /* da */,
				7D9BEF772335EC7E005DCFD6 /* sv */,
				7D9BEF8D2335EC8C005DCFD6 /* fi */,
				7D9BF14323370E8C005DCFD6 /* ro */,
			);
			name = Localizable.strings;
			sourceTree = "<group>";
		};
		7D7076511FE06EE1004AC8EA /* InfoPlist.strings */ = {
			isa = PBXVariantGroup;
			children = (
				7D68AAB41FE2E8D600522C49 /* ru */,
				7D23667621250BF70028B67D /* Base */,
				7D23668921250D180028B67D /* fr */,
				7D23669921250D230028B67D /* de */,
				7D2366A921250D2C0028B67D /* zh-Hans */,
				7D2366BA21250D360028B67D /* it */,
				7D2366C921250D400028B67D /* nl */,
				7D2366D921250D4A0028B67D /* nb */,
				7D199D97212A067600241026 /* pl */,
				7D9BEED52335A3CB005DCFD6 /* en */,
				7D9BEF1C2335EC4C005DCFD6 /* ja */,
				7D9BEF322335EC59005DCFD6 /* pt-BR */,
				7D9BEF5E2335EC6F005DCFD6 /* da */,
				7D9BEF8A2335EC8C005DCFD6 /* fi */,
				7D9BEF98233600D6005DCFD6 /* es */,
				7D9BEF99233600D8005DCFD6 /* sv */,
				7D9BEF9A233600D9005DCFD6 /* vi */,
				7D9BF14123370E8C005DCFD6 /* ro */,
			);
			name = InfoPlist.strings;
			sourceTree = "<group>";
		};
		7D70765B1FE06EE2004AC8EA /* Localizable.strings */ = {
			isa = PBXVariantGroup;
			children = (
				7D70765A1FE06EE2004AC8EA /* es */,
				7D68AAB61FE2E8D600522C49 /* ru */,
				7D23668321250CFB0028B67D /* Base */,
				7D23669321250D190028B67D /* fr */,
				7D2366A321250D240028B67D /* de */,
				7D2366B321250D2D0028B67D /* zh-Hans */,
				7D2366C321250D370028B67D /* it */,
				7D2366D321250D410028B67D /* nl */,
				7D2366E321250D4B0028B67D /* nb */,
				7D199DA2212A067700241026 /* pl */,
				7D9BEF272335EC4E005DCFD6 /* ja */,
				7D9BEF3D2335EC5A005DCFD6 /* pt-BR */,
				7D9BEF532335EC63005DCFD6 /* vi */,
				7D9BEF692335EC70005DCFD6 /* da */,
				7D9BEF7F2335EC7E005DCFD6 /* sv */,
				7D9BEF952335EC8D005DCFD6 /* fi */,
				7D9BF14523370E8D005DCFD6 /* ro */,
			);
			name = Localizable.strings;
			sourceTree = "<group>";
		};
		7D7076601FE06EE3004AC8EA /* Localizable.strings */ = {
			isa = PBXVariantGroup;
			children = (
				7D70765F1FE06EE3004AC8EA /* es */,
				7D68AAB71FE2E8D600522C49 /* ru */,
				7D23667F21250CB80028B67D /* Base */,
				7D23668F21250D190028B67D /* fr */,
				7D23669F21250D240028B67D /* de */,
				7D2366AF21250D2D0028B67D /* zh-Hans */,
				7D2366BF21250D370028B67D /* it */,
				7D2366CF21250D400028B67D /* nl */,
				7D2366DF21250D4B0028B67D /* nb */,
				7D199D9D212A067700241026 /* pl */,
				7D9BEEDE2335A5F7005DCFD6 /* en */,
				7D9BEF222335EC4D005DCFD6 /* ja */,
				7D9BEF382335EC5A005DCFD6 /* pt-BR */,
				7D9BEF4E2335EC63005DCFD6 /* vi */,
				7D9BEF642335EC6F005DCFD6 /* da */,
				7D9BEF7A2335EC7E005DCFD6 /* sv */,
				7D9BEF902335EC8C005DCFD6 /* fi */,
				7D9BF14423370E8D005DCFD6 /* ro */,
			);
			name = Localizable.strings;
			sourceTree = "<group>";
		};
		7D7076651FE06EE4004AC8EA /* Localizable.strings */ = {
			isa = PBXVariantGroup;
			children = (
				7D7076641FE06EE4004AC8EA /* es */,
				7D68AAB81FE2E8D700522C49 /* ru */,
				7D23667521250BE30028B67D /* Base */,
				7D23668821250D180028B67D /* fr */,
				7D23669821250D230028B67D /* de */,
				7D2366A821250D2C0028B67D /* zh-Hans */,
				7D2366B921250D360028B67D /* it */,
				7D2366C821250D400028B67D /* nl */,
				7D2366D821250D4A0028B67D /* nb */,
				7D199D96212A067600241026 /* pl */,
				7D9BEF1B2335EC4C005DCFD6 /* ja */,
				7D9BEF312335EC59005DCFD6 /* pt-BR */,
				7D9BEF472335EC62005DCFD6 /* vi */,
				7D9BEF5D2335EC6F005DCFD6 /* da */,
				7D9BEF732335EC7D005DCFD6 /* sv */,
				7D9BEF892335EC8C005DCFD6 /* fi */,
				7D9BEF972335F667005DCFD6 /* en */,
				7D9BF14023370E8C005DCFD6 /* ro */,
			);
			name = Localizable.strings;
			sourceTree = "<group>";
		};
		7D9BEEE72335A6B3005DCFD6 /* Localizable.strings */ = {
			isa = PBXVariantGroup;
			children = (
				7D9BEEE62335A6B3005DCFD6 /* en */,
				7D9BEEE82335A6B9005DCFD6 /* zh-Hans */,
				7D9BEEE92335A6BB005DCFD6 /* nl */,
				7D9BEEEA2335A6BC005DCFD6 /* fr */,
				7D9BEEEB2335A6BD005DCFD6 /* de */,
				7D9BEEEC2335A6BE005DCFD6 /* it */,
				7D9BEEED2335A6BF005DCFD6 /* nb */,
				7D9BEEEE2335A6BF005DCFD6 /* pl */,
				7D9BEEEF2335A6C0005DCFD6 /* ru */,
				7D9BEEF02335A6C1005DCFD6 /* es */,
				7D9BEF282335EC4E005DCFD6 /* ja */,
				7D9BEF3E2335EC5A005DCFD6 /* pt-BR */,
				7D9BEF542335EC64005DCFD6 /* vi */,
				7D9BEF6A2335EC70005DCFD6 /* da */,
				7D9BEF802335EC7E005DCFD6 /* sv */,
				7D9BEF962335EC8D005DCFD6 /* fi */,
				7D9BF14623370E8D005DCFD6 /* ro */,
			);
			name = Localizable.strings;
			sourceTree = "<group>";
		};
		7D9BEEF52335CF8D005DCFD6 /* Localizable.strings */ = {
			isa = PBXVariantGroup;
			children = (
				7D9BEEF42335CF8D005DCFD6 /* en */,
				7D9BEEF62335CF90005DCFD6 /* zh-Hans */,
				7D9BEEF72335CF91005DCFD6 /* nl */,
				7D9BEEF82335CF93005DCFD6 /* fr */,
				7D9BEEF92335CF93005DCFD6 /* de */,
				7D9BEEFA2335CF94005DCFD6 /* it */,
				7D9BEEFB2335CF95005DCFD6 /* nb */,
				7D9BEEFC2335CF96005DCFD6 /* pl */,
				7D9BEEFD2335CF97005DCFD6 /* ru */,
				7D9BEEFE2335CF97005DCFD6 /* es */,
				7D9BEF1A2335EC4C005DCFD6 /* ja */,
				7D9BEF302335EC59005DCFD6 /* pt-BR */,
				7D9BEF462335EC62005DCFD6 /* vi */,
				7D9BEF5C2335EC6F005DCFD6 /* da */,
				7D9BEF722335EC7D005DCFD6 /* sv */,
				7D9BEF882335EC8C005DCFD6 /* fi */,
				7D9BF13F23370E8C005DCFD6 /* ro */,
			);
			name = Localizable.strings;
			sourceTree = "<group>";
		};
		80F864E42433BF5D0026EC26 /* InfoPlist.strings */ = {
			isa = PBXVariantGroup;
			children = (
				80F864E52433BF5D0026EC26 /* fi */,
			);
			name = InfoPlist.strings;
			sourceTree = "<group>";
		};
		C1C73F0F1DE3D0270022FC89 /* InfoPlist.strings */ = {
			isa = PBXVariantGroup;
			children = (
				7D23667E21250CAC0028B67D /* Base */,
			);
			name = InfoPlist.strings;
			sourceTree = "<group>";
		};
/* End PBXVariantGroup section */

/* Begin XCBuildConfiguration section */
		432CF87920D8B8380066B889 /* Debug */ = {
			isa = XCBuildConfiguration;
			buildSettings = {
				PRODUCT_NAME = "$(TARGET_NAME)";
			};
			name = Debug;
		};
		432CF87A20D8B8380066B889 /* Release */ = {
			isa = XCBuildConfiguration;
			buildSettings = {
				PRODUCT_NAME = "$(TARGET_NAME)";
			};
			name = Release;
		};
		43776FB41B8022E90074EA36 /* Debug */ = {
			isa = XCBuildConfiguration;
			baseConfigurationReference = 437D9BA11D7B5203007245E8 /* Loop.xcconfig */;
			buildSettings = {
				ALWAYS_SEARCH_USER_PATHS = NO;
				APP_GROUP_IDENTIFIER = "group.$(MAIN_APP_BUNDLE_IDENTIFIER)Group";
				CLANG_ANALYZER_GCD_PERFORMANCE = YES;
				CLANG_ANALYZER_LOCALIZABILITY_EMPTY_CONTEXT = YES;
				CLANG_ANALYZER_LOCALIZABILITY_NONLOCALIZED = YES;
				CLANG_ANALYZER_NONNULL = YES;
				CLANG_ANALYZER_NUMBER_OBJECT_CONVERSION = YES_AGGRESSIVE;
				CLANG_ANALYZER_SECURITY_FLOATLOOPCOUNTER = YES;
				CLANG_ANALYZER_SECURITY_INSECUREAPI_RAND = YES;
				CLANG_ANALYZER_SECURITY_INSECUREAPI_STRCPY = YES;
				CLANG_CXX_LANGUAGE_STANDARD = "gnu++17";
				CLANG_CXX_LIBRARY = "libc++";
				CLANG_ENABLE_MODULES = YES;
				CLANG_ENABLE_OBJC_ARC = YES;
				CLANG_WARN_ASSIGN_ENUM = YES;
				CLANG_WARN_ATOMIC_IMPLICIT_SEQ_CST = YES;
				CLANG_WARN_BLOCK_CAPTURE_AUTORELEASING = YES_ERROR;
				CLANG_WARN_BOOL_CONVERSION = YES_ERROR;
				CLANG_WARN_COMMA = YES_ERROR;
				CLANG_WARN_CONSTANT_CONVERSION = YES_ERROR;
				CLANG_WARN_CXX0X_EXTENSIONS = YES;
				CLANG_WARN_DELETE_NON_VIRTUAL_DTOR = YES_ERROR;
				CLANG_WARN_DEPRECATED_OBJC_IMPLEMENTATIONS = YES;
				CLANG_WARN_DIRECT_OBJC_ISA_USAGE = YES_ERROR;
				CLANG_WARN_DOCUMENTATION_COMMENTS = YES;
				CLANG_WARN_EMPTY_BODY = YES;
				CLANG_WARN_ENUM_CONVERSION = YES_ERROR;
				CLANG_WARN_FLOAT_CONVERSION = YES_ERROR;
				CLANG_WARN_IMPLICIT_SIGN_CONVERSION = YES_ERROR;
				CLANG_WARN_INFINITE_RECURSION = YES;
				CLANG_WARN_INT_CONVERSION = YES_ERROR;
				CLANG_WARN_MISSING_NOESCAPE = YES_ERROR;
				CLANG_WARN_NON_LITERAL_NULL_CONVERSION = YES_ERROR;
				CLANG_WARN_OBJC_EXPLICIT_OWNERSHIP_TYPE = YES;
				CLANG_WARN_OBJC_IMPLICIT_ATOMIC_PROPERTIES = YES;
				CLANG_WARN_OBJC_IMPLICIT_RETAIN_SELF = YES;
				CLANG_WARN_OBJC_INTERFACE_IVARS = YES_ERROR;
				CLANG_WARN_OBJC_LITERAL_CONVERSION = YES_ERROR;
				CLANG_WARN_OBJC_MISSING_PROPERTY_SYNTHESIS = YES;
				CLANG_WARN_OBJC_REPEATED_USE_OF_WEAK = YES_AGGRESSIVE;
				CLANG_WARN_OBJC_ROOT_CLASS = YES_ERROR;
				CLANG_WARN_PRAGMA_PACK = YES_ERROR;
				CLANG_WARN_QUOTED_INCLUDE_IN_FRAMEWORK_HEADER = YES_ERROR;
				CLANG_WARN_RANGE_LOOP_ANALYSIS = YES;
				CLANG_WARN_SEMICOLON_BEFORE_METHOD_BODY = YES;
				CLANG_WARN_STRICT_PROTOTYPES = YES_ERROR;
				CLANG_WARN_SUSPICIOUS_IMPLICIT_CONVERSION = YES_ERROR;
				CLANG_WARN_SUSPICIOUS_MOVE = YES;
				CLANG_WARN_UNGUARDED_AVAILABILITY = YES_AGGRESSIVE;
				CLANG_WARN_UNREACHABLE_CODE = YES_AGGRESSIVE;
				CLANG_WARN_VEXING_PARSE = YES_ERROR;
				CLANG_WARN__DUPLICATE_METHOD_MATCH = YES;
				CLANG_WARN__EXIT_TIME_DESTRUCTORS = YES;
				CODE_SIGN_STYLE = Automatic;
				COPY_PHASE_STRIP = NO;
				DEBUG_INFORMATION_FORMAT = dwarf;
				DEVELOPMENT_TEAM = "";
				DYLIB_COMPATIBILITY_VERSION = 1;
				DYLIB_CURRENT_VERSION = 57;
				ENABLE_STRICT_OBJC_MSGSEND = YES;
				ENABLE_TESTABILITY = YES;
				FRAMEWORK_SEARCH_PATHS = (
					"$(inherited)",
					"$(PROJECT_DIR)/Carthage/Build/iOS",
				);
				GCC_C_LANGUAGE_STANDARD = gnu11;
				GCC_NO_COMMON_BLOCKS = YES;
				GCC_OPTIMIZATION_LEVEL = 0;
				GCC_PREPROCESSOR_DEFINITIONS = (
					"DEBUG=1",
					"$(inherited)",
				);
				GCC_TREAT_IMPLICIT_FUNCTION_DECLARATIONS_AS_ERRORS = YES;
				GCC_TREAT_INCOMPATIBLE_POINTER_TYPE_WARNINGS_AS_ERRORS = YES;
				GCC_WARN_64_TO_32_BIT_CONVERSION = YES_ERROR;
				GCC_WARN_ABOUT_MISSING_FIELD_INITIALIZERS = YES;
				GCC_WARN_ABOUT_MISSING_NEWLINE = YES;
				GCC_WARN_ABOUT_MISSING_PROTOTYPES = YES;
				GCC_WARN_ABOUT_RETURN_TYPE = YES_ERROR;
				GCC_WARN_FOUR_CHARACTER_CONSTANTS = YES;
				GCC_WARN_HIDDEN_VIRTUAL_FUNCTIONS = YES;
				GCC_WARN_INITIALIZER_NOT_FULLY_BRACKETED = YES;
				GCC_WARN_NON_VIRTUAL_DESTRUCTOR = YES;
				GCC_WARN_SHADOW = YES;
				GCC_WARN_SIGN_COMPARE = YES;
				GCC_WARN_STRICT_SELECTOR_MATCH = YES;
				GCC_WARN_UNDECLARED_SELECTOR = YES;
				GCC_WARN_UNINITIALIZED_AUTOS = YES_AGGRESSIVE;
				GCC_WARN_UNKNOWN_PRAGMAS = YES;
				GCC_WARN_UNUSED_FUNCTION = YES;
				GCC_WARN_UNUSED_LABEL = YES;
				GCC_WARN_UNUSED_PARAMETER = YES;
				GCC_WARN_UNUSED_VARIABLE = YES;
				IPHONEOS_DEPLOYMENT_TARGET = 13.0;
				LOCALIZED_STRING_MACRO_NAMES = (
					NSLocalizedString,
					CFLocalizedString,
					LocalizedString,
				);
				MAIN_APP_BUNDLE_IDENTIFIER = "$(inherited).Loop";
				MTL_ENABLE_DEBUG_INFO = INCLUDE_SOURCE;
				MTL_FAST_MATH = YES;
				ONLY_ACTIVE_ARCH = YES;
				PROVISIONING_PROFILE = "";
				PROVISIONING_PROFILE_SPECIFIER = "";
				SDKROOT = iphoneos;
				SWIFT_ACTIVE_COMPILATION_CONDITIONS = "$(inherited) DEBUG";
				SWIFT_OPTIMIZATION_LEVEL = "-Onone";
				SWIFT_VERSION = 5.0;
				TARGETED_DEVICE_FAMILY = "1,2";
				VERSIONING_SYSTEM = "apple-generic";
				WARNING_CFLAGS = "-Wall";
				WATCHOS_DEPLOYMENT_TARGET = 4.1;
			};
			name = Debug;
		};
		43776FB51B8022E90074EA36 /* Release */ = {
			isa = XCBuildConfiguration;
			baseConfigurationReference = 437D9BA11D7B5203007245E8 /* Loop.xcconfig */;
			buildSettings = {
				ALWAYS_SEARCH_USER_PATHS = NO;
				APP_GROUP_IDENTIFIER = "group.$(MAIN_APP_BUNDLE_IDENTIFIER)Group";
				CLANG_ANALYZER_GCD_PERFORMANCE = YES;
				CLANG_ANALYZER_LOCALIZABILITY_EMPTY_CONTEXT = YES;
				CLANG_ANALYZER_LOCALIZABILITY_NONLOCALIZED = YES;
				CLANG_ANALYZER_NONNULL = YES;
				CLANG_ANALYZER_NUMBER_OBJECT_CONVERSION = YES_AGGRESSIVE;
				CLANG_ANALYZER_SECURITY_FLOATLOOPCOUNTER = YES;
				CLANG_ANALYZER_SECURITY_INSECUREAPI_RAND = YES;
				CLANG_ANALYZER_SECURITY_INSECUREAPI_STRCPY = YES;
				CLANG_CXX_LANGUAGE_STANDARD = "gnu++17";
				CLANG_CXX_LIBRARY = "libc++";
				CLANG_ENABLE_MODULES = YES;
				CLANG_ENABLE_OBJC_ARC = YES;
				CLANG_WARN_ASSIGN_ENUM = YES;
				CLANG_WARN_ATOMIC_IMPLICIT_SEQ_CST = YES;
				CLANG_WARN_BLOCK_CAPTURE_AUTORELEASING = YES_ERROR;
				CLANG_WARN_BOOL_CONVERSION = YES_ERROR;
				CLANG_WARN_COMMA = YES_ERROR;
				CLANG_WARN_CONSTANT_CONVERSION = YES_ERROR;
				CLANG_WARN_CXX0X_EXTENSIONS = YES;
				CLANG_WARN_DELETE_NON_VIRTUAL_DTOR = YES_ERROR;
				CLANG_WARN_DEPRECATED_OBJC_IMPLEMENTATIONS = YES;
				CLANG_WARN_DIRECT_OBJC_ISA_USAGE = YES_ERROR;
				CLANG_WARN_DOCUMENTATION_COMMENTS = YES;
				CLANG_WARN_EMPTY_BODY = YES;
				CLANG_WARN_ENUM_CONVERSION = YES_ERROR;
				CLANG_WARN_FLOAT_CONVERSION = YES_ERROR;
				CLANG_WARN_IMPLICIT_SIGN_CONVERSION = YES_ERROR;
				CLANG_WARN_INFINITE_RECURSION = YES;
				CLANG_WARN_INT_CONVERSION = YES_ERROR;
				CLANG_WARN_MISSING_NOESCAPE = YES_ERROR;
				CLANG_WARN_NON_LITERAL_NULL_CONVERSION = YES_ERROR;
				CLANG_WARN_OBJC_EXPLICIT_OWNERSHIP_TYPE = YES;
				CLANG_WARN_OBJC_IMPLICIT_ATOMIC_PROPERTIES = YES;
				CLANG_WARN_OBJC_IMPLICIT_RETAIN_SELF = YES;
				CLANG_WARN_OBJC_INTERFACE_IVARS = YES_ERROR;
				CLANG_WARN_OBJC_LITERAL_CONVERSION = YES_ERROR;
				CLANG_WARN_OBJC_MISSING_PROPERTY_SYNTHESIS = YES;
				CLANG_WARN_OBJC_REPEATED_USE_OF_WEAK = YES_AGGRESSIVE;
				CLANG_WARN_OBJC_ROOT_CLASS = YES_ERROR;
				CLANG_WARN_PRAGMA_PACK = YES_ERROR;
				CLANG_WARN_QUOTED_INCLUDE_IN_FRAMEWORK_HEADER = YES_ERROR;
				CLANG_WARN_RANGE_LOOP_ANALYSIS = YES;
				CLANG_WARN_SEMICOLON_BEFORE_METHOD_BODY = YES;
				CLANG_WARN_STRICT_PROTOTYPES = YES_ERROR;
				CLANG_WARN_SUSPICIOUS_IMPLICIT_CONVERSION = YES_ERROR;
				CLANG_WARN_SUSPICIOUS_MOVE = YES;
				CLANG_WARN_UNGUARDED_AVAILABILITY = YES_AGGRESSIVE;
				CLANG_WARN_UNREACHABLE_CODE = YES_AGGRESSIVE;
				CLANG_WARN_VEXING_PARSE = YES_ERROR;
				CLANG_WARN__DUPLICATE_METHOD_MATCH = YES;
				CLANG_WARN__EXIT_TIME_DESTRUCTORS = YES;
				CODE_SIGN_STYLE = Automatic;
				COPY_PHASE_STRIP = NO;
				DEVELOPMENT_TEAM = "";
				DYLIB_COMPATIBILITY_VERSION = 1;
				DYLIB_CURRENT_VERSION = 57;
				ENABLE_NS_ASSERTIONS = NO;
				ENABLE_STRICT_OBJC_MSGSEND = YES;
				FRAMEWORK_SEARCH_PATHS = (
					"$(inherited)",
					"$(PROJECT_DIR)/Carthage/Build/iOS",
				);
				GCC_C_LANGUAGE_STANDARD = gnu11;
				GCC_NO_COMMON_BLOCKS = YES;
				GCC_TREAT_IMPLICIT_FUNCTION_DECLARATIONS_AS_ERRORS = YES;
				GCC_TREAT_INCOMPATIBLE_POINTER_TYPE_WARNINGS_AS_ERRORS = YES;
				GCC_WARN_64_TO_32_BIT_CONVERSION = YES_ERROR;
				GCC_WARN_ABOUT_MISSING_FIELD_INITIALIZERS = YES;
				GCC_WARN_ABOUT_MISSING_NEWLINE = YES;
				GCC_WARN_ABOUT_MISSING_PROTOTYPES = YES;
				GCC_WARN_ABOUT_RETURN_TYPE = YES_ERROR;
				GCC_WARN_FOUR_CHARACTER_CONSTANTS = YES;
				GCC_WARN_HIDDEN_VIRTUAL_FUNCTIONS = YES;
				GCC_WARN_INITIALIZER_NOT_FULLY_BRACKETED = YES;
				GCC_WARN_NON_VIRTUAL_DESTRUCTOR = YES;
				GCC_WARN_SHADOW = YES;
				GCC_WARN_SIGN_COMPARE = YES;
				GCC_WARN_STRICT_SELECTOR_MATCH = YES;
				GCC_WARN_UNDECLARED_SELECTOR = YES;
				GCC_WARN_UNINITIALIZED_AUTOS = YES_AGGRESSIVE;
				GCC_WARN_UNKNOWN_PRAGMAS = YES;
				GCC_WARN_UNUSED_FUNCTION = YES;
				GCC_WARN_UNUSED_LABEL = YES;
				GCC_WARN_UNUSED_PARAMETER = YES;
				GCC_WARN_UNUSED_VARIABLE = YES;
				IPHONEOS_DEPLOYMENT_TARGET = 13.0;
				LOCALIZED_STRING_MACRO_NAMES = (
					NSLocalizedString,
					CFLocalizedString,
					LocalizedString,
				);
				MAIN_APP_BUNDLE_IDENTIFIER = "$(inherited).Loop";
				MTL_ENABLE_DEBUG_INFO = NO;
				MTL_FAST_MATH = YES;
				PROVISIONING_PROFILE = "";
				PROVISIONING_PROFILE_SPECIFIER = "";
				SDKROOT = iphoneos;
				SWIFT_OPTIMIZATION_LEVEL = "-Owholemodule";
				SWIFT_VERSION = 5.0;
				TARGETED_DEVICE_FAMILY = "1,2";
				VALIDATE_PRODUCT = YES;
				VERSIONING_SYSTEM = "apple-generic";
				WARNING_CFLAGS = "-Wall";
				WATCHOS_DEPLOYMENT_TARGET = 4.1;
			};
			name = Release;
		};
		43776FB71B8022E90074EA36 /* Debug */ = {
			isa = XCBuildConfiguration;
			buildSettings = {
				ALWAYS_EMBED_SWIFT_STANDARD_LIBRARIES = YES;
				ASSETCATALOG_COMPILER_APPICON_NAME = "$(APPICON_NAME)";
				CODE_SIGN_ENTITLEMENTS = "$(LOOP_ENTITLEMENTS)";
				CODE_SIGN_IDENTITY = "$(LOOP_CODE_SIGN_IDENTITY_DEBUG)";
				CODE_SIGN_STYLE = "$(LOOP_CODE_SIGN_STYLE)";
				DEVELOPMENT_TEAM = UY678SP37Q;
				INFOPLIST_FILE = Loop/Info.plist;
				LD_RUNPATH_SEARCH_PATHS = "$(inherited) @executable_path/Frameworks";
				"OTHER_SWIFT_FLAGS[arch=*]" = "-DDEBUG";
				"OTHER_SWIFT_FLAGS[sdk=iphonesimulator*]" = "-D IOS_SIMULATOR -D DEBUG";
				PRODUCT_BUNDLE_IDENTIFIER = "$(MAIN_APP_BUNDLE_IDENTIFIER)";
				PRODUCT_NAME = "$(TARGET_NAME)";
				PROVISIONING_PROFILE_SPECIFIER = "$(LOOP_PROVISIONING_PROFILE_SPECIFIER_DEBUG)";
			};
			name = Debug;
		};
		43776FB81B8022E90074EA36 /* Release */ = {
			isa = XCBuildConfiguration;
			buildSettings = {
				ALWAYS_EMBED_SWIFT_STANDARD_LIBRARIES = YES;
				ASSETCATALOG_COMPILER_APPICON_NAME = "$(APPICON_NAME)";
				CODE_SIGN_ENTITLEMENTS = "$(LOOP_ENTITLEMENTS)";
				CODE_SIGN_IDENTITY = "$(LOOP_CODE_SIGN_IDENTITY_RELEASE)";
				CODE_SIGN_STYLE = "$(LOOP_CODE_SIGN_STYLE)";
				DEVELOPMENT_TEAM = UY678SP37Q;
				INFOPLIST_FILE = Loop/Info.plist;
				LD_RUNPATH_SEARCH_PATHS = "$(inherited) @executable_path/Frameworks";
				PRODUCT_BUNDLE_IDENTIFIER = "$(MAIN_APP_BUNDLE_IDENTIFIER)";
				PRODUCT_NAME = "$(TARGET_NAME)";
				PROVISIONING_PROFILE_SPECIFIER = "$(LOOP_PROVISIONING_PROFILE_SPECIFIER_RELEASE)";
			};
			name = Release;
		};
		43A943961B926B7B0051FA24 /* Debug */ = {
			isa = XCBuildConfiguration;
			buildSettings = {
				ASSETCATALOG_COMPILER_COMPLICATION_NAME = Complication;
				CODE_SIGN_ENTITLEMENTS = "WatchApp Extension/WatchApp Extension.entitlements";
				CODE_SIGN_IDENTITY = "$(LOOP_CODE_SIGN_IDENTITY_DEBUG)";
				CODE_SIGN_STYLE = "$(LOOP_CODE_SIGN_STYLE)";
				DEVELOPMENT_TEAM = UY678SP37Q;
				FRAMEWORK_SEARCH_PATHS = "$(PROJECT_DIR)/Carthage/Build/watchOS";
				INFOPLIST_FILE = "WatchApp Extension/Info.plist";
				LD_RUNPATH_SEARCH_PATHS = "$(inherited) @executable_path/Frameworks @executable_path/../../Frameworks";
				PRODUCT_BUNDLE_IDENTIFIER = "$(MAIN_APP_BUNDLE_IDENTIFIER).LoopWatch.watchkitextension";
				PRODUCT_NAME = "$(TARGET_NAME)";
				PROVISIONING_PROFILE_SPECIFIER = "$(LOOP_PROVISIONING_PROFILE_SPECIFIER_WATCHAPP_EXTENSION_DEBUG)";
				SDKROOT = watchos;
				SKIP_INSTALL = YES;
				SWIFT_OBJC_BRIDGING_HEADER = "WatchApp Extension/Extensions/WatchApp Extension-Bridging-Header.h";
				TARGETED_DEVICE_FAMILY = 4;
				WATCHOS_DEPLOYMENT_TARGET = 6.0;
			};
			name = Debug;
		};
		43A943971B926B7B0051FA24 /* Release */ = {
			isa = XCBuildConfiguration;
			buildSettings = {
				ASSETCATALOG_COMPILER_COMPLICATION_NAME = Complication;
				CODE_SIGN_ENTITLEMENTS = "WatchApp Extension/WatchApp Extension.entitlements";
				CODE_SIGN_IDENTITY = "$(LOOP_CODE_SIGN_IDENTITY_RELEASE)";
				CODE_SIGN_STYLE = "$(LOOP_CODE_SIGN_STYLE)";
				DEVELOPMENT_TEAM = UY678SP37Q;
				FRAMEWORK_SEARCH_PATHS = "$(PROJECT_DIR)/Carthage/Build/watchOS";
				INFOPLIST_FILE = "WatchApp Extension/Info.plist";
				LD_RUNPATH_SEARCH_PATHS = "$(inherited) @executable_path/Frameworks @executable_path/../../Frameworks";
				PRODUCT_BUNDLE_IDENTIFIER = "$(MAIN_APP_BUNDLE_IDENTIFIER).LoopWatch.watchkitextension";
				PRODUCT_NAME = "$(TARGET_NAME)";
				PROVISIONING_PROFILE_SPECIFIER = "$(LOOP_PROVISIONING_PROFILE_SPECIFIER_WATCHAPP_EXTENSION_RELEASE)";
				SDKROOT = watchos;
				SKIP_INSTALL = YES;
				SWIFT_OBJC_BRIDGING_HEADER = "WatchApp Extension/Extensions/WatchApp Extension-Bridging-Header.h";
				TARGETED_DEVICE_FAMILY = 4;
				WATCHOS_DEPLOYMENT_TARGET = 6.0;
			};
			name = Release;
		};
		43A9439A1B926B7B0051FA24 /* Debug */ = {
			isa = XCBuildConfiguration;
			buildSettings = {
				ALWAYS_EMBED_SWIFT_STANDARD_LIBRARIES = YES;
				ASSETCATALOG_COMPILER_APPICON_NAME = "$(APPICON_NAME)";
				CODE_SIGN_IDENTITY = "$(LOOP_CODE_SIGN_IDENTITY_DEBUG)";
				CODE_SIGN_STYLE = "$(LOOP_CODE_SIGN_STYLE)";
				DEVELOPMENT_TEAM = UY678SP37Q;
				FRAMEWORK_SEARCH_PATHS = "$(PROJECT_DIR)/Carthage/Build/watchOS";
				IBSC_MODULE = WatchApp_Extension;
				INFOPLIST_FILE = WatchApp/Info.plist;
				LD_RUNPATH_SEARCH_PATHS = "$(inherited) @executable_path/Frameworks";
				PRODUCT_BUNDLE_IDENTIFIER = "$(MAIN_APP_BUNDLE_IDENTIFIER).LoopWatch";
				PRODUCT_NAME = "$(TARGET_NAME)";
				PROVISIONING_PROFILE_SPECIFIER = "$(LOOP_PROVISIONING_PROFILE_SPECIFIER_WATCHAPP_DEBUG)";
				SDKROOT = watchos;
				SKIP_INSTALL = YES;
				TARGETED_DEVICE_FAMILY = 4;
				WATCHOS_DEPLOYMENT_TARGET = 6.0;
			};
			name = Debug;
		};
		43A9439B1B926B7B0051FA24 /* Release */ = {
			isa = XCBuildConfiguration;
			buildSettings = {
				ALWAYS_EMBED_SWIFT_STANDARD_LIBRARIES = YES;
				ASSETCATALOG_COMPILER_APPICON_NAME = "$(APPICON_NAME)";
				CODE_SIGN_IDENTITY = "$(LOOP_CODE_SIGN_IDENTITY_RELEASE)";
				CODE_SIGN_STYLE = "$(LOOP_CODE_SIGN_STYLE)";
				DEVELOPMENT_TEAM = UY678SP37Q;
				FRAMEWORK_SEARCH_PATHS = "$(PROJECT_DIR)/Carthage/Build/watchOS";
				IBSC_MODULE = WatchApp_Extension;
				INFOPLIST_FILE = WatchApp/Info.plist;
				LD_RUNPATH_SEARCH_PATHS = "$(inherited) @executable_path/Frameworks";
				PRODUCT_BUNDLE_IDENTIFIER = "$(MAIN_APP_BUNDLE_IDENTIFIER).LoopWatch";
				PRODUCT_NAME = "$(TARGET_NAME)";
				PROVISIONING_PROFILE_SPECIFIER = "$(LOOP_PROVISIONING_PROFILE_SPECIFIER_WATCHAPP_RELEASE)";
				SDKROOT = watchos;
				SKIP_INSTALL = YES;
				TARGETED_DEVICE_FAMILY = 4;
				WATCHOS_DEPLOYMENT_TARGET = 6.0;
			};
			name = Release;
		};
		43D9002821EB209400AF44BF /* Debug */ = {
			isa = XCBuildConfiguration;
			buildSettings = {
				APPLICATION_EXTENSION_API_ONLY = YES;
				CLANG_ENABLE_OBJC_WEAK = YES;
				DEFINES_MODULE = YES;
				DYLIB_INSTALL_NAME_BASE = "@rpath";
				FRAMEWORK_SEARCH_PATHS = "$(PROJECT_DIR)/Carthage/Build/watchOS";
				INFOPLIST_FILE = LoopCore/Info.plist;
				INSTALL_PATH = "$(LOCAL_LIBRARY_DIR)/Frameworks";
				LD_RUNPATH_SEARCH_PATHS = "$(inherited) @executable_path/Frameworks @loader_path/Frameworks";
				PRODUCT_BUNDLE_IDENTIFIER = com.loopkit.LoopCore;
				PRODUCT_NAME = LoopCore;
				SDKROOT = watchos;
				SKIP_INSTALL = YES;
				TARGETED_DEVICE_FAMILY = 4;
			};
			name = Debug;
		};
		43D9002921EB209400AF44BF /* Release */ = {
			isa = XCBuildConfiguration;
			buildSettings = {
				APPLICATION_EXTENSION_API_ONLY = YES;
				CLANG_ENABLE_OBJC_WEAK = YES;
				DEFINES_MODULE = YES;
				DYLIB_INSTALL_NAME_BASE = "@rpath";
				FRAMEWORK_SEARCH_PATHS = "$(PROJECT_DIR)/Carthage/Build/watchOS";
				INFOPLIST_FILE = LoopCore/Info.plist;
				INSTALL_PATH = "$(LOCAL_LIBRARY_DIR)/Frameworks";
				LD_RUNPATH_SEARCH_PATHS = "$(inherited) @executable_path/Frameworks @loader_path/Frameworks";
				PRODUCT_BUNDLE_IDENTIFIER = com.loopkit.LoopCore;
				PRODUCT_NAME = LoopCore;
				SDKROOT = watchos;
				SKIP_INSTALL = YES;
				TARGETED_DEVICE_FAMILY = 4;
			};
			name = Release;
		};
		43D9FFB121EA9A0F00AF44BF /* Debug */ = {
			isa = XCBuildConfiguration;
			buildSettings = {
				ALWAYS_EMBED_SWIFT_STANDARD_LIBRARIES = YES;
				ASSETCATALOG_COMPILER_APPICON_NAME = AppIcon;
				CLANG_ENABLE_OBJC_WEAK = YES;
				CODE_SIGN_ENTITLEMENTS = Learn/Learn.entitlements;
				INFOPLIST_FILE = Learn/Info.plist;
				LD_RUNPATH_SEARCH_PATHS = "$(inherited) @executable_path/Frameworks";
				PRODUCT_BUNDLE_IDENTIFIER = "$(MAIN_APP_BUNDLE_IDENTIFIER)Learn";
				PRODUCT_NAME = "$(TARGET_NAME)";
			};
			name = Debug;
		};
		43D9FFB221EA9A0F00AF44BF /* Release */ = {
			isa = XCBuildConfiguration;
			buildSettings = {
				ALWAYS_EMBED_SWIFT_STANDARD_LIBRARIES = YES;
				ASSETCATALOG_COMPILER_APPICON_NAME = AppIcon;
				CLANG_ENABLE_OBJC_WEAK = YES;
				CODE_SIGN_ENTITLEMENTS = Learn/Learn.entitlements;
				INFOPLIST_FILE = Learn/Info.plist;
				LD_RUNPATH_SEARCH_PATHS = "$(inherited) @executable_path/Frameworks";
				PRODUCT_BUNDLE_IDENTIFIER = "$(MAIN_APP_BUNDLE_IDENTIFIER)Learn";
				PRODUCT_NAME = "$(TARGET_NAME)";
			};
			name = Release;
		};
		43D9FFD921EAE05D00AF44BF /* Debug */ = {
			isa = XCBuildConfiguration;
			buildSettings = {
				APPLICATION_EXTENSION_API_ONLY = YES;
				CLANG_ENABLE_OBJC_WEAK = YES;
				DEFINES_MODULE = YES;
				DYLIB_INSTALL_NAME_BASE = "@rpath";
				INFOPLIST_FILE = LoopCore/Info.plist;
				INSTALL_PATH = "$(LOCAL_LIBRARY_DIR)/Frameworks";
				LD_RUNPATH_SEARCH_PATHS = "$(inherited) @executable_path/Frameworks @loader_path/Frameworks";
				PRODUCT_BUNDLE_IDENTIFIER = com.loopkit.LoopCore;
				PRODUCT_NAME = "$(TARGET_NAME:c99extidentifier)";
				SKIP_INSTALL = YES;
			};
			name = Debug;
		};
		43D9FFDA21EAE05D00AF44BF /* Release */ = {
			isa = XCBuildConfiguration;
			buildSettings = {
				APPLICATION_EXTENSION_API_ONLY = YES;
				CLANG_ENABLE_OBJC_WEAK = YES;
				DEFINES_MODULE = YES;
				DYLIB_INSTALL_NAME_BASE = "@rpath";
				INFOPLIST_FILE = LoopCore/Info.plist;
				INSTALL_PATH = "$(LOCAL_LIBRARY_DIR)/Frameworks";
				LD_RUNPATH_SEARCH_PATHS = "$(inherited) @executable_path/Frameworks @loader_path/Frameworks";
				PRODUCT_BUNDLE_IDENTIFIER = com.loopkit.LoopCore;
				PRODUCT_NAME = "$(TARGET_NAME:c99extidentifier)";
				SKIP_INSTALL = YES;
			};
			name = Release;
		};
		43E2D8D71D20BF42004DA55F /* Debug */ = {
			isa = XCBuildConfiguration;
			buildSettings = {
				INFOPLIST_FILE = DoseMathTests/Info.plist;
				LD_RUNPATH_SEARCH_PATHS = "$(inherited) @loader_path/Frameworks";
				PRODUCT_BUNDLE_IDENTIFIER = com.loopkit.DoseMathTests;
				PRODUCT_NAME = "$(TARGET_NAME)";
			};
			name = Debug;
		};
		43E2D8D81D20BF42004DA55F /* Release */ = {
			isa = XCBuildConfiguration;
			buildSettings = {
				INFOPLIST_FILE = DoseMathTests/Info.plist;
				LD_RUNPATH_SEARCH_PATHS = "$(inherited) @loader_path/Frameworks";
				PRODUCT_BUNDLE_IDENTIFIER = com.loopkit.DoseMathTests;
				PRODUCT_NAME = "$(TARGET_NAME)";
			};
			name = Release;
		};
		43E2D9131D20C581004DA55F /* Debug */ = {
			isa = XCBuildConfiguration;
			buildSettings = {
				BUNDLE_LOADER = "$(TEST_HOST)";
				INFOPLIST_FILE = LoopTests/Info.plist;
				LD_RUNPATH_SEARCH_PATHS = "$(inherited) @executable_path/Frameworks @loader_path/Frameworks";
				PRODUCT_BUNDLE_IDENTIFIER = com.loopkit.LoopTests;
				PRODUCT_NAME = "$(TARGET_NAME)";
				TEST_HOST = "$(BUILT_PRODUCTS_DIR)/Loop.app/Loop";
			};
			name = Debug;
		};
		43E2D9141D20C581004DA55F /* Release */ = {
			isa = XCBuildConfiguration;
			buildSettings = {
				BUNDLE_LOADER = "$(TEST_HOST)";
				INFOPLIST_FILE = LoopTests/Info.plist;
				LD_RUNPATH_SEARCH_PATHS = "$(inherited) @executable_path/Frameworks @loader_path/Frameworks";
				PRODUCT_BUNDLE_IDENTIFIER = com.loopkit.LoopTests;
				PRODUCT_NAME = "$(TARGET_NAME)";
				TEST_HOST = "$(BUILT_PRODUCTS_DIR)/Loop.app/Loop";
			};
			name = Release;
		};
		4F70C1E91DE8DCA8006380B7 /* Debug */ = {
			isa = XCBuildConfiguration;
			buildSettings = {
				CODE_SIGN_ENTITLEMENTS = "Loop Status Extension/Loop Status Extension.entitlements";
				CODE_SIGN_IDENTITY = "$(LOOP_CODE_SIGN_IDENTITY_DEBUG)";
				CODE_SIGN_STYLE = "$(LOOP_CODE_SIGN_STYLE)";
				DEVELOPMENT_TEAM = UY678SP37Q;
				ENABLE_BITCODE = NO;
				INFOPLIST_FILE = "Loop Status Extension/Info.plist";
				LD_RUNPATH_SEARCH_PATHS = "$(inherited) @executable_path/Frameworks @executable_path/../../Frameworks";
				PRODUCT_BUNDLE_IDENTIFIER = "$(MAIN_APP_BUNDLE_IDENTIFIER).statuswidget";
				PRODUCT_NAME = "$(TARGET_NAME)";
				PROVISIONING_PROFILE_SPECIFIER = "$(LOOP_PROVISIONING_PROFILE_SPECIFIER_STATUS_EXTENSION_DEBUG)";
				SKIP_INSTALL = YES;
			};
			name = Debug;
		};
		4F70C1EA1DE8DCA8006380B7 /* Release */ = {
			isa = XCBuildConfiguration;
			buildSettings = {
				CODE_SIGN_ENTITLEMENTS = "Loop Status Extension/Loop Status Extension.entitlements";
				CODE_SIGN_IDENTITY = "$(LOOP_CODE_SIGN_IDENTITY_RELEASE)";
				CODE_SIGN_STYLE = "$(LOOP_CODE_SIGN_STYLE)";
				DEVELOPMENT_TEAM = UY678SP37Q;
				ENABLE_BITCODE = NO;
				INFOPLIST_FILE = "Loop Status Extension/Info.plist";
				LD_RUNPATH_SEARCH_PATHS = "$(inherited) @executable_path/Frameworks @executable_path/../../Frameworks";
				PRODUCT_BUNDLE_IDENTIFIER = "$(MAIN_APP_BUNDLE_IDENTIFIER).statuswidget";
				PRODUCT_NAME = "$(TARGET_NAME)";
				PROVISIONING_PROFILE_SPECIFIER = "$(LOOP_PROVISIONING_PROFILE_SPECIFIER_STATUS_EXTENSION_RELEASE)";
				SKIP_INSTALL = YES;
			};
			name = Release;
		};
		4F7528901DFE1DC600C322D6 /* Debug */ = {
			isa = XCBuildConfiguration;
			buildSettings = {
				APPLICATION_EXTENSION_API_ONLY = NO;
				DEFINES_MODULE = YES;
				DYLIB_INSTALL_NAME_BASE = "@rpath";
				INFOPLIST_FILE = LoopUI/Info.plist;
				INSTALL_PATH = "$(LOCAL_LIBRARY_DIR)/Frameworks";
				LD_RUNPATH_SEARCH_PATHS = "$(inherited) @executable_path/Frameworks @loader_path/Frameworks";
				PRODUCT_BUNDLE_IDENTIFIER = "$(MAIN_APP_BUNDLE_IDENTIFIER).LoopUI";
				PRODUCT_NAME = "$(TARGET_NAME)";
				SKIP_INSTALL = YES;
			};
			name = Debug;
		};
		4F7528911DFE1DC600C322D6 /* Release */ = {
			isa = XCBuildConfiguration;
			buildSettings = {
				APPLICATION_EXTENSION_API_ONLY = NO;
				DEFINES_MODULE = YES;
				DYLIB_INSTALL_NAME_BASE = "@rpath";
				INFOPLIST_FILE = LoopUI/Info.plist;
				INSTALL_PATH = "$(LOCAL_LIBRARY_DIR)/Frameworks";
				LD_RUNPATH_SEARCH_PATHS = "$(inherited) @executable_path/Frameworks @loader_path/Frameworks";
				PRODUCT_BUNDLE_IDENTIFIER = "$(MAIN_APP_BUNDLE_IDENTIFIER).LoopUI";
				PRODUCT_NAME = "$(TARGET_NAME)";
				SKIP_INSTALL = YES;
			};
			name = Release;
		};
/* End XCBuildConfiguration section */

/* Begin XCConfigurationList section */
		432CF87820D8B8380066B889 /* Build configuration list for PBXAggregateTarget "Cartfile" */ = {
			isa = XCConfigurationList;
			buildConfigurations = (
				432CF87920D8B8380066B889 /* Debug */,
				432CF87A20D8B8380066B889 /* Release */,
			);
			defaultConfigurationIsVisible = 0;
			defaultConfigurationName = Release;
		};
		43776F871B8022E90074EA36 /* Build configuration list for PBXProject "Loop" */ = {
			isa = XCConfigurationList;
			buildConfigurations = (
				43776FB41B8022E90074EA36 /* Debug */,
				43776FB51B8022E90074EA36 /* Release */,
			);
			defaultConfigurationIsVisible = 0;
			defaultConfigurationName = Release;
		};
		43776FB61B8022E90074EA36 /* Build configuration list for PBXNativeTarget "Loop" */ = {
			isa = XCConfigurationList;
			buildConfigurations = (
				43776FB71B8022E90074EA36 /* Debug */,
				43776FB81B8022E90074EA36 /* Release */,
			);
			defaultConfigurationIsVisible = 0;
			defaultConfigurationName = Release;
		};
		43A943951B926B7B0051FA24 /* Build configuration list for PBXNativeTarget "WatchApp Extension" */ = {
			isa = XCConfigurationList;
			buildConfigurations = (
				43A943961B926B7B0051FA24 /* Debug */,
				43A943971B926B7B0051FA24 /* Release */,
			);
			defaultConfigurationIsVisible = 0;
			defaultConfigurationName = Release;
		};
		43A943991B926B7B0051FA24 /* Build configuration list for PBXNativeTarget "WatchApp" */ = {
			isa = XCConfigurationList;
			buildConfigurations = (
				43A9439A1B926B7B0051FA24 /* Debug */,
				43A9439B1B926B7B0051FA24 /* Release */,
			);
			defaultConfigurationIsVisible = 0;
			defaultConfigurationName = Release;
		};
		43D9002721EB209400AF44BF /* Build configuration list for PBXNativeTarget "LoopCore-watchOS" */ = {
			isa = XCConfigurationList;
			buildConfigurations = (
				43D9002821EB209400AF44BF /* Debug */,
				43D9002921EB209400AF44BF /* Release */,
			);
			defaultConfigurationIsVisible = 0;
			defaultConfigurationName = Release;
		};
		43D9FFB321EA9A0F00AF44BF /* Build configuration list for PBXNativeTarget "Learn" */ = {
			isa = XCConfigurationList;
			buildConfigurations = (
				43D9FFB121EA9A0F00AF44BF /* Debug */,
				43D9FFB221EA9A0F00AF44BF /* Release */,
			);
			defaultConfigurationIsVisible = 0;
			defaultConfigurationName = Release;
		};
		43D9FFD821EAE05D00AF44BF /* Build configuration list for PBXNativeTarget "LoopCore" */ = {
			isa = XCConfigurationList;
			buildConfigurations = (
				43D9FFD921EAE05D00AF44BF /* Debug */,
				43D9FFDA21EAE05D00AF44BF /* Release */,
			);
			defaultConfigurationIsVisible = 0;
			defaultConfigurationName = Release;
		};
		43E2D8D61D20BF42004DA55F /* Build configuration list for PBXNativeTarget "DoseMathTests" */ = {
			isa = XCConfigurationList;
			buildConfigurations = (
				43E2D8D71D20BF42004DA55F /* Debug */,
				43E2D8D81D20BF42004DA55F /* Release */,
			);
			defaultConfigurationIsVisible = 0;
			defaultConfigurationName = Release;
		};
		43E2D9121D20C581004DA55F /* Build configuration list for PBXNativeTarget "LoopTests" */ = {
			isa = XCConfigurationList;
			buildConfigurations = (
				43E2D9131D20C581004DA55F /* Debug */,
				43E2D9141D20C581004DA55F /* Release */,
			);
			defaultConfigurationIsVisible = 0;
			defaultConfigurationName = Release;
		};
		4F70C1EB1DE8DCA8006380B7 /* Build configuration list for PBXNativeTarget "Loop Status Extension" */ = {
			isa = XCConfigurationList;
			buildConfigurations = (
				4F70C1E91DE8DCA8006380B7 /* Debug */,
				4F70C1EA1DE8DCA8006380B7 /* Release */,
			);
			defaultConfigurationIsVisible = 0;
			defaultConfigurationName = Release;
		};
		4F7528921DFE1DC600C322D6 /* Build configuration list for PBXNativeTarget "LoopUI" */ = {
			isa = XCConfigurationList;
			buildConfigurations = (
				4F7528901DFE1DC600C322D6 /* Debug */,
				4F7528911DFE1DC600C322D6 /* Release */,
			);
			defaultConfigurationIsVisible = 0;
			defaultConfigurationName = Release;
		};
/* End XCConfigurationList section */

/* Begin XCVersionGroup section */
		1D080CBB2473214A00356610 /* AlertStore.xcdatamodeld */ = {
			isa = XCVersionGroup;
			children = (
				1D080CBC2473214A00356610 /* AlertStore.xcdatamodel */,
			);
			currentVersion = 1D080CBC2473214A00356610 /* AlertStore.xcdatamodel */;
			path = AlertStore.xcdatamodeld;
			sourceTree = "<group>";
			versionGroupType = wrapper.xcdatamodel;
		};
/* End XCVersionGroup section */
	};
	rootObject = 43776F841B8022E90074EA36 /* Project object */;
}<|MERGE_RESOLUTION|>--- conflicted
+++ resolved
@@ -457,9 +457,7 @@
 		C1FB428D21791D2500FAB378 /* PumpManager.swift in Sources */ = {isa = PBXBuildFile; fileRef = 43C3B6F620BBCAA30026CAFA /* PumpManager.swift */; };
 		C1FB428F217921D600FAB378 /* PumpManagerUI.swift in Sources */ = {isa = PBXBuildFile; fileRef = C1FB428E217921D600FAB378 /* PumpManagerUI.swift */; };
 		C1FB4290217922A100FAB378 /* PumpManagerUI.swift in Sources */ = {isa = PBXBuildFile; fileRef = C1FB428E217921D600FAB378 /* PumpManagerUI.swift */; };
-<<<<<<< HEAD
 		E9BB27AB23B85C3500FB4987 /* SleepStore.swift in Sources */ = {isa = PBXBuildFile; fileRef = E9BB27AA23B85C3500FB4987 /* SleepStore.swift */; };
-=======
 		E90909D124E34AC500F963D2 /* high_and_rising_with_cob_momentum_effect.json in Resources */ = {isa = PBXBuildFile; fileRef = E90909CC24E34AC500F963D2 /* high_and_rising_with_cob_momentum_effect.json */; };
 		E90909D224E34AC500F963D2 /* high_and_rising_with_cob_insulin_effect.json in Resources */ = {isa = PBXBuildFile; fileRef = E90909CD24E34AC500F963D2 /* high_and_rising_with_cob_insulin_effect.json */; };
 		E90909D324E34AC500F963D2 /* high_and_rising_with_cob_predicted_glucose.json in Resources */ = {isa = PBXBuildFile; fileRef = E90909CE24E34AC500F963D2 /* high_and_rising_with_cob_predicted_glucose.json */; };
@@ -506,7 +504,6 @@
 		E98A55F524EEE15A0008715D /* OnOffSelectionController.swift in Sources */ = {isa = PBXBuildFile; fileRef = E98A55F424EEE15A0008715D /* OnOffSelectionController.swift */; };
 		E98A55F724EEE1E10008715D /* OnOffSelectionView.swift in Sources */ = {isa = PBXBuildFile; fileRef = E98A55F624EEE1E10008715D /* OnOffSelectionView.swift */; };
 		E98A55F924EEFC200008715D /* OnOffSelectionViewModel.swift in Sources */ = {isa = PBXBuildFile; fileRef = E98A55F824EEFC200008715D /* OnOffSelectionViewModel.swift */; };
->>>>>>> c69fc765
 		E9C00EF224C6221B00628F35 /* LoopSettings.swift in Sources */ = {isa = PBXBuildFile; fileRef = E9C00EEF24C620EF00628F35 /* LoopSettings.swift */; };
 		E9C00EF324C6222400628F35 /* LoopSettings.swift in Sources */ = {isa = PBXBuildFile; fileRef = E9C00EEF24C620EF00628F35 /* LoopSettings.swift */; };
 		E9C00EF524C623EF00628F35 /* LoopSettings+Loop.swift in Sources */ = {isa = PBXBuildFile; fileRef = E9C00EF424C623EF00628F35 /* LoopSettings+Loop.swift */; };
@@ -1296,9 +1293,7 @@
 		C1F8B1DB223862D500DD66CF /* BolusProgressTableViewCell.xib */ = {isa = PBXFileReference; lastKnownFileType = file.xib; path = BolusProgressTableViewCell.xib; sourceTree = "<group>"; };
 		C1FB428B217806A300FAB378 /* StateColorPalette.swift */ = {isa = PBXFileReference; fileEncoding = 4; lastKnownFileType = sourcecode.swift; path = StateColorPalette.swift; sourceTree = "<group>"; };
 		C1FB428E217921D600FAB378 /* PumpManagerUI.swift */ = {isa = PBXFileReference; lastKnownFileType = sourcecode.swift; path = PumpManagerUI.swift; sourceTree = "<group>"; };
-<<<<<<< HEAD
 		E9BB27AA23B85C3500FB4987 /* SleepStore.swift */ = {isa = PBXFileReference; lastKnownFileType = sourcecode.swift; path = SleepStore.swift; sourceTree = "<group>"; };
-=======
 		E90909CC24E34AC500F963D2 /* high_and_rising_with_cob_momentum_effect.json */ = {isa = PBXFileReference; fileEncoding = 4; lastKnownFileType = text.json; path = high_and_rising_with_cob_momentum_effect.json; sourceTree = "<group>"; };
 		E90909CD24E34AC500F963D2 /* high_and_rising_with_cob_insulin_effect.json */ = {isa = PBXFileReference; fileEncoding = 4; lastKnownFileType = text.json; path = high_and_rising_with_cob_insulin_effect.json; sourceTree = "<group>"; };
 		E90909CE24E34AC500F963D2 /* high_and_rising_with_cob_predicted_glucose.json */ = {isa = PBXFileReference; fileEncoding = 4; lastKnownFileType = text.json; path = high_and_rising_with_cob_predicted_glucose.json; sourceTree = "<group>"; };
@@ -1345,7 +1340,6 @@
 		E98A55F424EEE15A0008715D /* OnOffSelectionController.swift */ = {isa = PBXFileReference; lastKnownFileType = sourcecode.swift; path = OnOffSelectionController.swift; sourceTree = "<group>"; };
 		E98A55F624EEE1E10008715D /* OnOffSelectionView.swift */ = {isa = PBXFileReference; lastKnownFileType = sourcecode.swift; path = OnOffSelectionView.swift; sourceTree = "<group>"; };
 		E98A55F824EEFC200008715D /* OnOffSelectionViewModel.swift */ = {isa = PBXFileReference; lastKnownFileType = sourcecode.swift; path = OnOffSelectionViewModel.swift; sourceTree = "<group>"; };
->>>>>>> c69fc765
 		E9C00EEF24C620EF00628F35 /* LoopSettings.swift */ = {isa = PBXFileReference; lastKnownFileType = sourcecode.swift; path = LoopSettings.swift; sourceTree = "<group>"; };
 		E9C00EF424C623EF00628F35 /* LoopSettings+Loop.swift */ = {isa = PBXFileReference; lastKnownFileType = sourcecode.swift; path = "LoopSettings+Loop.swift"; sourceTree = "<group>"; };
 		E9C58A7124DB489100487A17 /* LoopDataManagerTests.swift */ = {isa = PBXFileReference; lastKnownFileType = sourcecode.swift; path = LoopDataManagerTests.swift; sourceTree = "<group>"; };
@@ -1892,23 +1886,17 @@
 				899433B723FE129700FA4BEA /* OverrideBadgeView.swift */,
 				89CAB36224C8FE95009EE3CE /* PredictedGlucoseChartView.swift */,
 				438D42FA1D7D11A4003244B0 /* PredictionInputEffectTableViewCell.swift */,
-<<<<<<< HEAD
-=======
 				439706E522D2E84900C81566 /* PredictionSettingTableViewCell.swift */,
 				1D49795724E7289700948F05 /* ServicesViewModel.swift */,
->>>>>>> c69fc765
 				43C3B6EB20B650A80026CAFA /* SettingsImageTableViewCell.swift */,
 				1DE09BA824A3E23F009EE9F9 /* SettingsView.swift */,
 				1DB1CA4E24A56D7600B3B94C /* SettingsViewModel.swift */,
 				43F64DD81D9C92C900D24DC6 /* TitleSubtitleTableViewCell.swift */,
 				4311FB9A1F37FE1B00D4C0A7 /* TitleSubtitleTextFieldTableViewCell.swift */,
-<<<<<<< HEAD
 				89D6953D23B6DF8A002B3066 /* PotentialCarbEntryTableViewCell.swift */,
 				439706E522D2E84900C81566 /* PredictionSettingTableViewCell.swift */,
 				C1F8B1DB223862D500DD66CF /* BolusProgressTableViewCell.xib */,
-=======
 				1DD0B76624EC77AC008A2DC3 /* SupportScreenView.swift */,
->>>>>>> c69fc765
 			);
 			path = Views;
 			sourceTree = "<group>";
@@ -2910,8 +2898,6 @@
 			isa = PBXResourcesBuildPhase;
 			buildActionMask = 2147483647;
 			files = (
-<<<<<<< HEAD
-=======
 				E93E86CE24E2E02200FF40C8 /* high_and_stable_momentum_effect.json in Resources */,
 				E93E865424DB6CBA00FF40C8 /* retrospective_output.json in Resources */,
 				E9C58A7F24DB529A00487A17 /* counteraction_effect_falling_glucose.json in Resources */,
@@ -2951,7 +2937,6 @@
 				E93E86CB24E2E02200FF40C8 /* high_and_stable_carb_effect.json in Resources */,
 				E9C58A7C24DB529A00487A17 /* momentum_effect_bouncing.json in Resources */,
 				E90909E024E34F1600F963D2 /* low_and_falling_momentum_effect.json in Resources */,
->>>>>>> c69fc765
 			);
 			runOnlyForDeploymentPostprocessing = 0;
 		};
