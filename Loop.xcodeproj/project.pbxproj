--- conflicted
+++ resolved
@@ -2358,11 +2358,8 @@
 				43D9FFAF21EA9A0F00AF44BF /* LaunchScreen.storyboard in Resources */,
 				43D9FFAC21EA9A0F00AF44BF /* Assets.xcassets in Resources */,
 				43D9FFAA21EA9A0C00AF44BF /* Main.storyboard in Resources */,
-<<<<<<< HEAD
 				C10EF92224032A710091392C /* ChartTableViewCell.xib in Resources */,
-=======
 				80F864E62433BF5D0026EC26 /* InfoPlist.strings in Resources */,
->>>>>>> 185866c4
 			);
 			runOnlyForDeploymentPostprocessing = 0;
 		};
