--- conflicted
+++ resolved
@@ -88,15 +88,8 @@
       debugServiceExtension = "internal"
       allowLocationSimulation = "YES"
       notificationPayloadFile = "WatchApp Extension/PushNotificationPayload.apns">
-<<<<<<< HEAD
-      <RemoteRunnable
-         runnableDebuggingMode = "2"
-         BundleIdentifier = "com.apple.Carousel"
-         RemotePath = "/$(MAIN_APP_DISPLAY_NAME)">
-=======
       <BuildableProductRunnable
          runnableDebuggingMode = "0">
->>>>>>> 820ef903
          <BuildableReference
             BuildableIdentifier = "primary"
             BlueprintIdentifier = "43A943711B926B7B0051FA24"
@@ -113,15 +106,8 @@
       useCustomWorkingDirectory = "NO"
       debugDocumentVersioning = "YES"
       notificationPayloadFile = "WatchApp Extension/PushNotificationPayload.apns">
-<<<<<<< HEAD
-      <RemoteRunnable
-         runnableDebuggingMode = "2"
-         BundleIdentifier = "com.apple.Carousel"
-         RemotePath = "/$(MAIN_APP_DISPLAY_NAME)">
-=======
       <BuildableProductRunnable
          runnableDebuggingMode = "0">
->>>>>>> 820ef903
          <BuildableReference
             BuildableIdentifier = "primary"
             BlueprintIdentifier = "43A943711B926B7B0051FA24"
