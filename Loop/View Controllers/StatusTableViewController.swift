//
//  StatusTableViewController.swift
//  Naterade
//
//  Created by Nathan Racklyeft on 9/6/15.
//  Copyright © 2015 Nathan Racklyeft. All rights reserved.
//

import UIKit
import HealthKit
import SwiftUI
import Intents
import LoopCore
import LoopKit
import LoopKitUI
import LoopTestingKit
import LoopUI
import SwiftCharts
import os.log
import Combine


private extension RefreshContext {
    static let all: Set<RefreshContext> = [.status, .glucose, .insulin, .carbs, .targets]
}

final class StatusTableViewController: LoopChartsTableViewController {

    private let log = OSLog(category: "StatusTableViewController")

    lazy var quantityFormatter: QuantityFormatter = QuantityFormatter()
    
    lazy private var cancellables = Set<AnyCancellable>()

    override func viewDidLoad() {
        super.viewDidLoad()

        if FeatureFlags.predictedGlucoseChartClampEnabled {
            statusCharts.glucose.glucoseDisplayRange = LoopConstants.glucoseChartDefaultDisplayBoundClamped
        } else {
            statusCharts.glucose.glucoseDisplayRange = LoopConstants.glucoseChartDefaultDisplayBound
        }

        registerPumpManager()

        let notificationCenter = NotificationCenter.default

        notificationObservers += [
            notificationCenter.addObserver(forName: .LoopDataUpdated, object: deviceManager.loopManager, queue: nil) { [weak self] note in
                let rawContext = note.userInfo?[LoopDataManager.LoopUpdateContextKey] as! LoopDataManager.LoopUpdateContext.RawValue
                let context = LoopDataManager.LoopUpdateContext(rawValue: rawContext)
                DispatchQueue.main.async {
                    switch context {
                    case .none, .bolus?:
                        self?.refreshContext.formUnion([.status, .insulin])
                    case .preferences?:
                        self?.refreshContext.formUnion([.status, .targets])
                    case .carbs?:
                        self?.refreshContext.update(with: .carbs)
                    case .glucose?:
                        self?.refreshContext.formUnion([.glucose, .carbs])
                    case .tempBasal?:
                        self?.refreshContext.update(with: .insulin)
                    }

                    self?.hudView?.loopCompletionHUD.loopInProgress = false
                    self?.log.debug("[reloadData] from notification with context %{public}@", String(describing: context))
                    self?.reloadData(animated: true)
                }
            },
            notificationCenter.addObserver(forName: .LoopRunning, object: deviceManager.loopManager, queue: nil) { [weak self] _ in
                DispatchQueue.main.async {
                    self?.hudView?.loopCompletionHUD.loopInProgress = true
                }
            },
            notificationCenter.addObserver(forName: .PumpManagerChanged, object: deviceManager, queue: nil) { [weak self] (notification: Notification) in
                DispatchQueue.main.async {
                    self?.registerPumpManager()
                    self?.configurePumpManagerHUDViews()
                }
            },
            notificationCenter.addObserver(forName: .CGMManagerChanged, object: deviceManager, queue: nil) { [weak self] (notification: Notification) in
                DispatchQueue.main.async {
                    self?.configureCGMManagerHUDViews()
                }
            },
            notificationCenter.addObserver(forName: .PumpEventsAdded, object: deviceManager, queue: nil) { [weak self] (notification: Notification) in
                DispatchQueue.main.async {
                    self?.refreshContext.update(with: .insulin)
                    self?.reloadData(animated: true)
                }
            },
            notificationCenter.addObserver(forName: .HKUserPreferencesDidChange, object: deviceManager.glucoseStore.healthStore, queue: nil) {[weak self] _ in
                DispatchQueue.main.async {
                    self?.log.debug("[reloadData] for HealthKit unit preference change")
                    self?.preferredGlucoseUnit = self?.deviceManager.glucoseStore.preferredUnit
                    self?.unitPreferencesDidChange(to: self?.preferredGlucoseUnit)
                    self?.refreshContext = RefreshContext.all
                }
            }
        ]
        
        deviceManager.$isClosedLoop
            .receive(on: DispatchQueue.main)
            .sink { self.closedLoopStatusChanged($0) }
            .store(in: &cancellables)

        if let gestureRecognizer = charts.gestureRecognizer {
            tableView.addGestureRecognizer(gestureRecognizer)
        }

        tableView.estimatedRowHeight = 74

        // Estimate an initial value
        landscapeMode = UIScreen.main.bounds.size.width > UIScreen.main.bounds.size.height

        // Toolbar
        toolbarItems![0].accessibilityLabel = NSLocalizedString("Add Meal", comment: "The label of the carb entry button")
        toolbarItems![0].tintColor = UIColor.carbTintColor
        toolbarItems![4].accessibilityLabel = NSLocalizedString("Bolus", comment: "The label of the bolus entry button")
        toolbarItems![4].tintColor = UIColor.insulinTintColor
        toolbarItems![8].accessibilityLabel = NSLocalizedString("Settings", comment: "The label of the settings button")
        toolbarItems![8].tintColor = UIColor.secondaryLabel

        tableView.register(BolusProgressTableViewCell.nib(), forCellReuseIdentifier: BolusProgressTableViewCell.className)

        addScenarioStepGestureRecognizers()

        self.tableView.backgroundColor = .secondarySystemBackground
    }

    override func didReceiveMemoryWarning() {
        super.didReceiveMemoryWarning()

        if !visible {
            refreshContext.formUnion(RefreshContext.all)
        }
    }
    
    private func navigateToOnboardingIfNecessary() {
        let therapySettings = deviceManager.loopManager.therapySettings
        
        if !therapySettings.isComplete, let firstService = deviceManager.pluginManager.availableServices.first {
            setupService(withIdentifier: firstService.identifier)
        }
    }

    private var appearedOnce = false

    override func viewWillAppear(_ animated: Bool) {
        super.viewWillAppear(animated)

        navigationController?.setNavigationBarHidden(true, animated: animated)

        updateBolusProgress()
    }

    override func viewDidAppear(_ animated: Bool) {
        super.viewDidAppear(animated)

        if !appearedOnce {
            appearedOnce = true

<<<<<<< HEAD
            if deviceManager.authorizationRequired {
                deviceManager.authorize {
                    DispatchQueue.main.async {
                        self.log.debug("[reloadData] after HealthKit authorization")
                        self.reloadData()
                        self.navigateToOnboardingIfNecessary()
                    }
=======
            deviceManager.authorize {
                DispatchQueue.main.async {
                    self.log.debug("[reloadData] after HealthKit authorization")
                    self.reloadData()
>>>>>>> f4b6d948
                }
            } else {
                self.navigateToOnboardingIfNecessary()
            }
        }

        onscreen = true

        deviceManager.analyticsServicesManager.didDisplayStatusScreen()
        
        deviceManager.checkDeliveryUncertaintyState()
    }

    override func viewWillDisappear(_ animated: Bool) {
        super.viewWillDisappear(animated)

        onscreen = false

        if presentedViewController == nil {
            navigationController?.setNavigationBarHidden(false, animated: animated)
        }
    }

    override func viewWillTransition(to size: CGSize, with coordinator: UIViewControllerTransitionCoordinator) {
        refreshContext.update(with: .size(size))

        maybeOpenDebugMenu()
        
        super.viewWillTransition(to: size, with: coordinator)
    }

    // MARK: - State

    override var active: Bool {
        didSet {
            hudView?.loopCompletionHUD.assertTimer(active)
            updateHUDActive()
        }
    }

    // This is similar to the visible property, but is set later, on viewDidAppear, to be
    // suitable for animations that should be seen in their entirety.
    var onscreen: Bool = false {
        didSet {
            updateHUDActive()
        }
    }

    private var bolusState: PumpManagerStatus.BolusState = .noBolus {
        didSet {
            if oldValue != bolusState {
                // Bolus starting
                if case .inProgress = bolusState {
                    self.bolusProgressReporter = deviceManager.pumpManager?.createBolusProgressReporter(reportingOn: DispatchQueue.main)
                }
                refreshContext.update(with: .status)
                self.reloadData(animated: true)
            }
        }
    }

    private var bolusProgressReporter: DoseProgressReporter?

    private func updateBolusProgress() {
        if let cell = tableView.cellForRow(at: IndexPath(row: StatusRow.status.rawValue, section: Section.status.rawValue)) as? BolusProgressTableViewCell {
            cell.deliveredUnits = bolusProgressReporter?.progress.deliveredUnits
        }
    }

    private func updateHUDActive() {
        deviceManager.pumpManagerHUDProvider?.visible = active && onscreen
    }

    public var basalDeliveryState: PumpManagerStatus.BasalDeliveryState? = nil {
        didSet {
            if oldValue != basalDeliveryState {
                log.debug("New basalDeliveryState: %@", String(describing: basalDeliveryState))
                refreshContext.update(with: .status)
                self.reloadData(animated: true)
            }
        }
    }

    // Toggles the display mode based on the screen aspect ratio. Should not be updated outside of reloadData().
    private var landscapeMode = false

    private var lastLoopError: Error?

    private var reloading = false

    private var refreshContext = RefreshContext.all

    private var shouldShowHUD: Bool {
        return !landscapeMode
    }

    private var shouldShowStatus: Bool {
        return !landscapeMode && statusRowMode.hasRow
    }

    override func glucoseUnitDidChange() {
        refreshContext = RefreshContext.all
    }

    private func registerPumpManager() {
        self.basalDeliveryState = deviceManager.pumpManager?.status.basalDeliveryState
        self.bolusState = deviceManager.pumpManager?.status.bolusState ?? .noBolus
        deviceManager.pumpManager?.removeStatusObserver(self)
        deviceManager.pumpManager?.addStatusObserver(self, queue: .main)
    }

    private lazy var statusCharts = StatusChartsManager(colors: .primary, settings: .default, traitCollection: self.traitCollection)

    override func createChartsManager() -> ChartsManager {
        return statusCharts
    }

    private func updateChartDateRange() {
        // How far back should we show data? Use the screen size as a guide.
        let availableWidth = (refreshContext.newSize ?? self.tableView.bounds.size).width - self.charts.fixedHorizontalMargin

        let totalHours = floor(Double(availableWidth / LoopConstants.minimumChartWidthPerHour))
        let futureHours = ceil((deviceManager.loopManager.insulinModelSettings?.model.effectDuration ?? .hours(4)).hours)
        let historyHours = max(LoopConstants.statusChartMinimumHistoryDisplay.hours, totalHours - futureHours)

        let date = Date(timeIntervalSinceNow: -TimeInterval(hours: historyHours))
        let chartStartDate = Calendar.current.nextDate(after: date, matching: DateComponents(minute: 0), matchingPolicy: .strict, direction: .backward) ?? date
        if charts.startDate != chartStartDate {
            refreshContext.formUnion(RefreshContext.all)
        }
        charts.startDate = chartStartDate
        charts.maxEndDate = chartStartDate.addingTimeInterval(.hours(totalHours))
        charts.updateEndDate(charts.maxEndDate)
    }

    override func reloadData(animated: Bool = false) {
        // This should be kept up to date immediately
        hudView?.loopCompletionHUD.lastLoopCompleted = deviceManager.loopManager.lastLoopCompleted

        guard !reloading && !deviceManager.authorizationRequired else {
            return
        }

        updateChartDateRange()
        redrawCharts()

        if case .bolusing = statusRowMode, bolusProgressReporter?.progress.isComplete == true {
            refreshContext.update(with: .status)
        }

        if visible && active {
            bolusProgressReporter?.addObserver(self)
        } else {
            bolusProgressReporter?.removeObserver(self)
        }

        guard active && visible && !refreshContext.isEmpty else {
            return
        }

        log.debug("Reloading data with context: %@", String(describing: refreshContext))

        let currentContext = refreshContext
        var retryContext: Set<RefreshContext> = []
        self.refreshContext = []
        reloading = true

        let reloadGroup = DispatchGroup()
        var newRecommendedTempBasal: (recommendation: TempBasalRecommendation, date: Date)?
        var glucoseSamples: [StoredGlucoseSample]?
        var predictedGlucoseValues: [GlucoseValue]?
        var iobValues: [InsulinValue]?
        var doseEntries: [DoseEntry]?
        var totalDelivery: Double?
        var cobValues: [CarbValue]?
        var carbsOnBoard: HKQuantity?
        let startDate = charts.startDate
        let basalDeliveryState = self.basalDeliveryState

        // TODO: Don't always assume currentContext.contains(.status)
        reloadGroup.enter()
        deviceManager.loopManager.getLoopState { (manager, state) -> Void in
            predictedGlucoseValues = state.predictedGlucoseIncludingPendingInsulin ?? []

            // Retry this refresh again if predicted glucose isn't available
            if state.predictedGlucose == nil {
                retryContext.update(with: .status)
            }

            /// Update the status HUDs immediately
            let lastLoopCompleted = manager.lastLoopCompleted
            let lastLoopError = state.error

            // Net basal rate HUD
            let netBasal: NetBasal?
            if let basalSchedule = manager.basalRateScheduleApplyingOverrideHistory {
                netBasal = basalDeliveryState?.getNetBasal(basalSchedule: basalSchedule, settings: manager.settings)
            } else {
                netBasal = nil
            }
            self.log.debug("Update net basal to %{public}@", String(describing: netBasal))

            DispatchQueue.main.async {
                self.lastLoopError = lastLoopError

                if let netBasal = netBasal {
                    self.hudView?.pumpStatusHUD.basalRateHUD.setNetBasalRate(netBasal.rate, percent: netBasal.percent, at: netBasal.start)
                }
            }

            // Display a recommended basal change only if we haven't completed recently, or we're in open-loop mode
            if lastLoopCompleted == nil ||
                lastLoopCompleted! < Date(timeIntervalSinceNow: .minutes(-6)) ||
                !manager.settings.dosingEnabled
            {
                newRecommendedTempBasal = state.recommendedTempBasal
            }

            if currentContext.contains(.carbs) {
                reloadGroup.enter()
                self.deviceManager.carbStore.getCarbsOnBoardValues(start: startDate, end: nil, effectVelocities: manager.settings.dynamicCarbAbsorptionEnabled ? state.insulinCounteractionEffects : nil) { (result) in
                    switch result {
                    case .failure(let error):
                        self.log.error("CarbStore failed to get carbs on board values: %{public}@", String(describing: error))
                        retryContext.update(with: .carbs)
                        cobValues = []
                    case .success(let values):
                        cobValues = values
                    }
                    reloadGroup.leave()
                }
            }
            // always check for cob
            carbsOnBoard = state.carbsOnBoard?.quantity
            
            reloadGroup.leave()
        }

        if currentContext.contains(.glucose) {
            reloadGroup.enter()
            deviceManager.glucoseStore.getGlucoseSamples(start: startDate, end: nil) { (result) -> Void in
                switch result {
                case .failure(let error):
                    self.log.error("Failure getting glucose samples: %{public}@", String(describing: error))
                    glucoseSamples = nil
                case .success(let samples):
                    glucoseSamples = samples
                }
                reloadGroup.leave()
            }
        }

        if currentContext.contains(.insulin) {
            reloadGroup.enter()
            deviceManager.doseStore.getInsulinOnBoardValues(start: startDate, end: nil, basalDosingEnd: nil) { (result) -> Void in
                switch result {
                case .failure(let error):
                    self.log.error("DoseStore failed to get insulin on board values: %{public}@", String(describing: error))
                    retryContext.update(with: .insulin)
                    iobValues = []
                case .success(let values):
                    iobValues = values
                }
                reloadGroup.leave()
            }

            reloadGroup.enter()
            deviceManager.doseStore.getNormalizedDoseEntries(start: startDate, end: nil) { (result) -> Void in
                switch result {
                case .failure(let error):
                    self.log.error("DoseStore failed to get normalized dose entries: %{public}@", String(describing: error))
                    retryContext.update(with: .insulin)
                    doseEntries = []
                case .success(let doses):
                    doseEntries = doses
                }
                reloadGroup.leave()
            }

            reloadGroup.enter()
            deviceManager.doseStore.getTotalUnitsDelivered(since: Calendar.current.startOfDay(for: Date())) { (result) in
                switch result {
                case .failure:
                    retryContext.update(with: .insulin)
                    totalDelivery = nil
                case .success(let total):
                    totalDelivery = total.value
                }

                reloadGroup.leave()
            }
        }
        
        updatePreMealModeAvailability(allowed: deviceManager.isClosedLoop)

        if deviceManager.loopManager.settings.preMealTargetRange == nil {
            preMealMode = nil
        } else {
            preMealMode = deviceManager.loopManager.settings.preMealTargetEnabled()
        }

        if !FeatureFlags.sensitivityOverridesEnabled, deviceManager.loopManager.settings.legacyWorkoutTargetRange == nil {
            workoutMode = nil
        } else {
            workoutMode = deviceManager.loopManager.settings.nonPreMealOverrideEnabled()
        }

        reloadGroup.notify(queue: .main) {
            /// Update the chart data

            // Glucose
            if let glucoseSamples = glucoseSamples {
                self.statusCharts.setGlucoseValues(glucoseSamples)
            }
            if self.deviceManager.isClosedLoop, let predictedGlucoseValues = predictedGlucoseValues {
                self.statusCharts.setPredictedGlucoseValues(predictedGlucoseValues)
            } else {
                self.statusCharts.setPredictedGlucoseValues([])
            }
            if !FeatureFlags.predictedGlucoseChartClampEnabled,
                let lastPoint = self.statusCharts.glucose.predictedGlucosePoints.last?.y
            {
                self.eventualGlucoseDescription = String(describing: lastPoint)
            } else {
                // if the predicted glucose values are clamped, the eventually glucose description should not be displayed, since it may not align with what is being charted.
                self.eventualGlucoseDescription = nil
            }
            if currentContext.contains(.targets) {
                self.statusCharts.targetGlucoseSchedule = self.deviceManager.loopManager.settings.glucoseTargetRangeSchedule
                self.statusCharts.preMealOverride = self.deviceManager.loopManager.settings.preMealOverride
                self.statusCharts.scheduleOverride = self.deviceManager.loopManager.settings.scheduleOverride
            }
            if self.statusCharts.scheduleOverride?.hasFinished() == true {
                self.statusCharts.scheduleOverride = nil
            }

            let charts = self.statusCharts

            // Active Insulin
            if let iobValues = iobValues {
                charts.setIOBValues(iobValues)
            }

            // Show the larger of the value either before or after the current date
            if let maxValue = charts.iob.iobPoints.allElementsAdjacent(to: Date()).max(by: {
                return $0.y.scalar < $1.y.scalar
            }) {
                self.currentIOBDescription = String(describing: maxValue.y)
            } else {
                self.currentIOBDescription = nil
            }

            // Insulin Delivery
            if let doseEntries = doseEntries {
                charts.setDoseEntries(doseEntries)
            }
            if let totalDelivery = totalDelivery {
                self.totalDelivery = totalDelivery
            }

            // Active Carbohydrates
            if let cobValues = cobValues {
                charts.setCOBValues(cobValues)
            }
            if let index = charts.cob.cobPoints.closestIndex(priorTo: Date()) {
                self.currentCOBDescription = String(describing: charts.cob.cobPoints[index].y)
            } else if let carbsOnBoard = carbsOnBoard {
                self.currentCOBDescription = self.quantityFormatter.string(from: carbsOnBoard, for: .gram())
            } else {
                self.currentCOBDescription = nil
            }

            self.tableView.beginUpdates()
            if let hudView = self.hudView {
                // CGM Status
                if let glucose = self.deviceManager.glucoseStore.latestGlucose {
                    let unit = self.statusCharts.glucose.glucoseUnit
                    hudView.cgmStatusHUD.setGlucoseQuantity(glucose.quantity.doubleValue(for: unit),
                                                            at: glucose.startDate,
                                                            unit: unit,
                                                            staleGlucoseAge: LoopCoreConstants.inputDataRecencyInterval,
                                                            glucoseDisplay: self.deviceManager.glucoseDisplay(for: glucose),
                                                            wasUserEntered: glucose.wasUserEntered)
                }
                hudView.cgmStatusHUD.presentStatusHighlight(self.deviceManager.cgmStatusHighlight)
                hudView.cgmStatusHUD.lifecycleProgress = self.deviceManager.cgmLifecycleProgress

                // Pump Status
                hudView.pumpStatusHUD.presentStatusHighlight(self.deviceManager.pumpStatusHighlight)
                hudView.pumpStatusHUD.lifecycleProgress = self.deviceManager.pumpLifecycleProgress
            }

            // Show/hide the table view rows
            let statusRowMode = self.determineStatusRowMode(recommendedTempBasal: newRecommendedTempBasal)

            self.updateHUDandStatusRows(statusRowMode: statusRowMode, newSize: currentContext.newSize, animated: animated)

            self.redrawCharts()

            self.tableView.endUpdates()

            self.reloading = false
            let reloadNow = !self.refreshContext.isEmpty
            self.refreshContext.formUnion(retryContext)

            // Trigger a reload if new context exists.
            if reloadNow {
                self.log.debug("[reloadData] due to context change during previous reload")
                self.reloadData()
            }
        }
    }

    private enum Section: Int {
        case hud = 0
        case status
        case charts

        static let count = 3
    }

    // MARK: - Chart Section Data

    private enum ChartRow: Int {
        case glucose = 0
        case iob
        case dose
        case cob

        static let count = 4
    }

    // MARK: Glucose

    private var eventualGlucoseDescription: String?

    // MARK: IOB

    private var currentIOBDescription: String?

    // MARK: Dose

    private var totalDelivery: Double?

    // MARK: COB

    private var currentCOBDescription: String?

    // MARK: - Loop Status Section Data

    private enum StatusRow: Int {
        case status = 0

        static let count = 1
    }

    private enum StatusRowMode {
        case hidden
        case recommendedTempBasal(tempBasal: TempBasalRecommendation, at: Date, enacting: Bool)
        case scheduleOverrideEnabled(TemporaryScheduleOverride)
        case enactingBolus
        case bolusing(dose: DoseEntry)
        case cancelingBolus
        case pumpSuspended(resuming: Bool)
        case recommendManualGlucoseEntry

        var hasRow: Bool {
            switch self {
            case .hidden:
                return false
            default:
                return true
            }
        }
    }

    private var statusRowMode = StatusRowMode.hidden

    private func determineStatusRowMode(recommendedTempBasal: (recommendation: TempBasalRecommendation, date: Date)? = nil) -> StatusRowMode {
        let statusRowMode: StatusRowMode

        if case .initiating = bolusState {
            statusRowMode = .enactingBolus
        } else if case .canceling = bolusState {
            statusRowMode = .cancelingBolus
        } else if case .suspended = basalDeliveryState {
            statusRowMode = .pumpSuspended(resuming: false)
        } else if case .resuming = basalDeliveryState {
            statusRowMode = .pumpSuspended(resuming: true)
        } else if case .inProgress(let dose) = bolusState, dose.endDate.timeIntervalSinceNow > 0 {
            statusRowMode = .bolusing(dose: dose)
        } else if deviceManager.isGlucoseValueStale {
            statusRowMode = .recommendManualGlucoseEntry
        } else if let (recommendation: tempBasal, date: date) = recommendedTempBasal {
            statusRowMode = .recommendedTempBasal(tempBasal: tempBasal, at: date, enacting: false)
        } else if let scheduleOverride = deviceManager.loopManager.settings.scheduleOverride,
            !scheduleOverride.hasFinished()
        {
            statusRowMode = .scheduleOverrideEnabled(scheduleOverride)
        } else if let premealOverride = deviceManager.loopManager.settings.preMealOverride,
            !premealOverride.hasFinished()
        {
            statusRowMode = .scheduleOverrideEnabled(premealOverride)
        } else {
            statusRowMode = .hidden
        }

        return statusRowMode
    }

    private func updateHUDandStatusRows(statusRowMode: StatusRowMode, newSize: CGSize?, animated: Bool) {
        let hudWasVisible = self.shouldShowHUD
        let statusWasVisible = self.shouldShowStatus

        let oldStatusRowMode = self.statusRowMode

        self.statusRowMode = statusRowMode

        if let newSize = newSize {
            self.landscapeMode = newSize.width > newSize.height
        }

        let hudIsVisible = self.shouldShowHUD
        let statusIsVisible = self.shouldShowStatus

        hudView?.cgmStatusHUD?.isVisible = hudIsVisible

        tableView.beginUpdates()

        switch (hudWasVisible, hudIsVisible) {
        case (false, true):
            self.tableView.insertRows(at: [IndexPath(row: 0, section: Section.hud.rawValue)], with: animated ? .top : .none)
        case (true, false):
            self.tableView.deleteRows(at: [IndexPath(row: 0, section: Section.hud.rawValue)], with: animated ? .top : .none)
        default:
            break
        }

        let statusIndexPath = IndexPath(row: StatusRow.status.rawValue, section: Section.status.rawValue)

        switch (statusWasVisible, statusIsVisible) {
        case (true, true):
            switch (oldStatusRowMode, self.statusRowMode) {
            case (.recommendedTempBasal(tempBasal: let oldTempBasal, at: let oldDate, enacting: let wasEnacting),
                  .recommendedTempBasal(tempBasal: let newTempBasal, at: let newDate, enacting: let isEnacting)):
                // Ensure we have a change
                guard oldTempBasal != newTempBasal || oldDate != newDate || wasEnacting != isEnacting else {
                    break
                }

                // If the rate or date change, reload the row
                if oldTempBasal != newTempBasal || oldDate != newDate {
                    self.tableView.reloadRows(at: [statusIndexPath], with: animated ? .fade : .none)
                } else if let cell = tableView.cellForRow(at: statusIndexPath) {
                    // If only the enacting state changed, update the activity indicator
                    if isEnacting {
                        let indicatorView = UIActivityIndicatorView(style: .default)
                        indicatorView.startAnimating()
                        cell.accessoryView = indicatorView
                    } else {
                        cell.accessoryView = nil
                    }
                }
            case (.enactingBolus, .enactingBolus):
                break
            case (.bolusing(let oldDose), .bolusing(let newDose)):
                if oldDose != newDose {
                    self.tableView.reloadRows(at: [statusIndexPath], with: animated ? .fade : .none)
                }
            case (.pumpSuspended(resuming: let wasResuming), .pumpSuspended(resuming: let isResuming)):
                if isResuming != wasResuming {
                    self.tableView.reloadRows(at: [statusIndexPath], with: animated ? .fade : .none)
                }
            default:
                self.tableView.reloadRows(at: [statusIndexPath], with: animated ? .fade : .none)
            }
        case (false, true):
            self.tableView.insertRows(at: [statusIndexPath], with: animated ? .bottom : .none)
        case (true, false):
            self.tableView.deleteRows(at: [statusIndexPath], with: animated ? .top : .none)
        default:
            break
        }

        tableView.endUpdates()
    }

    private func redrawCharts() {
        tableView.beginUpdates()
        self.charts.prerender()
        for case let cell as ChartTableViewCell in self.tableView.visibleCells {
            cell.reloadChart()

            if let indexPath = self.tableView.indexPath(for: cell) {
                self.tableView(self.tableView, updateSubtitleFor: cell, at: indexPath)
            }
        }
        tableView.endUpdates()
    }

    // MARK: - Toolbar data

    private var preMealMode: Bool? = nil {
        didSet {
            guard oldValue != preMealMode else {
                return
            }
            updatePreMealModeAvailability(allowed: deviceManager.isClosedLoop)
        }
    }
    
    private func updatePreMealModeAvailability(allowed: Bool) {
        toolbarItems![2] = createPreMealButtonItem(selected: preMealMode ?? false && allowed, isEnabled: allowed)
    }

    private var workoutMode: Bool? = nil {
        didSet {
            guard oldValue != workoutMode else {
                return
            }

            if let workoutMode = workoutMode {
                toolbarItems![6] = createWorkoutButtonItem(selected: workoutMode)
            } else {
                toolbarItems![6].isEnabled = false
            }
        }
    }

    // MARK: - Table view data source

    override func numberOfSections(in tableView: UITableView) -> Int {
        return Section.count
    }

    override func tableView(_ tableView: UITableView, numberOfRowsInSection section: Int) -> Int {
        switch Section(rawValue: section)! {
        case .hud:
            return shouldShowHUD ? 1 : 0
        case .charts:
            return ChartRow.count
        case .status:
            return shouldShowStatus ? StatusRow.count : 0
        }
    }

    override func tableView(_ tableView: UITableView, cellForRowAt indexPath: IndexPath) -> UITableViewCell {
        switch Section(rawValue: indexPath.section)! {
        case .hud:
            let cell = tableView.dequeueReusableCell(withIdentifier: HUDViewTableViewCell.className, for: indexPath) as! HUDViewTableViewCell
            self.hudView = cell.hudView

            return cell
        case .charts:
            let cell = tableView.dequeueReusableCell(withIdentifier: ChartTableViewCell.className, for: indexPath) as! ChartTableViewCell

            switch ChartRow(rawValue: indexPath.row)! {
            case .glucose:
                cell.setChartGenerator(generator: { [weak self] (frame) in
                    return self?.statusCharts.glucoseChart(withFrame: frame)?.view
                })
                cell.setTitleLabelText(label: NSLocalizedString("Glucose", comment: "The title of the glucose and prediction graph"))
                cell.doesNavigate = self.deviceManager.isClosedLoop 
            case .iob:
                cell.setChartGenerator(generator: { [weak self] (frame) in
                    return self?.statusCharts.iobChart(withFrame: frame)?.view
                })
                cell.setTitleLabelText(label: NSLocalizedString("Active Insulin", comment: "The title of the Insulin On-Board graph"))
            case .dose:
                cell.setChartGenerator(generator: { [weak self] (frame) in
                    return self?.statusCharts.doseChart(withFrame: frame)?.view
                })
                cell.setTitleLabelText(label: NSLocalizedString("Insulin Delivery", comment: "The title of the insulin delivery graph"))
            case .cob:
                cell.setChartGenerator(generator: { [weak self] (frame) in
                    return self?.statusCharts.cobChart(withFrame: frame)?.view
                })
                cell.setTitleLabelText(label: NSLocalizedString("Active Carbohydrates", comment: "The title of the Carbs On-Board graph"))
            }

            self.tableView(tableView, updateSubtitleFor: cell, at: indexPath)

            let alpha: CGFloat = charts.gestureRecognizer?.state == .possible ? 1 : 0
            cell.setAlpha(alpha: alpha)

            cell.setSubtitleTextColor(color: UIColor.secondaryLabel)

            return cell
        case .status:

            func getTitleSubtitleCell() -> TitleSubtitleTableViewCell {
                let cell = tableView.dequeueReusableCell(withIdentifier: TitleSubtitleTableViewCell.className, for: indexPath) as! TitleSubtitleTableViewCell
                cell.selectionStyle = .none
                cell.backgroundColor = .secondarySystemBackground
                cell.titleLabel.text = nil
                cell.subtitleLabel.text = nil
                cell.accessoryView = nil
                return cell
            }

            switch StatusRow(rawValue: indexPath.row)! {
            case .status:
                switch statusRowMode {
                case .hidden:
                    let cell = getTitleSubtitleCell()
                    return cell
                case .recommendedTempBasal(tempBasal: let tempBasal, at: let date, enacting: let enacting):
                    let cell = getTitleSubtitleCell()
                    let timeFormatter = DateFormatter()
                    timeFormatter.dateStyle = .none
                    timeFormatter.timeStyle = .short

                    cell.titleLabel.text = NSLocalizedString("Recommended Basal", comment: "The title of the cell displaying a recommended temp basal value")
                    cell.subtitleLabel?.text = String(format: NSLocalizedString("%1$@ U/hour @ %2$@", comment: "The format for recommended temp basal rate and time. (1: localized rate number)(2: localized time)"), NumberFormatter.localizedString(from: NSNumber(value: tempBasal.unitsPerHour), number: .decimal), timeFormatter.string(from: date))
                    cell.selectionStyle = .default

                    if enacting {
                        let indicatorView = UIActivityIndicatorView(style: .default)
                        indicatorView.startAnimating()
                        cell.accessoryView = indicatorView
                    }
                    return cell
                case .scheduleOverrideEnabled(let override):
                    let cell = getTitleSubtitleCell()
                    switch override.context {
                    case .preMeal:
                        let symbolAttachment = NSTextAttachment()
                        symbolAttachment.image = UIImage(named: "Pre-Meal-symbol")?.withTintColor(.carbTintColor)

                        let attributedString = NSMutableAttributedString(attachment: symbolAttachment)
                        attributedString.append(NSAttributedString(string: NSLocalizedString(" Pre-meal Preset", comment: "Status row title for premeal override enabled (leading space is to separate from symbol)")))
                        cell.titleLabel.attributedText = attributedString
                    case .legacyWorkout:
                        let symbolAttachment = NSTextAttachment()
                        symbolAttachment.image = UIImage(named: "workout-symbol")?.withTintColor(.glucoseTintColor)

                        let attributedString = NSMutableAttributedString(attachment: symbolAttachment)
                        attributedString.append(NSAttributedString(string: NSLocalizedString(" Workout Preset", comment: "Status row title for workout override enabled (leading space is to separate from symbol)")))
                        cell.titleLabel.attributedText = attributedString
                    case .preset(let preset):
                        cell.titleLabel.text = String(format: NSLocalizedString("%@ %@", comment: "The format for an active custom preset. (1: preset symbol)(2: preset name)"), preset.symbol, preset.name)
                    case .custom:
                        cell.titleLabel.text = NSLocalizedString("Custom Preset", comment: "The title of the cell indicating a generic custom preset is enabled")
                    }

                    if override.isActive() {
                        switch override.duration {
                        case .finite:
                            let endTimeText = DateFormatter.localizedString(from: override.activeInterval.end, dateStyle: .none, timeStyle: .short)
                            cell.subtitleLabel.text = String(format: NSLocalizedString("until %@", comment: "The format for the description of a custom preset end date"), endTimeText)
                        case .indefinite:
                            cell.subtitleLabel.text = nil
                        }
                    } else {
                        let startTimeText = DateFormatter.localizedString(from: override.startDate, dateStyle: .none, timeStyle: .short)
                        cell.subtitleLabel.text = String(format: NSLocalizedString("starting at %@", comment: "The format for the description of a custom preset start date"), startTimeText)
                    }

                    return cell
                case .enactingBolus:
                    let cell = getTitleSubtitleCell()
                    cell.titleLabel.text = NSLocalizedString("Starting Bolus", comment: "The title of the cell indicating a bolus is being sent")

                    let indicatorView = UIActivityIndicatorView(style: .default)
                    indicatorView.startAnimating()
                    cell.accessoryView = indicatorView
                    return cell
                case .bolusing(let dose):
                    let progressCell = tableView.dequeueReusableCell(withIdentifier: BolusProgressTableViewCell.className, for: indexPath) as! BolusProgressTableViewCell
                    progressCell.selectionStyle = .none
                    progressCell.totalUnits = dose.programmedUnits
                    progressCell.tintColor = .insulinTintColor
                    progressCell.unit = HKUnit.internationalUnit()
                    progressCell.deliveredUnits = bolusProgressReporter?.progress.deliveredUnits
                    progressCell.backgroundColor = .secondarySystemBackground
                    return progressCell
                case .cancelingBolus:
                    let cell = getTitleSubtitleCell()
                    cell.titleLabel.text = NSLocalizedString("Canceling Bolus", comment: "The title of the cell indicating a bolus is being canceled")

                    let indicatorView = UIActivityIndicatorView(style: .default)
                    indicatorView.startAnimating()
                    cell.accessoryView = indicatorView
                    return cell
                case .pumpSuspended(let resuming):
                    let cell = getTitleSubtitleCell()
                    cell.titleLabel.text = NSLocalizedString("Insulin Suspended", comment: "The title of the cell indicating the pump is suspended")

                    if resuming {
                        let indicatorView = UIActivityIndicatorView(style: .default)
                        indicatorView.startAnimating()
                        cell.accessoryView = indicatorView
                    } else {
                        cell.subtitleLabel.text = NSLocalizedString("Tap to Resume", comment: "The subtitle of the cell displaying an action to resume insulin delivery")
                    }
                    cell.selectionStyle = .default
                    return cell
                case .recommendManualGlucoseEntry:
                    let cell = getTitleSubtitleCell()
                    cell.titleLabel.text = NSLocalizedString("No Recent Glucose", comment: "The title of the cell indicating that there is no recent glucose")
                    cell.subtitleLabel.text = NSLocalizedString("Tap to Add", comment: "The subtitle of the cell displaying an action to add a manually measurement glucose value")
                    cell.selectionStyle = .default
                    let imageView = UIImageView(image: UIImage(named: "drop.circle"))
                    imageView.tintColor = .glucoseTintColor
                    cell.accessoryView = imageView
                    return cell
                }
            }
        }
    }

    private func tableView(_ tableView: UITableView, updateSubtitleFor cell: ChartTableViewCell, at indexPath: IndexPath) {
        switch Section(rawValue: indexPath.section)! {
        case .charts:
            switch ChartRow(rawValue: indexPath.row)! {
            case .glucose:
                if let eventualGlucose = eventualGlucoseDescription {
                    cell.setSubtitleLabel(label: String(format: NSLocalizedString("Eventually %@", comment: "The subtitle format describing eventual glucose. (1: localized glucose value description)"), eventualGlucose))
                } else {
                    cell.setSubtitleLabel(label: nil)
                }
                cell.doesNavigate = self.deviceManager.isClosedLoop
            case .iob:
                if let currentIOB = currentIOBDescription {
                    cell.setSubtitleLabel(label: currentIOB)
                } else {
                    cell.setSubtitleLabel(label: nil)
                }
            case .dose:
                let integerFormatter = NumberFormatter()
                integerFormatter.maximumFractionDigits = 0

                if  let total = totalDelivery,
                    let totalString = integerFormatter.string(from: total) {
                    cell.setSubtitleLabel(label: String(format: NSLocalizedString("%@ U Total", comment: "The subtitle format describing total insulin. (1: localized insulin total)"), totalString))
                } else {
                    cell.setSubtitleLabel(label: nil)
                }
            case .cob:
                if let currentCOB = currentCOBDescription {
                    cell.setSubtitleLabel(label: currentCOB)
                } else {
                    cell.setSubtitleLabel(label: nil)
                }
            }
        case .hud, .status:
            break
        }
    }

    // MARK: - UITableViewDelegate

    override func tableView(_ tableView: UITableView, heightForRowAt indexPath: IndexPath) -> CGFloat {
        switch Section(rawValue: indexPath.section)! {
        case .charts:
            // Compute the height of the HUD, defaulting to 70
            let hudHeight = ceil(hudView?.systemLayoutSizeFitting(UIView.layoutFittingCompressedSize).height ?? 74)
            var availableSize = max(tableView.bounds.width, tableView.bounds.height)

            if #available(iOS 11.0, *) {
                availableSize -= (tableView.safeAreaInsets.top + tableView.safeAreaInsets.bottom + hudHeight)
            } else {
                // 20: Status bar
                // 44: Toolbar
                availableSize -= hudHeight + 20 + 44
            }

            switch ChartRow(rawValue: indexPath.row)! {
            case .glucose:
                return max(106, 0.37 * availableSize)
            case .iob, .dose, .cob:
                return max(106, 0.21 * availableSize)
            }
        case .hud, .status:
            return UITableView.automaticDimension
        }
    }

    override func tableView(_ tableView: UITableView, didSelectRowAt indexPath: IndexPath) {
        switch Section(rawValue: indexPath.section)! {
        case .charts:
            switch ChartRow(rawValue: indexPath.row)! {
            case .glucose:
                if self.deviceManager.isClosedLoop {
                    performSegue(withIdentifier: PredictionTableViewController.className, sender: indexPath)
                }
            case .iob, .dose:
                performSegue(withIdentifier: InsulinDeliveryTableViewController.className, sender: indexPath)
            case .cob:
                performSegue(withIdentifier: CarbAbsorptionViewController.className, sender: indexPath)
            }
        case .status:
            switch StatusRow(rawValue: indexPath.row)! {
            case .status:
                tableView.deselectRow(at: indexPath, animated: true)

                switch statusRowMode {
                case .recommendedTempBasal(tempBasal: let tempBasal, at: let date, enacting: let enacting) where !enacting:
                    self.updateHUDandStatusRows(statusRowMode: .recommendedTempBasal(tempBasal: tempBasal, at: date, enacting: true), newSize: nil, animated: true)

                    self.deviceManager.loopManager.enactRecommendedTempBasal { (error) in
                        DispatchQueue.main.async {
                            self.updateHUDandStatusRows(statusRowMode: .hidden, newSize: nil, animated: true)

                            if let error = error {
                                self.log.error("Failed to enact recommended temp basal: %{public}@", String(describing: error))
                                self.present(UIAlertController(with: error), animated: true)
                            } else {
                                self.refreshContext.update(with: .status)
                                self.log.debug("[reloadData] after manually enacting temp basal")
                                self.reloadData()
                            }
                        }
                    }
                case .pumpSuspended(let resuming) where !resuming:
                    self.updateHUDandStatusRows(statusRowMode: .pumpSuspended(resuming: true) , newSize: nil, animated: true)
                    self.deviceManager.pumpManager?.resumeDelivery() { (error) in
                        DispatchQueue.main.async {
                            if let error = error {
                                let alert = UIAlertController(with: error, title: NSLocalizedString("Failed to Resume Insulin Delivery", comment: "The alert title for a resume error"))
                                self.present(alert, animated: true, completion: nil)
                                if case .suspended = self.basalDeliveryState {
                                    self.updateHUDandStatusRows(statusRowMode: .pumpSuspended(resuming: false), newSize: nil, animated: true)
                                }
                            } else {
                                self.updateHUDandStatusRows(statusRowMode: self.determineStatusRowMode(), newSize: nil, animated: true)
                                self.refreshContext.update(with: .insulin)
                                self.log.debug("[reloadData] after manually resuming suspend")
                                self.reloadData()
                            }
                        }
                    }
                case .scheduleOverrideEnabled(let override):
                    let vc = AddEditOverrideTableViewController(glucoseUnit: statusCharts.glucose.glucoseUnit)
                    vc.inputMode = .editOverride(override)
                    vc.delegate = self
                    show(vc, sender: tableView.cellForRow(at: indexPath))
                case .bolusing:
                    self.updateHUDandStatusRows(statusRowMode: .cancelingBolus, newSize: nil, animated: true)
                    self.deviceManager.pumpManager?.cancelBolus() { (result) in
                        DispatchQueue.main.async {
                            switch result {
                            case .success:
                                // show user confirmation and actual delivery amount?
                                break
                            case .failure(let error):
                                self.presentErrorCancelingBolus(error)
                                if case .inProgress(let dose) = self.bolusState {
                                    self.updateHUDandStatusRows(statusRowMode: .bolusing(dose: dose), newSize: nil, animated: true)
                                } else {
                                    self.updateHUDandStatusRows(statusRowMode: .hidden, newSize: nil, animated: true)
                                }
                            }
                        }
                    }
                case .recommendManualGlucoseEntry:
                    presentBolusEntryView(enableManualGlucoseEntry: true)
                default:
                    break
                }
            }
        case .hud:
            break
        }
    }

    private func presentErrorCancelingBolus(_ error: (Error)) {
        self.log.error("Error Canceling Bolus: %@", error.localizedDescription)
        let title = NSLocalizedString("Error Canceling Bolus", comment: "The alert title for an error while canceling a bolus")
        let body = NSLocalizedString("Unable to stop the bolus in progress. Move your iPhone closer to the pump and try again. Check your insulin delivery history for details, and monitor your glucose closely.", comment: "The alert body for an error while canceling a bolus")
        let action = UIAlertAction(
            title: NSLocalizedString("com.loudnate.LoopKit.errorAlertActionTitle", value: "OK", comment: "The title of the action used to dismiss an error alert"), style: .default)
        let alert = UIAlertController(title: title, message: body, preferredStyle: .alert)
        alert.addAction(action)
        self.present(alert, animated: true, completion: nil)
    }

    // MARK: - Actions

    override func restoreUserActivityState(_ activity: NSUserActivity) {
        switch activity.activityType {
        case NSUserActivity.newCarbEntryActivityType:
            presentCarbEntryScreen(activity)
        default:
            break
        }
    }

    override func prepare(for segue: UIStoryboardSegue, sender: Any?) {
        super.prepare(for: segue, sender: sender)

        var targetViewController = segue.destination

        if let navVC = targetViewController as? UINavigationController, let topViewController = navVC.topViewController {
            targetViewController = topViewController
        }

        switch targetViewController {
        case let vc as CarbAbsorptionViewController:
            vc.deviceManager = deviceManager
            vc.hidesBottomBarWhenPushed = true
            vc.preferredGlucoseUnit = statusCharts.glucose.glucoseUnit
        case let vc as InsulinDeliveryTableViewController:
            vc.doseStore = deviceManager.doseStore
            vc.hidesBottomBarWhenPushed = true
            vc.enableEntryDeletion = FeatureFlags.entryDeletionEnabled
            vc.headerValueLabelColor = .insulinTintColor
        case let vc as OverrideSelectionViewController:
            if deviceManager.loopManager.settings.futureOverrideEnabled() {
                vc.scheduledOverride = deviceManager.loopManager.settings.scheduleOverride
            }
            vc.presets = deviceManager.loopManager.settings.overridePresets
            vc.glucoseUnit = statusCharts.glucose.glucoseUnit
            vc.delegate = self
        case let vc as PredictionTableViewController:
            vc.deviceManager = deviceManager
            vc.preferredGlucoseUnit = statusCharts.glucose.glucoseUnit
        default:
            break
        }
    }

    @IBAction func unwindFromEditing(_ segue: UIStoryboardSegue) {}

    @IBAction func unwindFromSettings(_ segue: UIStoryboardSegue) {}

    @IBAction func userTappedAddCarbs() {
        presentCarbEntryScreen(nil)
    }

    func presentCarbEntryScreen(_ activity: NSUserActivity?) {
        let navigationWrapper: UINavigationController
        if deviceManager.isClosedLoop {
            let carbEntryViewController = UIStoryboard(name: "Main", bundle: Bundle(for: AppDelegate.self)).instantiateViewController(withIdentifier: "CarbEntryViewController") as! CarbEntryViewController
            
            carbEntryViewController.deviceManager = deviceManager
            carbEntryViewController.defaultAbsorptionTimes = deviceManager.carbStore.defaultAbsorptionTimes
            carbEntryViewController.preferredCarbUnit = deviceManager.carbStore.preferredUnit
            if let activity = activity {
                carbEntryViewController.restoreUserActivityState(activity)
            }
            navigationWrapper = UINavigationController(rootViewController: carbEntryViewController)
        } else {
            let viewModel = SimpleBolusViewModel(delegate: deviceManager)
            if let activity = activity {
                viewModel.restoreUserActivityState(activity)
            }
            let bolusEntryView = SimpleBolusView(displayMealEntry: true, viewModel: viewModel)
            let hostingController = DismissibleHostingController(rootView: bolusEntryView, isModalInPresentation: false)
            navigationWrapper = UINavigationController(rootViewController: hostingController)
            hostingController.navigationItem.leftBarButtonItem = UIBarButtonItem(barButtonSystemItem: .cancel, target: navigationWrapper, action: #selector(dismissWithAnimation))
        }
        self.present(navigationWrapper, animated: true)
    }

    @IBAction func presentBolusScreen() {
        presentBolusEntryView()
    }

    func presentBolusEntryView(enableManualGlucoseEntry: Bool = false) {
        let hostingController: DismissibleHostingController
        if deviceManager.isClosedLoop {
            let viewModel = BolusEntryViewModel(delegate: deviceManager, isManualGlucoseEntryEnabled: enableManualGlucoseEntry)
            let bolusEntryView = BolusEntryView(viewModel: viewModel)
            hostingController = DismissibleHostingController(rootView: bolusEntryView, isModalInPresentation: false)
        } else {
            let viewModel = SimpleBolusViewModel(delegate: deviceManager)
            let bolusEntryView = SimpleBolusView(displayMealEntry: false, viewModel: viewModel)
            hostingController = DismissibleHostingController(rootView: bolusEntryView, isModalInPresentation: false)
        }
        let navigationWrapper = UINavigationController(rootViewController: hostingController)
        hostingController.navigationItem.leftBarButtonItem = UIBarButtonItem(barButtonSystemItem: .cancel, target: navigationWrapper, action: #selector(dismissWithAnimation))
        self.present(navigationWrapper, animated: true)
    }
    
    private func createPreMealButtonItem(selected: Bool, isEnabled: Bool) -> UIBarButtonItem {
        let item = UIBarButtonItem(image: UIImage.preMealImage(selected: selected), style: .plain, target: self, action: #selector(togglePreMealMode(_:)))
        item.accessibilityLabel = NSLocalizedString("Pre-Meal Targets", comment: "The label of the pre-meal mode toggle button")

        if selected {
            item.accessibilityTraits.insert(.selected)
            item.accessibilityHint = NSLocalizedString("Disables", comment: "The action hint of the workout mode toggle button when enabled")
        } else {
            item.accessibilityHint = NSLocalizedString("Enables", comment: "The action hint of the workout mode toggle button when disabled")
        }

        item.tintColor = UIColor.carbTintColor
        item.isEnabled = isEnabled

        return item
    }

    private func createWorkoutButtonItem(selected: Bool) -> UIBarButtonItem {
        let item = UIBarButtonItem(image: UIImage.workoutImage(selected: selected), style: .plain, target: self, action: #selector(toggleWorkoutMode(_:)))
        item.accessibilityLabel = NSLocalizedString("Workout Targets", comment: "The label of the workout mode toggle button")

        if selected {
            item.accessibilityTraits.insert(.selected)
            item.accessibilityHint = NSLocalizedString("Disables", comment: "The action hint of the workout mode toggle button when enabled")
        } else {
            item.accessibilityHint = NSLocalizedString("Enables", comment: "The action hint of the workout mode toggle button when disabled")
        }

        item.tintColor = UIColor.glucoseTintColor

        return item
    }

    @IBAction func togglePreMealMode(_ sender: UIBarButtonItem) {
        if preMealMode == true {
            deviceManager.loopManager.settings.clearOverride(matching: .preMeal)
        } else {
            let vc = UIAlertController(premealDurationSelectionHandler: { duration in
                let startDate = Date()
                
                guard self.workoutMode != true else {
                    // allow cell animation when switching between presets
                    self.deviceManager.loopManager.settings.clearOverride()
                    DispatchQueue.main.asyncAfter(deadline: .now() + 0.3) {
                        self.deviceManager.loopManager.settings.enablePreMealOverride(at: startDate, for: duration)
                    }
                    return
                }
                
                self.deviceManager.loopManager.settings.enablePreMealOverride(at: startDate, for: duration)
            })

            present(vc, animated: true, completion: nil)
        }
    }

    @IBAction func toggleWorkoutMode(_ sender: UIBarButtonItem) {
        if workoutMode == true {
            deviceManager.loopManager.settings.clearOverride()
        } else {
            if FeatureFlags.sensitivityOverridesEnabled {
                performSegue(withIdentifier: OverrideSelectionViewController.className, sender: toolbarItems![6])
            } else {
                let vc = UIAlertController(workoutDurationSelectionHandler: { duration in
                    let startDate = Date()
                    
                    guard self.preMealMode != true else {
                        // allow cell animation when switching between presets
                        self.deviceManager.loopManager.settings.clearOverride(matching: .preMeal)
                        DispatchQueue.main.asyncAfter(deadline: .now() + 0.3) {
                            self.deviceManager.loopManager.settings.enableLegacyWorkoutOverride(at: startDate, for: duration)
                        }
                        return
                    }
                    
                    self.deviceManager.loopManager.settings.enableLegacyWorkoutOverride(at: startDate, for: duration)
                })

                present(vc, animated: true, completion: nil)
            }
        }
    }

    @IBAction func onSettingsTapped(_ sender: UIBarButtonItem) {
        presentSettings()
    }

    private func presentSettings() {
        let notificationsCriticalAlertPermissionsViewModel = NotificationsCriticalAlertPermissionsViewModel()
        let deletePumpDataFunc: () -> DeviceViewModel.DeleteTestingDataFunc? = { [weak self] in
            (self?.deviceManager.pumpManager is TestingPumpManager) ? {
                [weak self] in self?.deviceManager.deleteTestingPumpData()
                } : nil
        }
        let deleteCGMDataFunc: () -> DeviceViewModel.DeleteTestingDataFunc? = { [weak self] in
            (self?.deviceManager.cgmManager is TestingCGMManager) ? {
                [weak self] in self?.deviceManager.deleteTestingCGMData()
                } : nil
        }
        let pumpViewModel = DeviceViewModel(
            image: { [weak self] in self?.deviceManager.pumpManager?.smallImage },
            name: { [weak self] in self?.deviceManager.pumpManager?.localizedTitle ?? "" },
            isSetUp: { [weak self] in self?.deviceManager.pumpManager != nil },
            availableDevices: deviceManager.availablePumpManagers,
            deleteTestingDataFunc: deletePumpDataFunc,
            onTapped: { [weak self] in
                self?.onPumpTapped()
            },
            didTapAddDevice: { [weak self] in
                if let pumpManagerType = self?.deviceManager.pumpManagerTypeByIdentifier($0.identifier) {
                    self?.setupPumpManager(for: pumpManagerType)
                }
        })

        let cgmViewModel = DeviceViewModel(
            image: {[weak self] in (self?.deviceManager.cgmManager as? DeviceManagerUI)?.smallImage },
            name: {[weak self] in self?.deviceManager.cgmManager?.localizedTitle ?? "" },
            isSetUp: {[weak self] in self?.deviceManager.cgmManager != nil },
            availableDevices: deviceManager.availableCGMManagers,
            deleteTestingDataFunc: deleteCGMDataFunc,
            onTapped: { [weak self] in
                self?.onCGMTapped()
            },
            didTapAddDevice: { [weak self] in
                self?.setupCGMManager($0.identifier)
        })
        let pumpSupportedIncrements = { [weak self] in
            self?.deviceManager.pumpManager.map {
                PumpSupportedIncrements(basalRates: $0.supportedBasalRates,
                                        bolusVolumes: $0.supportedBolusVolumes,
                                        maximumBasalScheduleEntryCount: $0.maximumBasalScheduleEntryCount)
            }
        }
        let syncBasalRateSchedule = { [weak self] in
            self?.deviceManager.pumpManager?.syncBasalRateSchedule
        }
        let servicesViewModel = ServicesViewModel(showServices: FeatureFlags.includeServicesInSettingsEnabled,
                                                  availableServices: { [weak self] in self?.deviceManager.servicesManager.availableServices ?? [] },
                                                  activeServices: { [weak self] in self?.deviceManager.servicesManager.activeServices ?? [] },
                                                  delegate: self)
        let viewModel = SettingsViewModel(appNameAndVersion: Bundle.main.localizedNameAndVersion,
                                          notificationsCriticalAlertPermissionsViewModel: notificationsCriticalAlertPermissionsViewModel,
                                          pumpManagerSettingsViewModel: pumpViewModel,
                                          cgmManagerSettingsViewModel: cgmViewModel,
                                          servicesViewModel: servicesViewModel,
                                          criticalEventLogExportViewModel: CriticalEventLogExportViewModel(exporterFactory: deviceManager.criticalEventLogExportManager),
                                          adverseEventReportViewModel: AdverseEventReportViewModel(pumpStatus: deviceManager.pumpManager?.status, cgmDevice: deviceManager.cgmManager?.device),
                                          therapySettings: { [weak self] in self?.deviceManager.loopManager.therapySettings ?? TherapySettings() },
                                          supportedInsulinModelSettings: SupportedInsulinModelSettings(fiaspModelEnabled: FeatureFlags.fiaspInsulinModelEnabled, walshModelEnabled: FeatureFlags.walshInsulinModelEnabled),
                                          pumpSupportedIncrements: pumpSupportedIncrements,
                                          syncPumpSchedule: syncBasalRateSchedule,
                                          sensitivityOverridesEnabled: FeatureFlags.sensitivityOverridesEnabled,
                                          initialDosingEnabled: deviceManager.loopManager.settings.dosingEnabled,
                                          isClosedLoopAllowed: deviceManager.$isClosedLoopAllowed,
                                          delegate: self)
        let hostingController = DismissibleHostingController(
            rootView: SettingsView(viewModel: viewModel).environment(\.appName, Bundle.main.bundleDisplayName),
            isModalInPresentation: false)
        present(hostingController, animated: true)
    }

    private func onPumpTapped() {
        guard var settings = deviceManager.pumpManager?.settingsViewController(insulinTintColor: .insulinTintColor, guidanceColors: .default) else {
            // assert?
            return
        }
        settings.completionDelegate = self
        show(settings, sender: self)
    }

    private func onCGMTapped() {
        guard let unit = preferredGlucoseUnit,
            let cgmManager = deviceManager.cgmManager as? CGMManagerUI else {
            // assert?
            return
        }

        var settings = cgmManager.settingsViewController(for: unit, glucoseTintColor: .glucoseTintColor, guidanceColors: .default)
        settings.completionDelegate = self
        show(settings, sender: self)
    }
    
    private func closedLoopStatusChanged(_ isClosedLoop: Bool) {
        self.updatePreMealModeAvailability(allowed: isClosedLoop)
        self.hudView?.loopCompletionHUD.loopIconClosed = isClosedLoop

    }

    // MARK: - HUDs

    @IBOutlet var hudView: StatusBarHUDView? {
        didSet {
            guard let hudView = hudView, hudView != oldValue else {
                return
            }

            let statusTapGestureRecognizer = UITapGestureRecognizer(target: self, action: #selector(showLoopCompletionMessage(_:)))
            hudView.loopCompletionHUD.addGestureRecognizer(statusTapGestureRecognizer)
            hudView.loopCompletionHUD.accessibilityHint = NSLocalizedString("Shows last loop error", comment: "Loop Completion HUD accessibility hint")

            let pumpStatusTapGestureRecognizer = UITapGestureRecognizer(target: self, action: #selector(pumpStatusTapped(_:)))
            hudView.pumpStatusHUD.addGestureRecognizer(pumpStatusTapGestureRecognizer)

            let cgmStatusTapGestureRecognizer = UITapGestureRecognizer(target: self, action: #selector(cgmStatusTapped(_:)))
            hudView.cgmStatusHUD.addGestureRecognizer(cgmStatusTapGestureRecognizer)

            configurePumpManagerHUDViews()
            configureCGMManagerHUDViews()

            hudView.loopCompletionHUD.stateColors = .loopStatus
            hudView.cgmStatusHUD.stateColors = .cgmStatus
            hudView.cgmStatusHUD.tintColor = .label
            hudView.pumpStatusHUD.stateColors = .pumpStatus
            hudView.pumpStatusHUD.tintColor = .insulinTintColor

            refreshContext.update(with: .status)
            self.log.debug("[reloadData] after hudView loaded")
            reloadData()
        }
    }

    private func configurePumpManagerHUDViews() {
        if let hudView = hudView {
            hudView.removePumpManagerProvidedView()
            if let pumpManagerHUDProvider = deviceManager.pumpManagerHUDProvider {
                if let view = pumpManagerHUDProvider.createHUDView() {
                    addPumpManagerViewToHUD(view)
                }
                pumpManagerHUDProvider.visible = active && onscreen
            }
            hudView.pumpStatusHUD.presentStatusHighlight(deviceManager.pumpStatusHighlight)
            hudView.pumpStatusHUD.lifecycleProgress = deviceManager.pumpLifecycleProgress
        }
    }

    private func configureCGMManagerHUDViews() {
        if let hudView = hudView {
            hudView.cgmStatusHUD.presentStatusHighlight(deviceManager.cgmStatusHighlight)
            hudView.cgmStatusHUD.lifecycleProgress = deviceManager.cgmLifecycleProgress
        }
    }

    private func addPumpManagerViewToHUD(_ view: LevelHUDView) {
        if let hudView = hudView {
            view.stateColors = .pumpStatus
            hudView.addPumpManagerProvidedHUDView(view)
        }
    }

    @objc private func showLoopCompletionMessage(_: Any) {
        guard let loopCompletionMessage = hudView?.loopCompletionHUD.loopCompletionMessage else { return }
        presentLoopCompletionMesage(title: loopCompletionMessage.title, message: loopCompletionMessage.message)
    }
    
    private func presentLoopCompletionMesage(title: String, message: String) {
        let action = UIAlertAction(title: NSLocalizedString("Dismiss", comment: "The button label of the action used to dismiss an error alert"),
                                   style: .default)
        let alertController = UIAlertController(title: title,
                                                message: message,
                                                preferredStyle: .alert)
        alertController.addAction(action)
        present(alertController, animated: true)
    }
    
    @objc private func showLastError(_: Any) {
        let error: Error?
        // First, check whether we have a device error after the most recent completion date
        if let deviceError = deviceManager.lastError,
            deviceError.date > (hudView?.loopCompletionHUD.lastLoopCompleted ?? .distantPast)
        {
            error = deviceError.error
        } else if let lastLoopError = lastLoopError {
            error = lastLoopError
        } else {
            error = nil
        }
        if let error = error {
            let alertController = UIAlertController(with: error)
            let manualLoopAction = UIAlertAction(title: NSLocalizedString("Retry", comment: "The button text for attempting a manual loop"), style: .default, handler: { _ in
                self.deviceManager.refreshDeviceData()
            })
            alertController.addAction(manualLoopAction)
            present(alertController, animated: true)
        }
    }

    @objc private func pumpStatusTapped(_ sender: UIGestureRecognizer) {
        if let pumpStatusView = sender.view as? PumpStatusHUDView {
            executeHUDTapAction(deviceManager.didTapOnPumpStatus(pumpStatusView.pumpManagerProvidedHUD))
        }
    }

    @objc private func cgmStatusTapped( _ sender: UIGestureRecognizer) {
        executeHUDTapAction(deviceManager.didTapOnCGMStatus())
    }

    private func executeHUDTapAction(_ action: HUDTapAction?) {
        guard let action = action else {
            return
        }

        switch action {
        case .presentViewController(let vc):
            var completionNotifyingVC = vc
            completionNotifyingVC.completionDelegate = self
            self.present(completionNotifyingVC, animated: true, completion: nil)
        case .openAppURL(let url):
            UIApplication.shared.open(url)
        case .setupNewCGM:
            addNewCGMManager()
        case .setupNewPump:
            addNewPumpManager()
        default:
            return
        }
    }

    private func addNewPumpManager() {
        let pumpManagers = deviceManager.availablePumpManagers

        switch pumpManagers.count {
        case 1:
            if let pumpManager = pumpManagers.first,
                let pumpManagerType = deviceManager.pumpManagerTypeByIdentifier(pumpManager.identifier)
            {
                setupPumpManager(for: pumpManagerType)
            }
        default:
            let alert = UIAlertController(pumpManagers: pumpManagers) { [weak self] (identifier) in
                if let strongSelf = self,
                    let manager = strongSelf.deviceManager.pumpManagerTypeByIdentifier(identifier)
                {
                    strongSelf.setupPumpManager(for: manager)
                }
            }
            alert.addCancelAction { _ in }
            present(alert, animated: true, completion: nil)
        }
    }

    private func addNewCGMManager() {
        let cgmManagers = deviceManager.availableCGMManagers

        switch cgmManagers.count {
        case 1:
            setupCGMManager(cgmManagers.first!.identifier)
        default:
            let alert = UIAlertController(cgmManagers: cgmManagers) { [weak self] identifier in
                self?.setupCGMManager(identifier)
            }
            alert.addCancelAction { _ in }
            present(alert, animated: true, completion: nil)
        }
    }


    // MARK: - Debug Scenarios and Simulated Core Data
    
    var lastOrientation: UIDeviceOrientation?
    var rotateCount = 0
    let maxRotationsToTrigger = 6
    var rotateTimer: Timer?
    let rotateTimerTimeout = TimeInterval.seconds(2)
    private func maybeOpenDebugMenu() {
        guard FeatureFlags.scenariosEnabled || FeatureFlags.simulatedCoreDataEnabled || FeatureFlags.mockTherapySettingsEnabled else {
            return
        }
        // Opens the debug menu if you rotate the phone 6 times (or back & forth 3 times), each rotation within 2 secs.
        if lastOrientation != UIDevice.current.orientation {
            if UIDevice.current.orientation == .portrait && rotateCount >= maxRotationsToTrigger-1 {
                presentDebugMenu()
                rotateCount = 0
                rotateTimer?.invalidate()
                rotateTimer = nil
            } else {
                rotateTimer?.invalidate()
                rotateTimer = Timer.scheduledTimer(withTimeInterval: rotateTimerTimeout, repeats: false) { [weak self] _ in
                    self?.rotateCount = 0
                    self?.rotateTimer?.invalidate()
                    self?.rotateTimer = nil
                }
                rotateCount += 1
            }
        }
        lastOrientation = UIDevice.current.orientation
    }

    override func motionEnded(_ motion: UIEvent.EventSubtype, with event: UIEvent?) {
        if FeatureFlags.scenariosEnabled || FeatureFlags.simulatedCoreDataEnabled || FeatureFlags.mockTherapySettingsEnabled {
            if motion == .motionShake {
                presentDebugMenu()
            }
        }
    }

    private func presentDebugMenu() {
        guard FeatureFlags.scenariosEnabled || FeatureFlags.simulatedCoreDataEnabled || FeatureFlags.mockTherapySettingsEnabled else {
            fatalError("\(#function) should be invoked only when scenarios, simulated core data, or mock therapy settings are enabled")
        }

        let actionSheet = UIAlertController(title: "Debug", message: nil, preferredStyle: .actionSheet)
        if FeatureFlags.scenariosEnabled {
            actionSheet.addAction(UIAlertAction(title: "Scenarios", style: .default) { _ in
                DispatchQueue.main.async {
                    self.presentScenarioSelector()
                }
            })
        }
        if FeatureFlags.simulatedCoreDataEnabled {
            actionSheet.addAction(UIAlertAction(title: "Simulated Core Data", style: .default) { _ in
                self.presentSimulatedCoreDataMenu()
            })
        }
        actionSheet.addAction(UIAlertAction(title: "Remove Exports Directory", style: .default) { _ in
            if let error = self.deviceManager.removeExportsDirectory() {
                self.presentError(error)
            }
        })
        if FeatureFlags.mockTherapySettingsEnabled {
            actionSheet.addAction(UIAlertAction(title: "Mock Therapy Settings", style: .default) { _ in
                let settings = TherapySettings.mockTherapySettings
                self.deviceManager.loopManager.settings.glucoseTargetRangeSchedule = settings.glucoseTargetRangeSchedule
                self.deviceManager.loopManager.settings.preMealTargetRange = settings.preMealTargetRange
                self.deviceManager.loopManager.settings.legacyWorkoutTargetRange = settings.workoutTargetRange
                self.deviceManager.loopManager.settings.suspendThreshold = settings.suspendThreshold
                self.deviceManager.loopManager.settings.maximumBolus = settings.maximumBolus
                self.deviceManager.loopManager.settings.maximumBasalRatePerHour = settings.maximumBasalRatePerHour
                self.deviceManager.loopManager.insulinSensitivitySchedule = settings.insulinSensitivitySchedule
                self.deviceManager.loopManager.carbRatioSchedule = settings.carbRatioSchedule
                self.deviceManager.loopManager.basalRateSchedule = settings.basalRateSchedule
                self.deviceManager.loopManager.insulinModelSettings = settings.insulinModelSettings
            })
        }
        actionSheet.addAction(UIAlertAction(title: "Crash the App", style: .destructive) { _ in
            fatalError("Test Crash")
        })

        actionSheet.addCancelAction()
        present(actionSheet, animated: true)
    }

    private func presentScenarioSelector() {
        guard FeatureFlags.scenariosEnabled else {
            fatalError("\(#function) should be invoked only when scenarios are enabled")
        }

        guard let testingScenariosManager = deviceManager.testingScenariosManager else {
            return
        }

        let vc = TestingScenariosTableViewController(scenariosManager: testingScenariosManager)
        present(UINavigationController(rootViewController: vc), animated: true)
    }

    private func addScenarioStepGestureRecognizers() {
        if FeatureFlags.scenariosEnabled {
            let leftSwipe = UISwipeGestureRecognizer(target: self, action: #selector(stepActiveScenarioForward))
            leftSwipe.direction = .left
            let rightSwipe = UISwipeGestureRecognizer(target: self, action: #selector(stepActiveScenarioBackward))
            rightSwipe.direction = .right

            let toolBar = navigationController!.toolbar!
            toolBar.addGestureRecognizer(leftSwipe)
            toolBar.addGestureRecognizer(rightSwipe)
        }
    }

    private func presentSimulatedCoreDataMenu() {
        guard FeatureFlags.simulatedCoreDataEnabled else {
            fatalError("\(#function) should be invoked only when simulated core data is enabled")
        }

        let actionSheet = UIAlertController(title: "Simulated Core Data", message: nil, preferredStyle: .actionSheet)
        actionSheet.addAction(UIAlertAction(title: "Generate Simulated Historical", style: .default) { _ in
            self.presentConfirmation(actionSheetMessage: "All existing Core Data older than 24 hours will be purged before generating new simulated historical Core Data. Are you sure?", actionTitle: "Generate Simulated Historical") {
                self.generateSimulatedHistoricalCoreData()
            }
        })
        actionSheet.addAction(UIAlertAction(title: "Purge Historical", style: .default) { _ in
            self.presentConfirmation(actionSheetMessage: "All existing Core Data older than 24 hours will be purged. Are you sure?", actionTitle: "Purge Historical") {
                self.purgeHistoricalCoreData()
            }
        })
        actionSheet.addCancelAction()
        present(actionSheet, animated: true)
    }

    private func generateSimulatedHistoricalCoreData() {
        guard FeatureFlags.simulatedCoreDataEnabled else {
            fatalError("\(#function) should be invoked only when simulated core data is enabled")
        }

        presentActivityIndicator(title: "Simulated Core Data", message: "Generating simulated historical...") { dismissActivityIndicator in
            self.deviceManager.purgeHistoricalCoreData() { error in
                DispatchQueue.main.async {
                    if let error = error {
                        dismissActivityIndicator()
                        self.presentError(error)
                        return
                    }

                    self.deviceManager.generateSimulatedHistoricalCoreData() { error in
                        DispatchQueue.main.async {
                            dismissActivityIndicator()
                            if let error = error {
                                self.presentError(error)
                            }
                        }
                    }
                }
            }
        }
    }

    private func purgeHistoricalCoreData() {
        guard FeatureFlags.simulatedCoreDataEnabled else {
            fatalError("\(#function) should be invoked only when simulated core data is enabled")
        }

        presentActivityIndicator(title: "Simulated Core Data", message: "Purging historical...") { dismissActivityIndicator in
            self.deviceManager.purgeHistoricalCoreData() { error in
                DispatchQueue.main.async {
                    dismissActivityIndicator()
                    if let error = error {
                        self.presentError(error)
                    }
                }
            }
        }
    }

    private func presentConfirmation(actionSheetMessage: String, actionTitle: String, handler: @escaping () -> Void) {
        let actionSheet = UIAlertController(title: nil, message: actionSheetMessage, preferredStyle: .actionSheet)
        actionSheet.addAction(UIAlertAction(title: actionTitle, style: .destructive) { _ in handler() })
        actionSheet.addCancelAction()
        present(actionSheet, animated: true)
    }

    private func presentError(_ error: Error, handler: (() -> Void)? = nil) {
        let alert = UIAlertController(title: "Error", message: "An error occurred: \(String(describing: error))", preferredStyle: .alert)
        alert.addAction(UIAlertAction(title: "OK", style: .default) { _ in handler?() })
        present(alert, animated: true)
    }

    private func presentActivityIndicator(title: String, message: String, completion: @escaping (@escaping () -> Void) -> Void) {
        let alert = UIAlertController(title: title, message: message, preferredStyle: .alert)
        alert.addActivityIndicator()
        present(alert, animated: true) { completion { alert.dismiss(animated: true) } }
    }

    @objc private func stepActiveScenarioForward() {
        deviceManager.testingScenariosManager?.stepActiveScenarioForward { _ in }
    }

    @objc private func stepActiveScenarioBackward() {
        deviceManager.testingScenariosManager?.stepActiveScenarioBackward { _ in }
    }
}

extension UIAlertController {
    func addActivityIndicator() {
        let frame = CGRect(x: 0, y: 0, width: 40, height: 40)
        let activityIndicator = UIActivityIndicatorView(frame: frame)
        activityIndicator.style = .default
        activityIndicator.startAnimating()
        let viewController = UIViewController()
        viewController.preferredContentSize = frame.size
        viewController.view.addSubview(activityIndicator)
        self.setValue(viewController, forKey: "contentViewController")
    }
}

extension StatusTableViewController: CompletionDelegate {
    func completionNotifyingDidComplete(_ object: CompletionNotifying) {
        if let vc = object as? UIViewController {
            if presentedViewController === vc {
                dismiss(animated: true, completion: nil)
            } else {
                vc.dismiss(animated: true, completion: nil)
            }
        }
    }
}

extension StatusTableViewController: PumpManagerStatusObserver {
    func pumpManager(_ pumpManager: PumpManager, didUpdate status: PumpManagerStatus, oldStatus: PumpManagerStatus) {
        dispatchPrecondition(condition: .onQueue(.main))
        log.default("PumpManager:%{public}@ did update status", String(describing: type(of: pumpManager)))

        self.basalDeliveryState = status.basalDeliveryState
        self.bolusState = status.bolusState

        // refresh display if pump status highlight or lifecycle progress have changed
        if status.pumpStatusHighlight != oldStatus.pumpStatusHighlight ||
           status.pumpLifecycleProgress != oldStatus.pumpLifecycleProgress
        {
            refreshContext.update(with: .status)
            self.reloadData(animated: true)
        }
    }
}

extension StatusTableViewController: DoseProgressObserver {
    func doseProgressReporterDidUpdate(_ doseProgressReporter: DoseProgressReporter) {

        updateBolusProgress()

        if doseProgressReporter.progress.isComplete {
            // Bolus ended
            self.bolusProgressReporter = nil
            DispatchQueue.main.asyncAfter(deadline: .now() + 0.5, execute: {
                self.bolusState = .noBolus
                self.reloadData(animated: true)
            })
        }
    }
}

extension StatusTableViewController: OverrideSelectionViewControllerDelegate {
    func overrideSelectionViewController(_ vc: OverrideSelectionViewController, didUpdatePresets presets: [TemporaryScheduleOverridePreset]) {
        deviceManager.loopManager.settings.overridePresets = presets
    }

    func overrideSelectionViewController(_ vc: OverrideSelectionViewController, didConfirmOverride override: TemporaryScheduleOverride) {
        deviceManager.loopManager.settings.scheduleOverride = override
    }

    func overrideSelectionViewController(_ vc: OverrideSelectionViewController, didCancelOverride override: TemporaryScheduleOverride) {
        deviceManager.loopManager.settings.scheduleOverride = nil
    }
}

extension StatusTableViewController: AddEditOverrideTableViewControllerDelegate {
    func addEditOverrideTableViewController(_ vc: AddEditOverrideTableViewController, didSaveOverride override: TemporaryScheduleOverride) {
        deviceManager.loopManager.settings.scheduleOverride = override
    }

    func addEditOverrideTableViewController(_ vc: AddEditOverrideTableViewController, didCancelOverride override: TemporaryScheduleOverride) {
        deviceManager.loopManager.settings.scheduleOverride = nil
    }
}

extension StatusTableViewController: CGMManagerSetupViewControllerDelegate {
    func cgmManagerSetupViewController(_ cgmManagerSetupViewController: CGMManagerSetupViewController,
                                       didSetUpCGMManager cgmManager: CGMManagerUI)
    {
        deviceManager.cgmManager = cgmManager
    }
}

extension StatusTableViewController: PumpManagerSetupViewControllerDelegate {
    fileprivate func setupPumpManager(for pumpManagerType: PumpManagerUI.Type) {
        var setupViewController = pumpManagerType.setupViewController(insulinTintColor: .insulinTintColor, guidanceColors: .default)
        setupViewController.setupDelegate = self
        setupViewController.completionDelegate = self
        setupViewController.basalSchedule = deviceManager.loopManager.basalRateSchedule
        setupViewController.maxBolusUnits = deviceManager.loopManager.settings.maximumBolus
        setupViewController.maxBasalRateUnitsPerHour = deviceManager.loopManager.settings.maximumBasalRatePerHour
        show(setupViewController, sender: self)
    }

    func pumpManagerSetupViewController(_ pumpManagerSetupViewController: PumpManagerSetupViewController,
                                        didSetUpPumpManager pumpManager: PumpManagerUI)
    {
        deviceManager.pumpManager = pumpManager

        if let basalRateSchedule = pumpManagerSetupViewController.basalSchedule {
            deviceManager.loopManager.basalRateSchedule = basalRateSchedule
        }

        if let maxBasalRateUnitsPerHour = pumpManagerSetupViewController.maxBasalRateUnitsPerHour {
            deviceManager.loopManager.settings.maximumBasalRatePerHour = maxBasalRateUnitsPerHour
        }

        if let maxBolusUnits = pumpManagerSetupViewController.maxBolusUnits {
            deviceManager.loopManager.settings.maximumBolus = maxBolusUnits
        }
    }
}

extension StatusTableViewController: BluetoothStateManagerObserver {
    func bluetoothStateManager(_ bluetoothStateManager: BluetoothStateManager,
                           bluetoothStateDidUpdate bluetoothState: BluetoothStateManager.BluetoothState)
    {
        refreshContext.update(with: .status)
        reloadData(animated: true)
    }
}


extension StatusTableViewController {
    fileprivate func setupCGMManager(_ identifier: String) {
        deviceManager.maybeSetupCGMManager(identifier) { cgmManagerType in
            if var setupViewController = cgmManagerType.setupViewController(glucoseTintColor: .glucoseTintColor, guidanceColors: .default) {
                setupViewController.setupDelegate = deviceManager
                setupViewController.completionDelegate = self
                show(setupViewController, sender: self)
            } else {
                deviceManager.cgmManager = cgmManagerType.init(rawState: [:])
            }
        }
    }
}

// MARK: - SettingsViewModel delegation
extension StatusTableViewController: SettingsViewModelDelegate {
    func dosingEnabledChanged(_ value: Bool) {
        self.deviceManager.loopManager.settings.dosingEnabled = value
    }

    func didSave(therapySetting: TherapySetting, therapySettings: TherapySettings) {
        switch therapySetting {
        case .glucoseTargetRange:
            deviceManager?.loopManager.settings.glucoseTargetRangeSchedule = therapySettings.glucoseTargetRangeSchedule
        case .preMealCorrectionRangeOverride:
            deviceManager?.loopManager.settings.preMealTargetRange = therapySettings.preMealTargetRange
        case .workoutCorrectionRangeOverride:
            deviceManager?.loopManager.settings.legacyWorkoutTargetRange = therapySettings.workoutTargetRange
        case .suspendThreshold:
            deviceManager?.loopManager.settings.suspendThreshold = therapySettings.suspendThreshold
        case .basalRate:
            deviceManager?.loopManager.basalRateSchedule = therapySettings.basalRateSchedule
        case .deliveryLimits:
            deviceManager?.loopManager.settings.maximumBasalRatePerHour = therapySettings.maximumBasalRatePerHour
            deviceManager?.loopManager.settings.maximumBolus = therapySettings.maximumBolus
        case .insulinModel:
            if let insulinModelSettings = therapySettings.insulinModelSettings {
                deviceManager?.loopManager.insulinModelSettings = insulinModelSettings
            }
        case .carbRatio:
            deviceManager?.loopManager.carbRatioSchedule = therapySettings.carbRatioSchedule
            deviceManager?.analyticsServicesManager.didChangeCarbRatioSchedule()
        case .insulinSensitivity:
            deviceManager?.loopManager.insulinSensitivitySchedule = therapySettings.insulinSensitivitySchedule
            deviceManager?.analyticsServicesManager.didChangeInsulinSensitivitySchedule()
        case .none:
            break // NO-OP
        }
    }

    func didTapIssueReport(title: String) {
        // TODO: this dismiss here is temporary, until we know exactly where
        // we want this screen to belong in the navigation flow
        dismiss(animated: true) {
            let vc = CommandResponseViewController.generateDiagnosticReport(deviceManager: self.deviceManager)
            vc.title = title
            self.show(vc, sender: nil)
        }
    }
}

// MARK: - Services delegation

extension StatusTableViewController: ServiceSetupDelegate {
    func serviceSetupNotifying(_ object: ServiceSetupNotifying, didCreateService service: Service) {
        deviceManager.servicesManager.addActiveService(service)
    }
}

extension StatusTableViewController: ServiceSettingsDelegate {
    func serviceSettingsNotifying(_ object: ServiceSettingsNotifying, didDeleteService service: Service) {
        deviceManager.servicesManager.removeActiveService(service)
    }
}

extension StatusTableViewController: ServicesViewModelDelegate {
    func addService(identifier: String) {
        setupService(withIdentifier: identifier)
    }
    func gotoService(identifier: String) {
        guard let serviceUI = deviceManager.servicesManager.activeServices.first(where: { $0.serviceIdentifier == identifier }) as? ServiceUI else {
            return
        }
        didTapService(serviceUI)
    }

    fileprivate func didTapService(_ serviceUI: ServiceUI) {
        var settings = serviceUI.settingsViewController(currentTherapySettings: deviceManager.loopManager.therapySettings, preferredGlucoseUnit: deviceManager.preferredGlucoseUnit, chartColors: .primary, carbTintColor: .carbTintColor, glucoseTintColor: .glucoseTintColor, guidanceColors: .default, insulinTintColor: .insulinTintColor)
        settings.serviceSettingsDelegate = self
        settings.completionDelegate = self
        show(settings, sender: self)
    }

    fileprivate func setupService(withIdentifier identifier: String) {
        guard let serviceUIType = deviceManager.servicesManager.serviceUITypeByIdentifier(identifier) else {
            return
        }
        
        if var setupViewController = serviceUIType.setupViewController(
            currentTherapySettings: deviceManager.loopManager.therapySettings,
            preferredGlucoseUnit: deviceManager.preferredGlucoseUnit,
            chartColors: .primary,
            carbTintColor: .carbTintColor,
            glucoseTintColor: .glucoseTintColor,
            guidanceColors: .default,
            insulinTintColor: .insulinTintColor)
        {
            setupViewController.serviceSetupDelegate = self
            setupViewController.completionDelegate = self
            show(setupViewController, sender: self)
        } else if let service = serviceUIType.init(rawState: [:]) {
            deviceManager.servicesManager.addActiveService(service)
        }
    }

}<|MERGE_RESOLUTION|>--- conflicted
+++ resolved
@@ -161,7 +161,6 @@
         if !appearedOnce {
             appearedOnce = true
 
-<<<<<<< HEAD
             if deviceManager.authorizationRequired {
                 deviceManager.authorize {
                     DispatchQueue.main.async {
@@ -169,12 +168,6 @@
                         self.reloadData()
                         self.navigateToOnboardingIfNecessary()
                     }
-=======
-            deviceManager.authorize {
-                DispatchQueue.main.async {
-                    self.log.debug("[reloadData] after HealthKit authorization")
-                    self.reloadData()
->>>>>>> f4b6d948
                 }
             } else {
                 self.navigateToOnboardingIfNecessary()
