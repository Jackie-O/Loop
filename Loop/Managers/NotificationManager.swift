//
//  NotificationManager.swift
//  Naterade
//
//  Created by Nathan Racklyeft on 3/30/16.
//  Copyright © 2016 Nathan Racklyeft. All rights reserved.
//

import UIKit
import UserNotifications
import LoopKit

struct NotificationManager {

    enum Action: String {
        case retryBolus
        case acknowledgeCGMAlert
    }

    private static var notificationCategories: Set<UNNotificationCategory> {
        var categories = [UNNotificationCategory]()

        let retryBolusAction = UNNotificationAction(
            identifier: Action.retryBolus.rawValue,
            title: NSLocalizedString("Retry", comment: "The title of the notification action to retry a bolus command"),
            options: []
        )

        categories.append(UNNotificationCategory(
            identifier: LoopNotificationCategory.bolusFailure.rawValue,
            actions: [retryBolusAction],
            intentIdentifiers: [],
            options: []
        ))
        
        let acknowledgeCGMAlertAction = UNNotificationAction(
            identifier: Action.acknowledgeCGMAlert.rawValue,
            title: NSLocalizedString("OK", comment: "The title of the notification action to acknowledge a cgm alert"),
            options: []
        )
        
        categories.append(UNNotificationCategory(
            identifier: LoopNotificationCategory.cgmAlert.rawValue,
            actions: [acknowledgeCGMAlertAction],
            intentIdentifiers: [],
            options: []
        ))

        return Set(categories)
    }

    static func authorize(delegate: UNUserNotificationCenterDelegate) {
        var authOptions: UNAuthorizationOptions
        if #available(iOS 12.0, *) {
            authOptions = [.alert, .badge, .sound, .criticalAlert]
        } else {
            authOptions = [.alert, .badge, .sound]
        }
        
        let center = UNUserNotificationCenter.current()
        center.delegate = delegate
<<<<<<< HEAD
        center.requestAuthorization(options: authOptions, completionHandler: { _, _ in })
=======
        center.requestAuthorization(options: [.badge, .sound, .alert]) { (granted, error) in
            guard granted else { return }
            UNUserNotificationCenter.current().getNotificationSettings { settings in
                guard settings.authorizationStatus == .authorized else { return }
                DispatchQueue.main.async {
                    UIApplication.shared.registerForRemoteNotifications()
                }
            }
        }
>>>>>>> 49412b6c
        center.setNotificationCategories(notificationCategories)
    }
    

    // MARK: - Notifications

    static func sendBolusFailureNotification(for error: Error, units: Double, at startDate: Date) {
        let notification = UNMutableNotificationContent()

        notification.title = NSLocalizedString("Bolus", comment: "The notification title for a bolus failure")

        let sentenceFormat = NSLocalizedString("%@.", comment: "Appends a full-stop to a statement")

        switch error {
        case let error as SetBolusError:
            notification.subtitle = error.errorDescriptionWithUnits(units)

            let body = [error.failureReason, error.recoverySuggestion].compactMap({ $0 }).map({
                String(format: sentenceFormat, $0)
            }).joined(separator: " ")

            notification.body = body
        case let error as LocalizedError:
            if let subtitle = error.errorDescription {
                notification.subtitle = subtitle
            }
            let message = [error.failureReason, error.recoverySuggestion].compactMap({ $0 }).map({
                String(format: sentenceFormat, $0)
            }).joined(separator: "\n")
            notification.body = message.isEmpty ? String(describing: error) : message
        default:
            notification.body = error.localizedDescription
        }

        notification.sound = .default

        if startDate.timeIntervalSinceNow >= TimeInterval(minutes: -5) {
            notification.categoryIdentifier = LoopNotificationCategory.bolusFailure.rawValue
        }

        notification.userInfo = [
            LoopNotificationUserInfoKey.bolusAmount.rawValue: units,
            LoopNotificationUserInfoKey.bolusStartDate.rawValue: startDate
        ]

        let request = UNNotificationRequest(
            // Only support 1 bolus notification at once
            identifier: LoopNotificationCategory.bolusFailure.rawValue,
            content: notification,
            trigger: nil
        )

        UNUserNotificationCenter.current().add(request)
    }

    // Cancel any previous scheduled notifications in the Loop Not Running category
    static func clearPendingNotificationRequests() {
        UNUserNotificationCenter.current().removeAllPendingNotificationRequests()
    }

    static func scheduleLoopNotRunningNotifications() {
        // Give a little extra time for a loop-in-progress to complete
        let gracePeriod = TimeInterval(minutes: 0.5)

        for minutes: Double in [20, 40, 60, 120] {
            let notification = UNMutableNotificationContent()
            let failureInterval = TimeInterval(minutes: minutes)

            let formatter = DateComponentsFormatter()
            formatter.maximumUnitCount = 1
            formatter.allowedUnits = [.hour, .minute]
            formatter.unitsStyle = .full

            if let failueIntervalString = formatter.string(from: failureInterval)?.localizedLowercase {
                notification.body = String(format: NSLocalizedString("Loop has not completed successfully in %@", comment: "The notification alert describing a long-lasting loop failure. The substitution parameter is the time interval since the last loop"), failueIntervalString)
            }

            notification.title = NSLocalizedString("Loop Failure", comment: "The notification title for a loop failure")
            notification.sound = .default
            notification.categoryIdentifier = LoopNotificationCategory.loopNotRunning.rawValue
            notification.threadIdentifier = LoopNotificationCategory.loopNotRunning.rawValue

            let request = UNNotificationRequest(
                identifier: "\(LoopNotificationCategory.loopNotRunning.rawValue)\(failureInterval)",
                content: notification,
                trigger: UNTimeIntervalNotificationTrigger(
                    timeInterval: failureInterval + gracePeriod,
                    repeats: false
                )
            )

            UNUserNotificationCenter.current().add(request)
        }
    }

    static func clearLoopNotRunningNotifications() {
        // Clear out any existing not-running notifications
        UNUserNotificationCenter.current().getDeliveredNotifications { (notifications) in
            let loopNotRunningIdentifiers = notifications.filter({
                $0.request.content.categoryIdentifier == LoopNotificationCategory.loopNotRunning.rawValue
            }).map({
                $0.request.identifier
            })

            UNUserNotificationCenter.current().removeDeliveredNotifications(withIdentifiers: loopNotRunningIdentifiers)
        }
    }

    static func sendPumpBatteryLowNotification() {
        let notification = UNMutableNotificationContent()

        notification.title = NSLocalizedString("Pump Battery Low", comment: "The notification title for a low pump battery")
        notification.body = NSLocalizedString("Change the pump battery immediately", comment: "The notification alert describing a low pump battery")
        notification.sound = .default
        notification.categoryIdentifier = LoopNotificationCategory.pumpBatteryLow.rawValue

        let request = UNNotificationRequest(
            identifier: LoopNotificationCategory.pumpBatteryLow.rawValue,
            content: notification,
            trigger: nil
        )

        UNUserNotificationCenter.current().add(request)
    }

    static func clearPumpBatteryLowNotification() {
        UNUserNotificationCenter.current().removeDeliveredNotifications(withIdentifiers: [LoopNotificationCategory.pumpBatteryLow.rawValue])
    }

    static func sendPumpReservoirEmptyNotification() {
        let notification = UNMutableNotificationContent()

        notification.title = NSLocalizedString("Pump Reservoir Empty", comment: "The notification title for an empty pump reservoir")
        notification.body = NSLocalizedString("Change the pump reservoir now", comment: "The notification alert describing an empty pump reservoir")
        notification.sound = .default
        notification.categoryIdentifier = LoopNotificationCategory.pumpReservoirEmpty.rawValue

        let request = UNNotificationRequest(
            // Not a typo: this should replace any pump reservoir low notifications
            identifier: LoopNotificationCategory.pumpReservoirLow.rawValue,
            content: notification,
            trigger: nil
        )

        UNUserNotificationCenter.current().add(request)
    }

    static func sendPumpReservoirLowNotificationForAmount(_ units: Double, andTimeRemaining remaining: TimeInterval?) {
        let notification = UNMutableNotificationContent()

        notification.title = NSLocalizedString("Pump Reservoir Low", comment: "The notification title for a low pump reservoir")

        let unitsString = NumberFormatter.localizedString(from: NSNumber(value: units), number: .decimal)

        let intervalFormatter = DateComponentsFormatter()
        intervalFormatter.allowedUnits = [.hour, .minute]
        intervalFormatter.maximumUnitCount = 1
        intervalFormatter.unitsStyle = .full
        intervalFormatter.includesApproximationPhrase = true
        intervalFormatter.includesTimeRemainingPhrase = true

        if let remaining = remaining, let timeString = intervalFormatter.string(from: remaining) {
            notification.body = String(format: NSLocalizedString("%1$@ U left: %2$@", comment: "Low reservoir alert with time remaining format string. (1: Number of units remaining)(2: approximate time remaining)"), unitsString, timeString)
        } else {
            notification.body = String(format: NSLocalizedString("%1$@ U left", comment: "Low reservoir alert format string. (1: Number of units remaining)"), unitsString)
        }

        notification.sound = .default
        notification.categoryIdentifier = LoopNotificationCategory.pumpReservoirLow.rawValue

        let request = UNNotificationRequest(
            identifier: LoopNotificationCategory.pumpReservoirLow.rawValue,
            content: notification,
            trigger: nil
        )

        UNUserNotificationCenter.current().add(request)
    }

    static func clearPumpReservoirNotification() {
        UNUserNotificationCenter.current().removeDeliveredNotifications(withIdentifiers: [LoopNotificationCategory.pumpReservoirLow.rawValue])
    }
}<|MERGE_RESOLUTION|>--- conflicted
+++ resolved
@@ -59,9 +59,6 @@
         
         let center = UNUserNotificationCenter.current()
         center.delegate = delegate
-<<<<<<< HEAD
-        center.requestAuthorization(options: authOptions, completionHandler: { _, _ in })
-=======
         center.requestAuthorization(options: [.badge, .sound, .alert]) { (granted, error) in
             guard granted else { return }
             UNUserNotificationCenter.current().getNotificationSettings { settings in
@@ -71,7 +68,6 @@
                 }
             }
         }
->>>>>>> 49412b6c
         center.setNotificationCategories(notificationCategories)
     }
     
