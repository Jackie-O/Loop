--- conflicted
+++ resolved
@@ -229,14 +229,6 @@
         }
         set {
             lockedLastLoopCompleted.value = newValue
-<<<<<<< HEAD
-
-            NotificationManager.clearLoopNotRunningNotifications()
-            NotificationManager.scheduleLoopNotRunningNotifications()
-            analyticsServicesManager.loopDidSucceed()
-            NotificationCenter.default.post(name: .LoopCompleted, object: self)
-=======
->>>>>>> 49412b6c
         }
     }
     private let lockedLastLoopCompleted: Locked<Date?>
