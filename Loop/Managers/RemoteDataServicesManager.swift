//
//  RemoteDataServicesManager.swift
//  Loop
//
//  Created by Nate Racklyeft on 6/29/16.
//  Copyright © 2016 Nathan Racklyeft. All rights reserved.
//

import os.log
import Foundation
import LoopKit

enum RemoteDataType: String {
    case alert = "Alert"
    case carb = "Carb"
    case dose = "Dose"
    case dosingDecision = "DosingDecision"
    case glucose = "Glucose"
    case pumpEvent = "PumpEvent"
    case settings = "Settings"
    case overrides = "Overrides"
}

final class RemoteDataServicesManager {

    public typealias RawState = [String: Any]

    private var lock = UnfairLock()

    private var unlockedRemoteDataServices = [RemoteDataService]()

    private var unlockedDispatchQueues = [String: DispatchQueue]()

    let uploadGroup = DispatchGroup()

    private let log = OSLog(category: "RemoteDataServicesManager")
    
    private var alertStore: AlertStore

    private var carbStore: CarbStore

    private var doseStore: DoseStore

    private var dosingDecisionStore: DosingDecisionStore

    private var glucoseStore: GlucoseStore

    private var insulinDeliveryStore: InsulinDeliveryStore

    private var settingsStore: SettingsStore

    private var overrideHistory: TemporaryScheduleOverrideHistory

    init(
        alertStore: AlertStore,
        carbStore: CarbStore,
        doseStore: DoseStore,
        dosingDecisionStore: DosingDecisionStore,
        glucoseStore: GlucoseStore,
<<<<<<< HEAD
        settingsStore: SettingsStore,
        overrideHistory: TemporaryScheduleOverrideHistory
=======
        insulinDeliveryStore: InsulinDeliveryStore,
        settingsStore: SettingsStore
>>>>>>> ad0f32aa
    ) {
        self.alertStore = alertStore
        self.carbStore = carbStore
        self.doseStore = doseStore
        self.dosingDecisionStore = dosingDecisionStore
        self.glucoseStore = glucoseStore
        self.insulinDeliveryStore = insulinDeliveryStore
        self.settingsStore = settingsStore
        self.overrideHistory = overrideHistory
    }

    func addService(_ remoteDataService: RemoteDataService) {
        lock.withLock {
            unlockedRemoteDataServices.append(remoteDataService)
        }
        uploadExistingData(to: remoteDataService)
    }

    func restoreService(_ remoteDataService: RemoteDataService) {
        lock.withLock {
            unlockedRemoteDataServices.append(remoteDataService)
        }
    }

    func removeService(_ remoteDataService: RemoteDataService) {
        lock.withLock {
            unlockedRemoteDataServices.removeAll { $0.serviceIdentifier == remoteDataService.serviceIdentifier }
        }
        clearQueryAnchors(for: remoteDataService)
    }

    private func uploadExistingData(to remoteDataService: RemoteDataService) {
        uploadAlertData(to: remoteDataService)
        uploadCarbData(to: remoteDataService)
        uploadDoseData(to: remoteDataService)
        uploadDosingDecisionData(to: remoteDataService)
        uploadGlucoseData(to: remoteDataService)
        uploadPumpEventData(to: remoteDataService)
        uploadSettingsData(to: remoteDataService)
    }

    private func clearQueryAnchors(for remoteDataService: RemoteDataService) {
        clearAlertQueryAnchor(for: remoteDataService)
        clearCarbQueryAnchor(for: remoteDataService)
        clearDoseQueryAnchor(for: remoteDataService)
        clearDosingDecisionQueryAnchor(for: remoteDataService)
        clearGlucoseQueryAnchor(for: remoteDataService)
        clearPumpEventQueryAnchor(for: remoteDataService)
        clearSettingsQueryAnchor(for: remoteDataService)
    }

    private var remoteDataServices: [RemoteDataService] { return lock.withLock { unlockedRemoteDataServices } }

    private func dispatchQueue(for remoteDataService: RemoteDataService, withRemoteDataType remoteDataType: RemoteDataType) -> DispatchQueue {
        return lock.withLock {
            let dispatchQueueName = self.dispatchQueueName(for: remoteDataService, withRemoteDataType: remoteDataType)

            if let dispatchQueue = self.unlockedDispatchQueues[dispatchQueueName] {
                return dispatchQueue
            }

            let dispatchQueue = DispatchQueue(label: dispatchQueueName, qos: .utility)
            self.unlockedDispatchQueues[dispatchQueueName] = dispatchQueue
            return dispatchQueue
        }
    }

    private func dispatchQueueName(for remoteDataService: RemoteDataService, withRemoteDataType remoteDataType: RemoteDataType) -> String {
        return "com.loopkit.Loop.RemoteDataServicesManager.\(remoteDataService.serviceIdentifier).\(remoteDataType.rawValue)DispatchQueue"
    }

    public func waitForUploadsToFinish(timeout: DispatchTime = .now() + TimeInterval(10)) -> DispatchTimeoutResult {
        return uploadGroup.wait(timeout: timeout)
    }
}

extension RemoteDataServicesManager {

    public func alertStoreHasUpdatedAlertData(_ alertStore: AlertStore) {
        remoteDataServices.forEach { self.uploadAlertData(to: $0) }
    }

    private func uploadAlertData(to remoteDataService: RemoteDataService) {
        uploadGroup.enter()

        dispatchQueue(for: remoteDataService, withRemoteDataType: .alert).async {
            let semaphore = DispatchSemaphore(value: 0)
            let queryAnchor = UserDefaults.appGroup?.getQueryAnchor(for: remoteDataService, withRemoteDataType: .alert) ?? AlertStore.QueryAnchor()

            self.alertStore.executeAlertQuery(fromQueryAnchor: queryAnchor, limit: remoteDataService.alertDataLimit ?? Int.max) { result in
                switch result {
                case .failure(let error):
                    self.log.error("Error querying alert data: %{public}@", String(describing: error))
                    semaphore.signal()
                case .success(let queryAnchor, let data):
                    remoteDataService.uploadAlertData(data) { result in
                        switch result {
                        case .failure(let error):
                            self.log.error("Error synchronizing alert data: %{public}@", String(describing: error))
                        case .success:
                            UserDefaults.appGroup?.setQueryAnchor(for: remoteDataService, withRemoteDataType: .alert, queryAnchor)
                        }
                        semaphore.signal()
                    }
                }
            }
            semaphore.wait()
            self.uploadGroup.leave()
        }
    }

    private func clearAlertQueryAnchor(for remoteDataService: RemoteDataService) {
        dispatchQueue(for: remoteDataService, withRemoteDataType: .alert).async {
            UserDefaults.appGroup?.deleteQueryAnchor(for: remoteDataService, withRemoteDataType: .alert)
        }
    }

}

extension RemoteDataServicesManager {

    public func carbStoreHasUpdatedCarbData(_ carbStore: CarbStore) {
        remoteDataServices.forEach { self.uploadCarbData(to: $0) }
    }

    private func uploadCarbData(to remoteDataService: RemoteDataService) {
        uploadGroup.enter()
        dispatchQueue(for: remoteDataService, withRemoteDataType: .carb).async {
            let semaphore = DispatchSemaphore(value: 0)
            let previousQueryAnchor = UserDefaults.appGroup?.getQueryAnchor(for: remoteDataService, withRemoteDataType: .carb) ?? CarbStore.QueryAnchor()
            var continueUpload = false

            self.carbStore.executeCarbQuery(fromQueryAnchor: previousQueryAnchor, limit: remoteDataService.carbDataLimit ?? Int.max) { result in
                switch result {
                case .failure(let error):
                    self.log.error("Error querying carb data: %{public}@", String(describing: error))
                    semaphore.signal()
                case .success(let queryAnchor, let created, let updated, let deleted):
                    remoteDataService.uploadCarbData(created: created, updated: updated, deleted: deleted) { result in
                        switch result {
                        case .failure(let error):
                            self.log.error("Error synchronizing carb data: %{public}@", String(describing: error))
                        case .success:
                            UserDefaults.appGroup?.setQueryAnchor(for: remoteDataService, withRemoteDataType: .carb, queryAnchor)
                            continueUpload = queryAnchor != previousQueryAnchor
                        }
                        semaphore.signal()
                    }
                }
            }

            semaphore.wait()
<<<<<<< HEAD
            self.uploadGroup.leave()
=======

            if continueUpload {
                self.uploadCarbData(to: remoteDataService)
            }
>>>>>>> ad0f32aa
        }
    }

    private func clearCarbQueryAnchor(for remoteDataService: RemoteDataService) {
        dispatchQueue(for: remoteDataService, withRemoteDataType: .carb).async {
            UserDefaults.appGroup?.deleteQueryAnchor(for: remoteDataService, withRemoteDataType: .carb)
        }
    }

}

extension RemoteDataServicesManager {

    public func insulinDeliveryStoreHasUpdatedDoseData(_ insulinDeliveryStore: InsulinDeliveryStore) {
        remoteDataServices.forEach { self.uploadDoseData(to: $0) }
    }

    private func uploadDoseData(to remoteDataService: RemoteDataService) {
        uploadGroup.enter()
        dispatchQueue(for: remoteDataService, withRemoteDataType: .dose).async {
            let semaphore = DispatchSemaphore(value: 0)
            let previousQueryAnchor = UserDefaults.appGroup?.getQueryAnchor(for: remoteDataService, withRemoteDataType: .dose) ?? InsulinDeliveryStore.QueryAnchor()
            var continueUpload = false

            self.insulinDeliveryStore.executeDoseQuery(fromQueryAnchor: previousQueryAnchor, limit: remoteDataService.doseDataLimit ?? Int.max) { result in
                switch result {
                case .failure(let error):
                    self.log.error("Error querying dose data: %{public}@", String(describing: error))
                    semaphore.signal()
                case .success(let queryAnchor, let created, let deleted):
                    remoteDataService.uploadDoseData(created: created, deleted: deleted) { result in
                        switch result {
                        case .failure(let error):
                            self.log.error("Error synchronizing dose data: %{public}@", String(describing: error))
                        case .success:
                            UserDefaults.appGroup?.setQueryAnchor(for: remoteDataService, withRemoteDataType: .dose, queryAnchor)
                            continueUpload = queryAnchor != previousQueryAnchor
                        }
                        semaphore.signal()
                    }
                }
            }

            semaphore.wait()
<<<<<<< HEAD
            self.uploadGroup.leave()
=======

            if continueUpload {
                self.uploadDoseData(to: remoteDataService)
            }
>>>>>>> ad0f32aa
        }
    }

    private func clearDoseQueryAnchor(for remoteDataService: RemoteDataService) {
        dispatchQueue(for: remoteDataService, withRemoteDataType: .dose).async {
            UserDefaults.appGroup?.deleteQueryAnchor(for: remoteDataService, withRemoteDataType: .dose)
        }
    }

}

extension RemoteDataServicesManager {

    public func dosingDecisionStoreHasUpdatedDosingDecisionData(_ dosingDecisionStore: DosingDecisionStore) {
        remoteDataServices.forEach { self.uploadDosingDecisionData(to: $0) }
    }

    private func uploadDosingDecisionData(to remoteDataService: RemoteDataService) {
        uploadGroup.enter()
        dispatchQueue(for: remoteDataService, withRemoteDataType: .dosingDecision).async {
            let semaphore = DispatchSemaphore(value: 0)
            let previousQueryAnchor = UserDefaults.appGroup?.getQueryAnchor(for: remoteDataService, withRemoteDataType: .dosingDecision) ?? DosingDecisionStore.QueryAnchor()
            var continueUpload = false

            self.dosingDecisionStore.executeDosingDecisionQuery(fromQueryAnchor: previousQueryAnchor, limit: remoteDataService.dosingDecisionDataLimit ?? Int.max) { result in
                switch result {
                case .failure(let error):
                    self.log.error("Error querying dosing decision data: %{public}@", String(describing: error))
                    semaphore.signal()
                case .success(let queryAnchor, let data):
                    remoteDataService.uploadDosingDecisionData(data) { result in
                        switch result {
                        case .failure(let error):
                            self.log.error("Error synchronizing dosing decision data: %{public}@", String(describing: error))
                        case .success:
                            UserDefaults.appGroup?.setQueryAnchor(for: remoteDataService, withRemoteDataType: .dosingDecision, queryAnchor)
                            continueUpload = queryAnchor != previousQueryAnchor
                        }
                        semaphore.signal()
                    }
                }
            }

            semaphore.wait()
<<<<<<< HEAD
            self.uploadGroup.leave()
=======

            if continueUpload {
                self.uploadDosingDecisionData(to: remoteDataService)
            }
>>>>>>> ad0f32aa
        }
    }

    private func clearDosingDecisionQueryAnchor(for remoteDataService: RemoteDataService) {
        dispatchQueue(for: remoteDataService, withRemoteDataType: .dosingDecision).async {
            UserDefaults.appGroup?.deleteQueryAnchor(for: remoteDataService, withRemoteDataType: .dosingDecision)
        }
    }

}

extension RemoteDataServicesManager {

    public func glucoseStoreHasUpdatedGlucoseData(_ glucoseStore: GlucoseStore) {
        remoteDataServices.forEach { self.uploadGlucoseData(to: $0) }
    }

    private func uploadGlucoseData(to remoteDataService: RemoteDataService) {
        uploadGroup.enter()
        dispatchQueue(for: remoteDataService, withRemoteDataType: .glucose).async {
            let semaphore = DispatchSemaphore(value: 0)
            let previousQueryAnchor = UserDefaults.appGroup?.getQueryAnchor(for: remoteDataService, withRemoteDataType: .glucose) ?? GlucoseStore.QueryAnchor()
            var continueUpload = false

            self.glucoseStore.executeGlucoseQuery(fromQueryAnchor: previousQueryAnchor, limit: remoteDataService.glucoseDataLimit ?? Int.max) { result in
                switch result {
                case .failure(let error):
                    self.log.error("Error querying glucose data: %{public}@", String(describing: error))
                    semaphore.signal()
                case .success(let queryAnchor, let data):
                    remoteDataService.uploadGlucoseData(data) { result in
                        switch result {
                        case .failure(let error):
                            self.log.error("Error synchronizing glucose data: %{public}@", String(describing: error))
                        case .success:
                            UserDefaults.appGroup?.setQueryAnchor(for: remoteDataService, withRemoteDataType: .glucose, queryAnchor)
                            continueUpload = queryAnchor != previousQueryAnchor
                        }
                        semaphore.signal()
                    }
                }
            }

            semaphore.wait()
<<<<<<< HEAD
            self.uploadGroup.leave()
=======

            if continueUpload {
                self.uploadGlucoseData(to: remoteDataService)
            }
>>>>>>> ad0f32aa
        }
    }

    private func clearGlucoseQueryAnchor(for remoteDataService: RemoteDataService) {
        dispatchQueue(for: remoteDataService, withRemoteDataType: .glucose).async {
            UserDefaults.appGroup?.deleteQueryAnchor(for: remoteDataService, withRemoteDataType: .glucose)
        }
    }

}

extension RemoteDataServicesManager {

    public func doseStoreHasUpdatedPumpEventData(_ doseStore: DoseStore) {
        remoteDataServices.forEach { self.uploadPumpEventData(to: $0) }
    }

    private func uploadPumpEventData(to remoteDataService: RemoteDataService) {
        uploadGroup.enter()
        dispatchQueue(for: remoteDataService, withRemoteDataType: .pumpEvent).async {
            let semaphore = DispatchSemaphore(value: 0)
            let previousQueryAnchor = UserDefaults.appGroup?.getQueryAnchor(for: remoteDataService, withRemoteDataType: .pumpEvent) ?? DoseStore.QueryAnchor()
            var continueUpload = false

            self.doseStore.executePumpEventQuery(fromQueryAnchor: previousQueryAnchor, limit: remoteDataService.pumpEventDataLimit ?? Int.max) { result in
                switch result {
                case .failure(let error):
                    self.log.error("Error querying pump event data: %{public}@", String(describing: error))
                    semaphore.signal()
                case .success(let queryAnchor, let data):
                    remoteDataService.uploadPumpEventData(data) { result in
                        switch result {
                        case .failure(let error):
                            self.log.error("Error synchronizing pump event data: %{public}@", String(describing: error))
                        case .success:
                            UserDefaults.appGroup?.setQueryAnchor(for: remoteDataService, withRemoteDataType: .pumpEvent, queryAnchor)
                            continueUpload = queryAnchor != previousQueryAnchor
                        }
                        semaphore.signal()
                    }
                }
            }

            semaphore.wait()
<<<<<<< HEAD
            self.uploadGroup.leave()
=======

            if continueUpload {
                self.uploadPumpEventData(to: remoteDataService)
            }
>>>>>>> ad0f32aa
        }
    }

    private func clearPumpEventQueryAnchor(for remoteDataService: RemoteDataService) {
        dispatchQueue(for: remoteDataService, withRemoteDataType: .pumpEvent).async {
            UserDefaults.appGroup?.deleteQueryAnchor(for: remoteDataService, withRemoteDataType: .pumpEvent)
        }
    }

}

extension RemoteDataServicesManager {

    public func settingsStoreHasUpdatedSettingsData(_ settingsStore: SettingsStore) {
        remoteDataServices.forEach { self.uploadSettingsData(to: $0) }
    }

    private func uploadSettingsData(to remoteDataService: RemoteDataService) {
        uploadGroup.enter()
        dispatchQueue(for: remoteDataService, withRemoteDataType: .settings).async {
            let semaphore = DispatchSemaphore(value: 0)
            let previousQueryAnchor = UserDefaults.appGroup?.getQueryAnchor(for: remoteDataService, withRemoteDataType: .settings) ?? SettingsStore.QueryAnchor()
            var continueUpload = false

            self.settingsStore.executeSettingsQuery(fromQueryAnchor: previousQueryAnchor, limit: remoteDataService.settingsDataLimit ?? Int.max) { result in
                switch result {
                case .failure(let error):
                    self.log.error("Error querying settings data: %{public}@", String(describing: error))
                    semaphore.signal()
                case .success(let queryAnchor, let data):
                    remoteDataService.uploadSettingsData(data) { result in
                        switch result {
                        case .failure(let error):
                            self.log.error("Error synchronizing settings data: %{public}@", String(describing: error))
                        case .success:
                            UserDefaults.appGroup?.setQueryAnchor(for: remoteDataService, withRemoteDataType: .settings, queryAnchor)
                            continueUpload = queryAnchor != previousQueryAnchor
                        }
                        semaphore.signal()
                    }
                }
            }

            semaphore.wait()
<<<<<<< HEAD
            self.uploadGroup.leave()
=======

            if continueUpload {
                self.uploadSettingsData(to: remoteDataService)
            }
>>>>>>> ad0f32aa
        }
    }

    private func clearSettingsQueryAnchor(for remoteDataService: RemoteDataService) {
        dispatchQueue(for: remoteDataService, withRemoteDataType: .settings).async {
            UserDefaults.appGroup?.deleteQueryAnchor(for: remoteDataService, withRemoteDataType: .settings)
        }
    }

}

extension RemoteDataServicesManager {

    func validatePushNotificationSource(_ notification: [String: AnyObject]) -> Bool {
        for service in remoteDataServices {
            let validated = service.validatePushNotificationSource(notification)
            if validated {
                return validated
            }
        }
        
        return false
    }
    
    public func temporaryScheduleOverrideHistoryDidUpdate() {
        remoteDataServices.forEach { self.uploadTemporaryOverrideData(to: $0) }
    }

    private func uploadTemporaryOverrideData(to remoteDataService: RemoteDataService) {
        uploadGroup.enter()
        dispatchQueue(for: remoteDataService, withRemoteDataType: .overrides).async {
            let semaphore = DispatchSemaphore(value: 0)

            let queryAnchor = UserDefaults.appGroup?.getQueryAnchor(for: remoteDataService, withRemoteDataType: .overrides) ?? TemporaryScheduleOverrideHistory.QueryAnchor()

            let (overrides, deletedOverrides, newAnchor) = self.overrideHistory.queryByAnchor(queryAnchor)

            remoteDataService.uploadTemporaryOverrideData(updated: overrides, deleted: deletedOverrides) { result in
                switch result {
                case .failure(let error):
                    self.log.error("Error synchronizing temporary override data: %{public}@", String(describing: error))
                case .success:
                    UserDefaults.appGroup?.setQueryAnchor(for: remoteDataService, withRemoteDataType: .overrides, newAnchor)
                }
                semaphore.signal()
            }

            semaphore.wait()
            self.uploadGroup.leave()
        }
    }

    private func clearTemporaryOverrideQueryAnchor(for remoteDataService: RemoteDataService) {
        dispatchQueue(for: remoteDataService, withRemoteDataType: .overrides).async {
            UserDefaults.appGroup?.deleteQueryAnchor(for: remoteDataService, withRemoteDataType: .overrides)
        }
    }

}


fileprivate extension UserDefaults {

    private func queryAnchorKey(for remoteDataService: RemoteDataService, withRemoteDataType remoteDataType: RemoteDataType) -> String {
        return "com.loopkit.Loop.RemoteDataServicesManager.\(remoteDataService.serviceIdentifier).\(remoteDataType.rawValue)QueryAnchor"
    }

    func getQueryAnchor<T>(for remoteDataService: RemoteDataService, withRemoteDataType remoteDataType: RemoteDataType) -> T? where T: RawRepresentable, T.RawValue == [String: Any] {
        guard let rawQueryAnchor = dictionary(forKey: queryAnchorKey(for: remoteDataService, withRemoteDataType: remoteDataType)) else {
            return nil
        }
        return T.init(rawValue: rawQueryAnchor)
    }

    func setQueryAnchor<T>(for remoteDataService: RemoteDataService, withRemoteDataType remoteDataType: RemoteDataType, _ queryAnchor: T) where T: RawRepresentable, T.RawValue == [String: Any] {
        set(queryAnchor.rawValue, forKey: queryAnchorKey(for: remoteDataService, withRemoteDataType: remoteDataType))
    }

    func deleteQueryAnchor(for remoteDataService: RemoteDataService, withRemoteDataType remoteDataType: RemoteDataType) {
        removeObject(forKey: queryAnchorKey(for: remoteDataService, withRemoteDataType: remoteDataType))
    }

}<|MERGE_RESOLUTION|>--- conflicted
+++ resolved
@@ -57,13 +57,9 @@
         doseStore: DoseStore,
         dosingDecisionStore: DosingDecisionStore,
         glucoseStore: GlucoseStore,
-<<<<<<< HEAD
         settingsStore: SettingsStore,
-        overrideHistory: TemporaryScheduleOverrideHistory
-=======
-        insulinDeliveryStore: InsulinDeliveryStore,
-        settingsStore: SettingsStore
->>>>>>> ad0f32aa
+        overrideHistory: TemporaryScheduleOverrideHistory,
+        insulinDeliveryStore: InsulinDeliveryStore
     ) {
         self.alertStore = alertStore
         self.carbStore = carbStore
@@ -216,14 +212,11 @@
             }
 
             semaphore.wait()
-<<<<<<< HEAD
-            self.uploadGroup.leave()
-=======
+            self.uploadGroup.leave()
 
             if continueUpload {
                 self.uploadCarbData(to: remoteDataService)
             }
->>>>>>> ad0f32aa
         }
     }
 
@@ -268,14 +261,11 @@
             }
 
             semaphore.wait()
-<<<<<<< HEAD
-            self.uploadGroup.leave()
-=======
+            self.uploadGroup.leave()
 
             if continueUpload {
                 self.uploadDoseData(to: remoteDataService)
             }
->>>>>>> ad0f32aa
         }
     }
 
@@ -320,14 +310,11 @@
             }
 
             semaphore.wait()
-<<<<<<< HEAD
-            self.uploadGroup.leave()
-=======
+            self.uploadGroup.leave()
 
             if continueUpload {
                 self.uploadDosingDecisionData(to: remoteDataService)
             }
->>>>>>> ad0f32aa
         }
     }
 
@@ -372,14 +359,11 @@
             }
 
             semaphore.wait()
-<<<<<<< HEAD
-            self.uploadGroup.leave()
-=======
+            self.uploadGroup.leave()
 
             if continueUpload {
                 self.uploadGlucoseData(to: remoteDataService)
             }
->>>>>>> ad0f32aa
         }
     }
 
@@ -424,14 +408,11 @@
             }
 
             semaphore.wait()
-<<<<<<< HEAD
-            self.uploadGroup.leave()
-=======
+            self.uploadGroup.leave()
 
             if continueUpload {
                 self.uploadPumpEventData(to: remoteDataService)
             }
->>>>>>> ad0f32aa
         }
     }
 
@@ -476,14 +457,11 @@
             }
 
             semaphore.wait()
-<<<<<<< HEAD
-            self.uploadGroup.leave()
-=======
+            self.uploadGroup.leave()
 
             if continueUpload {
                 self.uploadSettingsData(to: remoteDataService)
             }
->>>>>>> ad0f32aa
         }
     }
 
