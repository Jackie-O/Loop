--- conflicted
+++ resolved
@@ -267,12 +267,9 @@
         if let rootViewController = rootViewController {
             ProfileExpirationAlerter.alertIfNeeded(viewControllerToPresentFrom: rootViewController)
         }
-<<<<<<< HEAD
         settingsManager?.didBecomeActive()
-=======
         deviceDataManager?.didBecomeActive()
         loopAlertsManager.inferDeliveredLoopNotRunningNotifications()
->>>>>>> d461191b
     }
 
     // MARK: - Remote Notification
