//
//  DeviceDataManager.swift
//  Naterade
//
//  Created by Nathan Racklyeft on 8/30/15.
//  Copyright © 2015 Nathan Racklyeft. All rights reserved.
//

import HealthKit
import LoopKit
import LoopKitUI
<<<<<<< HEAD
import LoopCore
=======
import LoopTestingKit

>>>>>>> cc1ae817

final class DeviceDataManager {

    private let queue = DispatchQueue(label: "com.loopkit.DeviceManagerQueue", qos: .utility)

    var pumpManager: PumpManagerUI? {
        
        didSet {
            
            // If the current CGMManager is a PumpManager, we clear it out.
            if cgmManager is PumpManagerUI {
                cgmManager = nil
            }

            pumpManagerHUDProvider = pumpManager?.hudProvider()

            setupPump()
            
            NotificationCenter.default.post(name: .PumpManagerChanged, object: self, userInfo: nil)

            UserDefaults.appGroup?.pumpManager = pumpManager
        }
    }
    
    var pumpManagerHUDProvider: HUDProvider?

    let logger = DiagnosticLogger.shared

    private let log = DiagnosticLogger.shared.forCategory("DeviceManager")

    /// Remember the launch date of the app for diagnostic reporting
    private let launchDate = Date()

    /// Manages authentication for remote services
    let remoteDataManager = RemoteDataManager()

    private var nightscoutDataManager: NightscoutDataManager!

    var lastError: (date: Date, error: Error)? {
        return lockedLastError.value
    }
    private func setLastError(error: Error) {
        lockedLastError.value = (date: Date(), error: error)
    }
    private let lockedLastError: Locked<(date: Date, error: Error)?> = Locked(nil)

    // MARK: - CGM

    var cgmManager: CGMManager? {
        didSet {
            setupCGM()

            UserDefaults.appGroup?.cgmManager = cgmManager
        }
    }

    private let lockedPumpManagerStatus: Locked<PumpManagerStatus?> = Locked(nil)

    static let batteryReplacementDetectionThreshold = 0.5
    
    var pumpManagerStatus: PumpManagerStatus? {
        get {
            return lockedPumpManagerStatus.value
        }
        set {
            let oldValue = lockedPumpManagerStatus.value
            lockedPumpManagerStatus.value = newValue

            if let status = newValue {
                
                loopManager.doseStore.device = status.device
                
                if let newBatteryValue = status.pumpBatteryChargeRemaining {
                    if newBatteryValue == 0 {
                        NotificationManager.sendPumpBatteryLowNotification()
                    } else {
                        NotificationManager.clearPumpBatteryLowNotification()
                    }
                    
                    if let oldBatteryValue = oldValue?.pumpBatteryChargeRemaining, newBatteryValue - oldBatteryValue >= DeviceDataManager.batteryReplacementDetectionThreshold {
                        AnalyticsManager.shared.pumpBatteryWasReplaced()
                    }
                }
                    
                // Update the pump-schedule based settings
                loopManager.setScheduleTimeZone(status.timeZone)

            } else {
                loopManager.doseStore.device = nil
            }
        }
    }

    /// TODO: Isolate to queue
    private func setupCGM() {
        cgmManager?.cgmManagerDelegate = self
        loopManager.glucoseStore.managedDataInterval = cgmManager?.managedDataInterval

        pumpManager?.updateBLEHeartbeatPreference()
    }

    private func setupPump() {
        pumpManager?.pumpManagerDelegate = self
        
        if let pumpManager = pumpManager {
            self.pumpManagerStatus = pumpManager.status
            self.loopManager.doseStore.device = self.pumpManagerStatus?.device
            self.pumpManagerHUDProvider = pumpManager.hudProvider()
        }

        // Proliferate PumpModel preferences to DoseStore
        if let pumpRecordsBasalProfileStartEvents = pumpManager?.pumpRecordsBasalProfileStartEvents {
            loopManager?.doseStore.pumpRecordsBasalProfileStartEvents = pumpRecordsBasalProfileStartEvents
        }
    }

    // MARK: - Configuration

    // MARK: - WatchKit

    fileprivate var watchManager: WatchDataManager!

    // MARK: - Status Extension

    fileprivate var statusExtensionManager: StatusExtensionDataManager!

    // MARK: - Initialization

    private(set) var loopManager: LoopDataManager!

    init() {
        pumpManager = UserDefaults.appGroup?.pumpManager as? PumpManagerUI

        if let cgmManager = UserDefaults.appGroup?.cgmManager {
            self.cgmManager = cgmManager
        } else if UserDefaults.appGroup?.isCGMManagerValidPumpManager == true {
            self.cgmManager = pumpManager as? CGMManager
        }
        
        remoteDataManager.delegate = self
        statusExtensionManager = StatusExtensionDataManager(deviceDataManager: self)
        loopManager = LoopDataManager(
            lastLoopCompleted: statusExtensionManager.context?.lastLoopCompleted,
            lastTempBasal: statusExtensionManager.context?.netBasal?.tempBasal
        )
        watchManager = WatchDataManager(deviceManager: self)
        nightscoutDataManager = NightscoutDataManager(deviceDataManager: self)

        loopManager.delegate = self
        loopManager.carbStore.syncDelegate = remoteDataManager.nightscoutService.uploader
        loopManager.doseStore.delegate = self

        setupPump()
        setupCGM()
    }
}


extension DeviceDataManager: RemoteDataManagerDelegate {
    func remoteDataManagerDidUpdateServices(_ dataManager: RemoteDataManager) {
        loopManager.carbStore.syncDelegate = dataManager.nightscoutService.uploader
    }
}


extension DeviceDataManager: CGMManagerDelegate {
    func cgmManagerWantsDeletion(_ manager: CGMManager) {
        self.cgmManager = nil
    }

    func cgmManager(_ manager: CGMManager, didUpdateWith result: CGMResult) {
        /// TODO: Isolate to queue
        switch result {
        case .newData(let values):
            log.default("CGMManager:\(type(of: manager)) did update with new data")

            loopManager.addGlucose(values) { result in
                if manager.shouldSyncToRemoteService {
                    switch result {
                    case .success(let values):
                        self.nightscoutDataManager.uploadGlucose(values, sensorState: manager.sensorState)
                    case .failure:
                        break
                    }
                }

                self.pumpManager?.assertCurrentPumpData()
            }
        case .noData:
            log.default("CGMManager:\(type(of: manager)) did update with no data")

            pumpManager?.assertCurrentPumpData()
        case .error(let error):
            log.default("CGMManager:\(type(of: manager)) did update with error: \(error)")

            self.setLastError(error: error)
            pumpManager?.assertCurrentPumpData()
        }

        pumpManager?.updateBLEHeartbeatPreference()
    }

    func startDateToFilterNewData(for manager: CGMManager) -> Date? {
        return loopManager.glucoseStore.latestGlucose?.startDate
    }

    func cgmManagerDidUpdateState(_ manager: CGMManager) {
        UserDefaults.appGroup.cgmManager = manager
    }
}


extension DeviceDataManager: PumpManagerDelegate {
    
    func pumpManager(_ pumpManager: PumpManager, didAdjustPumpClockBy adjustment: TimeInterval) {
        log.default("PumpManager:\(type(of: pumpManager)) did adjust pump block by \(adjustment)s")

        AnalyticsManager.shared.pumpTimeDidDrift(adjustment)
    }

    func pumpManagerDidUpdateState(_ pumpManager: PumpManager) {
        log.default("PumpManager:\(type(of: pumpManager)) did update state")

        UserDefaults.appGroup?.pumpManager = pumpManager
    }

    func pumpManagerBLEHeartbeatDidFire(_ pumpManager: PumpManager) {
        log.default("PumpManager:\(type(of: pumpManager)) did fire BLE heartbeat")

        cgmManager?.fetchNewDataIfNeeded { (result) in
            if case .newData = result {
                AnalyticsManager.shared.didFetchNewCGMData()
            }

            if let manager = self.cgmManager {
                // TODO: Isolate to queue?
                self.cgmManager(manager, didUpdateWith: result)
            }
        }
    }

    func pumpManagerShouldProvideBLEHeartbeat(_ pumpManager: PumpManager) -> Bool {
        return !(cgmManager?.providesBLEHeartbeat == true)
    }

    func pumpManager(_ pumpManager: PumpManager, didUpdate status: PumpManagerStatus) {
        self.pumpManagerStatus = status
    }

    func pumpManagerWillDeactivate(_ pumpManager: PumpManager) {
        log.default("PumpManager:\(type(of: pumpManager)) will deactivate")

        loopManager.doseStore.resetPumpData()
        self.pumpManager = nil
    }

    func pumpManager(_ pumpManager: PumpManager, didUpdatePumpRecordsBasalProfileStartEvents pumpRecordsBasalProfileStartEvents: Bool) {
        log.default("PumpManager:\(type(of: pumpManager)) did update pumpRecordsBasalProfileStartEvents to \(pumpRecordsBasalProfileStartEvents)")

        loopManager.doseStore.pumpRecordsBasalProfileStartEvents = pumpRecordsBasalProfileStartEvents
    }

    func pumpManager(_ pumpManager: PumpManager, didError error: PumpManagerError) {
        log.error("PumpManager:\(type(of: pumpManager)) did error: \(error)")

        setLastError(error: error)
        nightscoutDataManager.uploadLoopStatus(loopError: error)
    }

    func pumpManager(_ pumpManager: PumpManager, didReadPumpEvents events: [NewPumpEvent], completion: @escaping (_ error: Error?) -> Void) {
        log.default("PumpManager:\(type(of: pumpManager)) did read pump events")

        loopManager.addPumpEvents(events) { (error) in
            if let error = error {
                self.log.error("Failed to addPumpEvents to DoseStore: \(error)")
            }

            completion(error)
        }
    }

    func pumpManager(_ pumpManager: PumpManager, didReadReservoirValue units: Double, at date: Date, completion: @escaping (_ result: PumpManagerResult<(newValue: ReservoirValue, lastValue: ReservoirValue?, areStoredValuesContinuous: Bool)>) -> Void) {
        log.default("PumpManager:\(type(of: pumpManager)) did read reservoir value")

        loopManager.addReservoirValue(units, at: date) { (result) in
            switch result {
            case .failure(let error):
                self.log.error("Failed to addReservoirValue: \(error)")
                completion(.failure(error))
            case .success(let (newValue, lastValue, areStoredValuesContinuous)):
                completion(.success((newValue: newValue, lastValue: lastValue, areStoredValuesContinuous: areStoredValuesContinuous)))

                // Send notifications for low reservoir if necessary
                if let previousVolume = lastValue?.unitVolume {
                    guard newValue.unitVolume > 0 else {
                        NotificationManager.sendPumpReservoirEmptyNotification()
                        return
                    }

                    let warningThresholds: [Double] = [10, 20, 30]

                    for threshold in warningThresholds {
                        if newValue.unitVolume <= threshold && previousVolume > threshold {
                            NotificationManager.sendPumpReservoirLowNotificationForAmount(newValue.unitVolume, andTimeRemaining: nil)
                            break
                        }
                    }

                    if newValue.unitVolume > previousVolume + 1 {
                        AnalyticsManager.shared.reservoirWasRewound()

                        NotificationManager.clearPumpReservoirNotification()
                    }
                }
            }
        }
    }
    
    func pumpManagerRecommendsLoop(_ pumpManager: PumpManager) {
        log.default("PumpManager:\(type(of: pumpManager)) recommends loop")
        loopManager.loop()
    }

    func startDateToFilterNewPumpEvents(for manager: PumpManager) -> Date {
        return loopManager.doseStore.pumpEventQueryAfterDate
    }

    func startDateToFilterNewReservoirEvents(for manager: PumpManager) -> Date {
        return loopManager.doseStore.lastReservoirValue?.startDate ?? .distantPast
    }
    
}


extension DeviceDataManager: DoseStoreDelegate {
    func doseStore(_ doseStore: DoseStore,
        hasEventsNeedingUpload pumpEvents: [PersistedPumpEvent],
        completion completionHandler: @escaping (_ uploadedObjectIDURLs: [URL]) -> Void
    ) {
        /// TODO: Isolate to queue
        guard let uploader = remoteDataManager.nightscoutService.uploader else {
            completionHandler(pumpEvents.map({ $0.objectIDURL }))
            return
        }

        uploader.upload(pumpEvents, fromSource: "loop://\(UIDevice.current.name)") { (result) in
            switch result {
            case .success(let objects):
                completionHandler(objects)
            case .failure(let error):
                let logger = DiagnosticLogger.shared.forCategory("NightscoutUploader")
                logger.error(error)
                completionHandler([])
            }
        }
    }
}

extension DeviceDataManager {
    func enactBolus(units: Double, at startDate: Date = Date(), completion: @escaping (_ error: Error?) -> Void) {
        guard let pumpManager = pumpManager else {
            completion(LoopError.configurationError(.pumpManager))
            return
        }

        pumpManager.enactBolus(units: units, at: startDate, willRequest: { (dose) in
            self.loopManager.addRequestedBolus(dose, completion: nil)
        }) { (result) in
            switch result {
            case .failure(let error):
                self.log.error(error)
                NotificationManager.sendBolusFailureNotification(for: error, units: units, at: startDate)
                completion(error)
            case .success(let dose):
                self.loopManager.addConfirmedBolus(dose) {
                    completion(nil)
                }
            }
        }
    }
}

extension DeviceDataManager {
    func deleteTestingPumpData() {
        assertingDebugOnly {
            guard let testingPumpManager = pumpManager as? TestingPumpManager else {
                assertionFailure("\(#function) should be invoked only when a testing pump manager is in use")
                return
            }
            let devicePredicate = HKQuery.predicateForObjects(from: [testingPumpManager.testingDevice])

            // DoseStore.deleteAllPumpEvents first syncs the events to the health store,
            // so HKHealthStore.deleteObjects catches any that were still in the cache.
            let doseStore = loopManager.doseStore
            let healthStore = doseStore.insulinDeliveryStore.healthStore
            doseStore.deleteAllPumpEvents { doseStoreError in
                if doseStoreError != nil {
                    healthStore.deleteObjects(of: doseStore.sampleType!, predicate: devicePredicate) { success, deletedObjectCount, error in
                        // errors are already logged through the store, so we'll ignore them here
                    }
                }
            }
        }
    }

    func deleteTestingCGMData() {
        assertingDebugOnly {
            guard let testingCGMManager = cgmManager as? TestingCGMManager else {
                assertionFailure("\(#function) should be invoked only when a testing CGM manager is in use")
                return
            }
            let predicate = HKQuery.predicateForObjects(from: [testingCGMManager.testingDevice])
            loopManager.glucoseStore.purgeGlucoseSamples(matchingCachePredicate: nil, healthKitPredicate: predicate) { success, count, error in
                // result already logged through the store, so ignore the error here
            }
        }
    }
}

extension DeviceDataManager: LoopDataManagerDelegate {
    func loopDataManager(_ manager: LoopDataManager, roundBasalRate unitsPerHour: Double) -> Double {
        guard let pumpManager = pumpManager else {
            return unitsPerHour
        }
        
        return pumpManager.roundToSupportedBasalRate(unitsPerHour: unitsPerHour)
    }

    func loopDataManager(_ manager: LoopDataManager, roundBolusVolume units: Double) -> Double {
        guard let pumpManager = pumpManager else {
            return units
        }

        return pumpManager.roundToSupportedBolusVolume(units: units)
    }

    func loopDataManager(
        _ manager: LoopDataManager,
        didRecommendBasalChange basal: (recommendation: TempBasalRecommendation, date: Date),
        completion: @escaping (_ result: Result<DoseEntry>) -> Void
    ) {
        guard let pumpManager = pumpManager else {
            completion(.failure(LoopError.configurationError(.pumpManager)))
            return
        }

        log.default("LoopManager did recommend basal change")

        pumpManager.enactTempBasal(
            unitsPerHour: basal.recommendation.unitsPerHour,
            for: basal.recommendation.duration,
            completion: { result in
                switch result {
                case .success(let doseEntry):
                    completion(.success(doseEntry))
                case .failure(let error):
                    completion(.failure(error))
                }
            }
        )
    }


}


extension DeviceDataManager: CustomDebugStringConvertible {
    var debugDescription: String {
        return [
            Bundle.main.localizedNameAndVersion,
            "",
            "## DeviceDataManager",
            "* launchDate: \(launchDate)",
            "* lastError: \(String(describing: lastError))",
            "",
            cgmManager != nil ? String(reflecting: cgmManager!) : "cgmManager: nil",
            "",
            pumpManager != nil ? String(reflecting: pumpManager!) : "pumpManager: nil",
            "",
            String(reflecting: watchManager!),
            "",
            String(reflecting: statusExtensionManager!),
        ].joined(separator: "\n")
    }
}

extension Notification.Name {
    static let PumpManagerChanged = Notification.Name(rawValue:  "com.loopKit.notification.PumpManagerChanged")
}
<|MERGE_RESOLUTION|>--- conflicted
+++ resolved
@@ -9,12 +9,9 @@
 import HealthKit
 import LoopKit
 import LoopKitUI
-<<<<<<< HEAD
 import LoopCore
-=======
 import LoopTestingKit
 
->>>>>>> cc1ae817
 
 final class DeviceDataManager {
 
@@ -222,7 +219,7 @@
     }
 
     func cgmManagerDidUpdateState(_ manager: CGMManager) {
-        UserDefaults.appGroup.cgmManager = manager
+        UserDefaults.appGroup?.cgmManager = manager
     }
 }
 
