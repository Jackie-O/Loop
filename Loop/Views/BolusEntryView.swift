//
//  BolusEntryView.swift
//  Loop
//
//  Created by Michael Pangburn on 7/17/20.
//  Copyright © 2020 LoopKit Authors. All rights reserved.
//

import Combine
import HealthKit
import SwiftUI
import LoopKit
import LoopKitUI
import LoopUI


struct BolusEntryView: View, HorizontalSizeClassOverride {
    @ObservedObject var viewModel: BolusEntryViewModel

    @State private var enteredBolusAmount = ""
    @State private var shouldBolusEntryBecomeFirstResponder = false

    @State private var isManualGlucoseEntryRowVisible = false
    @State private var enteredManualGlucose = ""

    @State private var isInteractingWithChart = false
    @State private var isKeyboardVisible = false

    @Environment(\.dismiss) var dismiss

    var body: some View {
        GeometryReader { geometry in
            VStack(spacing: 0) {
                List {
                    self.chartSection
                    self.summarySection
                }
                // As of iOS 13, we can't programmatically scroll to the Bolus entry text field.  This ugly hack scoots the
                // list up instead, so the summarySection is visible and the keyboard shows when you tap "Enter Bolus".
                // Unfortunately, after entry, the field scoots back down and remains hidden.  So this is not a great solution.
                // TODO: Fix this in Xcode 12 when we're building for iOS 14.
                .padding(.top, self.shouldAutoScroll(basedOn: geometry) ? -200 : -28)
                .listStyle(GroupedListStyle())
                .environment(\.horizontalSizeClass, self.horizontalOverride)
                
                self.actionArea
                    .frame(height: self.isKeyboardVisible ? 0 : nil)
                    .opacity(self.isKeyboardVisible ? 0 : 1)
            }
<<<<<<< HEAD
            .padding(.top, -28) // Bring the top card up closer to the navigation bar
            .listStyle(GroupedListStyle())
            .environment(\.horizontalSizeClass, horizontalOverride)

            actionArea
                .frame(height: isKeyboardVisible ? 0 : nil)
                .opacity(isKeyboardVisible ? 0 : 1)
        }
        .onKeyboardStateChange { state in
            self.isKeyboardVisible = state.height > 0
        }
        .keyboardAware()
        .edgesIgnoringSafeArea(isKeyboardVisible ? [] : .bottom)
        .navigationBarTitle(
            title
        )
        .supportedInterfaceOrientations(.portrait)
        .alert(item: $viewModel.activeAlert, content: alert(for:))
        .onReceive(viewModel.$enteredBolus) { updatedBolusEntry in
            // The view model can update the user's entered bolus when the recommendation changes; ensure the text entry updates in tandem.
            let amount = updatedBolusEntry.doubleValue(for: .internationalUnit())
            self.enteredBolusAmount = amount == 0 ? "" : Self.doseAmountFormatter.string(from: amount) ?? String(amount)
        }
        .onReceive(viewModel.$isManualGlucoseEntryEnabled) { isManualGlucoseEntryEnabled in
            // The view model can disable manual glucose entry if CGM data returns.
            if !isManualGlucoseEntryEnabled {
                self.isManualGlucoseEntryRowVisible = false
                self.enteredManualGlucose = ""
=======
            .onKeyboardStateChange { state in
                self.isKeyboardVisible = state.height > 0
                
                if state.height == 0 {
                    // Ensure tapping 'Enter Bolus' can make the text field the first responder again
                    self.shouldBolusEntryBecomeFirstResponder = false
                }
            }
            .keyboardAware()
            .edgesIgnoringSafeArea(self.isKeyboardVisible ? [] : .bottom)
            .navigationBarTitle(
                self.viewModel.potentialCarbEntry == nil
                    ? Text("Bolus", comment: "Title for bolus entry screen")
                    : Text("Meal Bolus", comment: "Title for bolus entry screen when also entering carbs")
            )
                .supportedInterfaceOrientations(.portrait)
                .alert(item: self.$viewModel.activeAlert, content: self.alert(for:))
                .onReceive(self.viewModel.$enteredBolus) { updatedBolusEntry in
                    // The view model can update the user's entered bolus when the recommendation changes; ensure the text entry updates in tandem.
                    let amount = updatedBolusEntry.doubleValue(for: .internationalUnit())
                    self.enteredBolusAmount = amount == 0 ? "" : Self.doseAmountFormatter.string(from: amount) ?? String(amount)
            }
            .onReceive(self.viewModel.$isManualGlucoseEntryEnabled) { isManualGlucoseEntryEnabled in
                // The view model can disable manual glucose entry if CGM data returns.
                if !isManualGlucoseEntryEnabled {
                    self.isManualGlucoseEntryRowVisible = false
                    self.enteredManualGlucose = ""
                }
>>>>>>> a0d34e30
            }
        }
    }
    
    private var title: Text {
        if viewModel.isLoggingDose {
            return Text("Log Dose", comment: "Title for dose logging screen")
        }
        return viewModel.potentialCarbEntry == nil ? Text("Bolus", comment: "Title for bolus entry screen") : Text("Meal Bolus", comment: "Title for bolus entry screen when also entering carbs")
    }

    private func shouldAutoScroll(basedOn geometry: GeometryProxy) -> Bool {
        // Taking a guess of 640 to cover iPhone SE, iPod Touch, and other smaller devices.
        // Devices such as the iPhone 11 Pro Max do not need to auto-scroll.
        shouldBolusEntryBecomeFirstResponder && geometry.size.height < 640
    }
    
    private var chartSection: some View {
        Section {
            VStack(spacing: 8) {
                HStack(spacing: 0) {
                    activeCarbsLabel
                    Spacer(minLength: 8)
                    activeInsulinLabel
                }

                // Use a ZStack to allow horizontally clipping the predicted glucose chart,
                // without clipping the point label on highlight, which draws outside the view's bounds.
                ZStack(alignment: .topLeading) {
                    Text("Glucose", comment: "Title for predicted glucose chart on bolus screen")
                        .font(.subheadline)
                        .bold()
                        .frame(maxWidth: .infinity, alignment: .leading)
                        .opacity(isInteractingWithChart ? 0 : 1)

                    predictedGlucoseChart
                        .padding(.horizontal, -4)
                        .padding(.top, UIFont.preferredFont(forTextStyle: .subheadline).lineHeight + 8) // Leave space for the 'Glucose' label + spacing
                        .clipped()
                }
                .frame(height: ceil(UIScreen.main.bounds.height / 4))
            }
            .padding(.top, 12)
            .padding(.bottom, 8)
        }
    }

    @ViewBuilder
    private var activeCarbsLabel: some View {
        LabeledQuantity(
            label: Text("Active Carbs", comment: "Title describing quantity of still-absorbing carbohydrates"),
            quantity: viewModel.activeCarbs,
            unit: .gram()
        )
    }
    
    @ViewBuilder
    private var activeInsulinLabel: some View {
        LabeledQuantity(
            label: Text("Active Insulin", comment: "Title describing quantity of still-absorbing insulin"),
            quantity: viewModel.activeInsulin,
            unit: .internationalUnit(),
            maxFractionDigits: 2
        )
    }

    private var predictedGlucoseChart: some View {
        PredictedGlucoseChartView(
            chartManager: viewModel.chartManager,
            glucoseUnit: viewModel.glucoseUnit,
            glucoseValues: viewModel.glucoseValues,
            predictedGlucoseValues: viewModel.predictedGlucoseValues,
            targetGlucoseSchedule: viewModel.targetGlucoseSchedule,
            preMealOverride: viewModel.preMealOverride,
            scheduleOverride: viewModel.scheduleOverride,
            dateInterval: viewModel.chartDateInterval,
            isInteractingWithChart: $isInteractingWithChart
        )
    }

    private var summarySection: some View {
        Section {
            VStack(spacing: 16) {
                titleText
                    .bold()
                    .frame(maxWidth: .infinity, alignment: .leading)

                // A manual BG shouldn't be required to log a dose
                if viewModel.isLoggingDose {
                    datePicker
                } else if viewModel.isManualGlucoseEntryEnabled {
                    manualGlucoseEntryRow
                } else if viewModel.potentialCarbEntry != nil {
                    potentialCarbEntryRow
                } else {
                    recommendedBolusRow
                }
            }
            .padding(.top, 8)
            
            if viewModel.isLoggingDose {
                insulinModelPicker
            }

            if viewModel.isManualGlucoseEntryEnabled && viewModel.potentialCarbEntry != nil {
                potentialCarbEntryRow
            }

            if (viewModel.isManualGlucoseEntryEnabled && !viewModel.isLoggingDose) || viewModel.potentialCarbEntry != nil {
                recommendedBolusRow
            }

            bolusEntryRow
        }
    }
    
    private var titleText: Text {
        if viewModel.isLoggingDose {
            return Text("Dose Summary", comment: "Title for card to log dose")
        }
        return Text("Bolus Summary", comment: "Title for card displaying carb entry and bolus recommendation")
    }

    private var glucoseFormatter: NumberFormatter {
        QuantityFormatter(for: viewModel.glucoseUnit).numberFormatter
    }

    @ViewBuilder
    private var manualGlucoseEntryRow: some View {
        if viewModel.isManualGlucoseEntryEnabled {
            HStack {
                Text("Manual BG Entry", comment: "Label for manual glucose entry row on bolus screen")
                Spacer()
                HStack(alignment: .firstTextBaseline) {
                    DismissibleKeyboardTextField(
                        text: typedManualGlucoseEntry,
                        placeholder: "---",
                        font: typedManualGlucoseEntry.wrappedValue == "" ? .preferredFont(forTextStyle: .title1) : .heavy(.title1),
                        textAlignment: .right,
                        keyboardType: .decimalPad,
                        shouldBecomeFirstResponder: isManualGlucoseEntryRowVisible
                    )

                    Text(QuantityFormatter().string(from: viewModel.glucoseUnit))
                        .foregroundColor(Color(.secondaryLabel))
                }
            }
            .onAppear {
                // After the row is first made visible, make the text field the first responder
                DispatchQueue.main.asyncAfter(deadline: .now() + .milliseconds(10)) {
                    self.isManualGlucoseEntryRowVisible = true
                }
            }
        }
    }

    private var typedManualGlucoseEntry: Binding<String> {
        Binding(
            get: { self.enteredManualGlucose },
            set: { newValue in
                if let doubleValue = self.glucoseFormatter.number(from: newValue)?.doubleValue {
                    self.viewModel.enteredManualGlucose = HKQuantity(unit: self.viewModel.glucoseUnit, doubleValue: doubleValue)
                } else {
                    self.viewModel.enteredManualGlucose = nil
                }

                self.enteredManualGlucose = newValue
            }
        )
    }

    @ViewBuilder
    private var potentialCarbEntryRow: some View {
        if viewModel.carbEntryAmountAndEmojiString != nil && viewModel.carbEntryDateAndAbsorptionTimeString != nil {
            HStack {
                Text("Carb Entry", comment: "Label for carb entry row on bolus screen")

                Text(viewModel.carbEntryAmountAndEmojiString!)
                    .foregroundColor(Color(.carbTintColor))
                    .modifier(LabelBackground())

                Spacer()

                Text(viewModel.carbEntryDateAndAbsorptionTimeString!)
                    .foregroundColor(Color(.secondaryLabel))
            }
        }
    }

    private static let doseAmountFormatter: NumberFormatter = {
        let quantityFormatter = QuantityFormatter()
        quantityFormatter.setPreferredNumberFormatter(for: .internationalUnit())
        return quantityFormatter.numberFormatter
    }()

    private var recommendedBolusRow: some View {
        HStack {
            Text("Recommended Bolus", comment: "Label for recommended bolus row on bolus screen")
            Spacer()
            HStack(alignment: .firstTextBaseline) {
                Text(recommendedBolusString)
                    .font(.title)
                    .foregroundColor(Color(.label))
                bolusUnitsLabel
            }
        }
    }

    private var recommendedBolusString: String {
        guard let amount = viewModel.recommendedBolus?.doubleValue(for: .internationalUnit()) else {
            return "-"
        }
        return Self.doseAmountFormatter.string(from: amount) ?? String(amount)
    }
    
    private var insulinModelPicker: some View {
        ExpandablePicker(
            with: viewModel.insulinModelPickerOptions,
            onUpdate: { [weak viewModel] index in
                viewModel?.selectedInsulinModelIndex = index
            },
            label: NSLocalizedString("Insulin Model", comment: "Insulin model title"),
            initialPickerIndex: viewModel.startingPickerIndex
        )
    }
    private var datePicker: some View {
        // Allow 6 hours before & after due to longest DIA
        ExpandableDatePicker(
            with: viewModel.selectedDoseDate,
            text: NSLocalizedString("Date", comment: "Date picker label"),
            onUpdate: { [weak viewModel] date in
                viewModel?.selectedDoseDate = date
            }
        )
    }

    private var bolusEntryRow: some View {
        HStack {
            Text("Bolus", comment: "Label for bolus entry row on bolus screen")
            Spacer()
            HStack(alignment: .firstTextBaseline) {
                DismissibleKeyboardTextField(
                    text: typedBolusEntry,
                    placeholder: Self.doseAmountFormatter.string(from: 0.0)!,
                    font: .preferredFont(forTextStyle: .title1),
                    textColor: .loopAccent,
                    textAlignment: .right,
                    keyboardType: .decimalPad,
                    shouldBecomeFirstResponder: shouldBolusEntryBecomeFirstResponder
                )
                
                bolusUnitsLabel
            }
        }
    }

    private var bolusUnitsLabel: some View {
        Text(QuantityFormatter().string(from: .internationalUnit()))
            .foregroundColor(Color(.secondaryLabel))
    }

    private var typedBolusEntry: Binding<String> {
        Binding(
            get: { self.enteredBolusAmount },
            set: { newValue in
                self.viewModel.enteredBolus = HKQuantity(unit: .internationalUnit(), doubleValue: Self.doseAmountFormatter.number(from: newValue)?.doubleValue ?? 0)
                self.enteredBolusAmount = newValue
            }
        )
    }

    private var actionArea: some View {
        VStack(spacing: 0) {
<<<<<<< HEAD
            if isNoticeVisible && !viewModel.isLoggingDose {
=======
            if viewModel.isNoticeVisible {
>>>>>>> a0d34e30
                warning(for: viewModel.activeNotice!)
                    .padding([.top, .horizontal])
                    .transition(AnyTransition.opacity.combined(with: .move(edge: .bottom)))
            }

<<<<<<< HEAD
            if isManualGlucosePromptVisible && !viewModel.isLoggingDose {
=======
            if viewModel.isManualGlucosePromptVisible {
>>>>>>> a0d34e30
                enterManualGlucoseButton
                    .transition(AnyTransition.opacity.combined(with: .move(edge: .bottom)))
            }

            actionButton
        }
        .padding(.bottom) // FIXME: unnecessary on iPhone 8 size devices
        .background(Color(.secondarySystemGroupedBackground).shadow(radius: 5))
    }

<<<<<<< HEAD
    private var isNoticeVisible: Bool {
        if viewModel.activeNotice == nil {
            return false
        } else if viewModel.activeNotice != .staleGlucoseData {
            return true
        } else {
            return !viewModel.isManualGlucoseEntryEnabled
        }
    }

    private var isManualGlucosePromptVisible: Bool {
        viewModel.activeNotice == .staleGlucoseData && !viewModel.isManualGlucoseEntryEnabled && !viewModel.isLoggingDose
    }

=======
>>>>>>> a0d34e30
    private func warning(for notice: BolusEntryViewModel.Notice) -> some View {
        switch notice {
        case .predictedGlucoseBelowSuspendThreshold(suspendThreshold: let suspendThreshold):
            let suspendThresholdString = QuantityFormatter().string(from: suspendThreshold, for: viewModel.glucoseUnit) ?? String(describing: suspendThreshold)
            return WarningView(
                title: Text("No Bolus Recommended", comment: "Title for bolus screen notice when no bolus is recommended"),
                caption: Text("Your glucose is below or predicted to go below your suspend threshold, \(suspendThresholdString).", comment: "Caption for bolus screen notice when no bolus is recommended due to prediction dropping below suspend threshold")
            )
        case .staleGlucoseData:
            return WarningView(
                title: Text("No Recent Glucose Data", comment: "Title for bolus screen notice when glucose data is missing or stale"),
                caption: Text("Enter a manual glucose for a recommended bolus amount.", comment: "Caption for bolus screen notice when glucose data is missing or stale")
            )
        case .stalePumpData:
            return WarningView(
                title: Text("No Recent Pump Data", comment: "Title for bolus screen notice when pump data is missing or stale"),
                caption: Text("Your pump data is stale. Loop cannot recommend a bolus amount.", comment: "Caption for bolus screen notice when pump data is missing or stale"),
                severity: .critical
            )
        }
    }
            
    private var enterManualGlucoseButton: some View {
        Button(
            action: {
                withAnimation {
                    self.viewModel.isManualGlucoseEntryEnabled = true
                }
            },
            label: { Text("Enter Manual BG", comment: "Button text prompting manual glucose entry on bolus screen") }
        )
        .buttonStyle(ActionButtonStyle(viewModel.primaryButton == .manualGlucoseEntry ? .primary : .secondary))
        .padding([.top, .horizontal])
    }

    private var actionButton: some View {
        Button<Text>(
            action: {
                if self.viewModel.actionButtonAction == .enterBolus {
                    self.shouldBolusEntryBecomeFirstResponder = true
                } else {
                    self.viewModel.saveAndDeliver(onSuccess: self.dismiss)
                }
            },
            label: {
<<<<<<< HEAD
                if viewModel.isLoggingDose {
                    Text("Log Dose", comment: "Button text to log a dose")
                } else if canSaveWithoutBolusing {
                    Text("Save without Bolusing", comment: "Button text to save carbs and/or manual glucose entry without a bolus")
                } else {
                    Text("Save and Deliver", comment: "Button text to save carbs and/or manual glucose entry and deliver a bolus")
=======
                switch viewModel.actionButtonAction {
                case .saveWithoutBolusing:
                    return Text("Save without Bolusing", comment: "Button text to save carbs and/or manual glucose entry without a bolus")
                case .saveAndDeliver:
                    return Text("Save and Deliver", comment: "Button text to save carbs and/or manual glucose entry and deliver a bolus")
                case .enterBolus:
                    return Text("Enter Bolus", comment: "Button text to begin entering a bolus")
                case .deliver:
                    return Text("Deliver", comment: "Button text to deliver a bolus")
>>>>>>> a0d34e30
                }
            }
        )
        .buttonStyle(ActionButtonStyle(viewModel.primaryButton == .actionButton ? .primary : .secondary))
        .padding()
    }

    private func alert(for alert: BolusEntryViewModel.Alert) -> SwiftUI.Alert {
        switch alert {
        case .recommendationChanged:
            return SwiftUI.Alert(
                title: Text("Bolus Recommendation Updated", comment: "Alert title for an updated bolus recommendation"),
                message: Text("The bolus recommendation has updated. Please reconfirm the bolus amount.", comment: "Alert message for an updated bolus recommendation")
            )
        case .maxBolusExceeded:
            guard let maximumBolusAmountString = viewModel.maximumBolusAmountString else {
                fatalError("Impossible to exceed max bolus without a configured max bolus")
            }
            return SwiftUI.Alert(
                title: Text("Exceeds Maximum Bolus", comment: "Alert title for a maximum bolus validation error"),
                message: Text("The maximum bolus amount is \(maximumBolusAmountString) U.", comment: "Alert message for a maximum bolus validation error (1: max bolus value)")
            )
        case .noPumpManagerConfigured:
            return SwiftUI.Alert(
                title: Text("No Pump Configured", comment: "Alert title for a missing pump error"),
                message: Text("A pump must be configured before a bolus can be delivered.", comment: "Alert message for a missing pump error")
            )
        case .noMaxBolusConfigured:
            return SwiftUI.Alert(
                title: Text("No Maximum Bolus Configured", comment: "Alert title for a missing maximum bolus setting error"),
                message: Text("The maximum bolus setting must be configured before a bolus can be delivered.", comment: "Alert message for a missing maximum bolus setting error")
            )
        case .carbEntryPersistenceFailure:
            return SwiftUI.Alert(
                title: Text("Unable to Save Carb Entry", comment: "Alert title for a carb entry persistence error"),
                message: Text("An error occurred while trying to save your carb entry.", comment: "Alert message for a carb entry persistence error")
            )
        case .manualGlucoseEntryOutOfAcceptableRange:
            let formatter = QuantityFormatter(for: viewModel.glucoseUnit)
            let acceptableLowerBound = formatter.string(from: BolusEntryViewModel.validManualGlucoseEntryRange.lowerBound, for: viewModel.glucoseUnit) ?? String(describing: BolusEntryViewModel.validManualGlucoseEntryRange.lowerBound)
            let acceptableUpperBound = formatter.string(from: BolusEntryViewModel.validManualGlucoseEntryRange.upperBound, for: viewModel.glucoseUnit) ?? String(describing: BolusEntryViewModel.validManualGlucoseEntryRange.upperBound)
            return SwiftUI.Alert(
                title: Text("Glucose Entry Out of Range", comment: "Alert title for a manual glucose entry out of range error"),
                message: Text("A manual glucose entry must be between \(acceptableLowerBound) and \(acceptableUpperBound)", comment: "Alert message for a manual glucose entry out of range error")
            )
        case .manualGlucoseEntryPersistenceFailure:
            return SwiftUI.Alert(
                title: Text("Unable to Save Manual Glucose Entry", comment: "Alert title for a manual glucose entry persistence error"),
                message: Text("An error occurred while trying to save your manual glucose entry.", comment: "Alert message for a manual glucose entry persistence error")
            )
        case .glucoseNoLongerStale:
            return SwiftUI.Alert(
                title: Text("Glucose Data Now Available", comment: "Alert title when glucose data returns while on bolus screen"),
                message: Text("An updated bolus recommendation is available.", comment: "Alert message when glucose data returns while on bolus screen")
            )
        }
    }
}

struct LabeledQuantity: View {
    var label: Text
    var quantity: HKQuantity?
    var unit: HKUnit
    var maxFractionDigits: Int?

    var body: some View {
        HStack(spacing: 4) {
            label
                .bold()
            valueText
                .foregroundColor(Color(.secondaryLabel))
                .fixedSize(horizontal: true, vertical: false)
        }
        .font(.subheadline)
        .modifier(LabelBackground())
    }

    var valueText: Text {
        guard let quantity = quantity else {
            return Text("--")
        }
        
        let formatter = QuantityFormatter()
        formatter.setPreferredNumberFormatter(for: unit)

        if let maxFractionDigits = maxFractionDigits {
            formatter.numberFormatter.maximumFractionDigits = maxFractionDigits
        }

        guard let string = formatter.string(from: quantity, for: unit) else {
            assertionFailure("Unable to format \(String(describing: quantity)) \(unit)")
            return Text("")
        }

        return Text(string)
    }
}

struct LabelBackground: ViewModifier {
    func body(content: Content) -> some View {
        content
            .padding(.horizontal, 8)
            .padding(.vertical, 4)
            .background(
                RoundedRectangle(cornerRadius: 5, style: .continuous)
                    .fill(Color(.systemGray6))
            )
    }
}

extension Binding {
    func onChange(_ handler: @escaping (Value) -> Void) -> Binding<Value> {
        return Binding(
            get: { self.wrappedValue },
            set: { selection in
                self.wrappedValue = selection
                handler(selection)
        })
    }
}<|MERGE_RESOLUTION|>--- conflicted
+++ resolved
@@ -47,36 +47,6 @@
                     .frame(height: self.isKeyboardVisible ? 0 : nil)
                     .opacity(self.isKeyboardVisible ? 0 : 1)
             }
-<<<<<<< HEAD
-            .padding(.top, -28) // Bring the top card up closer to the navigation bar
-            .listStyle(GroupedListStyle())
-            .environment(\.horizontalSizeClass, horizontalOverride)
-
-            actionArea
-                .frame(height: isKeyboardVisible ? 0 : nil)
-                .opacity(isKeyboardVisible ? 0 : 1)
-        }
-        .onKeyboardStateChange { state in
-            self.isKeyboardVisible = state.height > 0
-        }
-        .keyboardAware()
-        .edgesIgnoringSafeArea(isKeyboardVisible ? [] : .bottom)
-        .navigationBarTitle(
-            title
-        )
-        .supportedInterfaceOrientations(.portrait)
-        .alert(item: $viewModel.activeAlert, content: alert(for:))
-        .onReceive(viewModel.$enteredBolus) { updatedBolusEntry in
-            // The view model can update the user's entered bolus when the recommendation changes; ensure the text entry updates in tandem.
-            let amount = updatedBolusEntry.doubleValue(for: .internationalUnit())
-            self.enteredBolusAmount = amount == 0 ? "" : Self.doseAmountFormatter.string(from: amount) ?? String(amount)
-        }
-        .onReceive(viewModel.$isManualGlucoseEntryEnabled) { isManualGlucoseEntryEnabled in
-            // The view model can disable manual glucose entry if CGM data returns.
-            if !isManualGlucoseEntryEnabled {
-                self.isManualGlucoseEntryRowVisible = false
-                self.enteredManualGlucose = ""
-=======
             .onKeyboardStateChange { state in
                 self.isKeyboardVisible = state.height > 0
                 
@@ -105,7 +75,6 @@
                     self.isManualGlucoseEntryRowVisible = false
                     self.enteredManualGlucose = ""
                 }
->>>>>>> a0d34e30
             }
         }
     }
@@ -379,21 +348,13 @@
 
     private var actionArea: some View {
         VStack(spacing: 0) {
-<<<<<<< HEAD
-            if isNoticeVisible && !viewModel.isLoggingDose {
-=======
-            if viewModel.isNoticeVisible {
->>>>>>> a0d34e30
+            if viewModel.isNoticeVisible && !viewModel.isLoggingDose {
                 warning(for: viewModel.activeNotice!)
                     .padding([.top, .horizontal])
                     .transition(AnyTransition.opacity.combined(with: .move(edge: .bottom)))
             }
 
-<<<<<<< HEAD
-            if isManualGlucosePromptVisible && !viewModel.isLoggingDose {
-=======
-            if viewModel.isManualGlucosePromptVisible {
->>>>>>> a0d34e30
+            if viewModel.isManualGlucosePromptVisible && !viewModel.isLoggingDose {
                 enterManualGlucoseButton
                     .transition(AnyTransition.opacity.combined(with: .move(edge: .bottom)))
             }
@@ -404,23 +365,6 @@
         .background(Color(.secondarySystemGroupedBackground).shadow(radius: 5))
     }
 
-<<<<<<< HEAD
-    private var isNoticeVisible: Bool {
-        if viewModel.activeNotice == nil {
-            return false
-        } else if viewModel.activeNotice != .staleGlucoseData {
-            return true
-        } else {
-            return !viewModel.isManualGlucoseEntryEnabled
-        }
-    }
-
-    private var isManualGlucosePromptVisible: Bool {
-        viewModel.activeNotice == .staleGlucoseData && !viewModel.isManualGlucoseEntryEnabled && !viewModel.isLoggingDose
-    }
-
-=======
->>>>>>> a0d34e30
     private func warning(for notice: BolusEntryViewModel.Notice) -> some View {
         switch notice {
         case .predictedGlucoseBelowSuspendThreshold(suspendThreshold: let suspendThreshold):
@@ -465,15 +409,8 @@
                     self.viewModel.saveAndDeliver(onSuccess: self.dismiss)
                 }
             },
+            // ANNA FIXME: add dose logging label to actionButtonAction
             label: {
-<<<<<<< HEAD
-                if viewModel.isLoggingDose {
-                    Text("Log Dose", comment: "Button text to log a dose")
-                } else if canSaveWithoutBolusing {
-                    Text("Save without Bolusing", comment: "Button text to save carbs and/or manual glucose entry without a bolus")
-                } else {
-                    Text("Save and Deliver", comment: "Button text to save carbs and/or manual glucose entry and deliver a bolus")
-=======
                 switch viewModel.actionButtonAction {
                 case .saveWithoutBolusing:
                     return Text("Save without Bolusing", comment: "Button text to save carbs and/or manual glucose entry without a bolus")
@@ -483,7 +420,6 @@
                     return Text("Enter Bolus", comment: "Button text to begin entering a bolus")
                 case .deliver:
                     return Text("Deliver", comment: "Button text to deliver a bolus")
->>>>>>> a0d34e30
                 }
             }
         )
