<?xml version="1.0" encoding="UTF-8"?>
<<<<<<< HEAD
<document type="com.apple.InterfaceBuilder3.CocoaTouch.Storyboard.XIB" version="3.0" toolsVersion="16096" targetRuntime="iOS.CocoaTouch" propertyAccessControl="none" useAutolayout="YES" useTraitCollections="YES" colorMatched="YES" initialViewController="74s-IX-WF0">
=======
<document type="com.apple.InterfaceBuilder3.CocoaTouch.Storyboard.XIB" version="3.0" toolsVersion="16097" targetRuntime="iOS.CocoaTouch" propertyAccessControl="none" useAutolayout="YES" useTraitCollections="YES" colorMatched="YES" initialViewController="74s-IX-WF0">
>>>>>>> 1fae2c92
    <device id="retina4_7" orientation="portrait" appearance="light"/>
    <dependencies>
        <plugIn identifier="com.apple.InterfaceBuilder.IBCocoaTouchPlugin" version="16087"/>
        <capability name="Named colors" minToolsVersion="9.0"/>
        <capability name="documents saved in the Xcode 8 format" minToolsVersion="8.0"/>
    </dependencies>
    <scenes>
        <!--Settings-->
        <scene sceneID="lFu-dL-RU5">
            <objects>
                <tableViewController id="4cb-Yq-02o" customClass="SettingsTableViewController" customModule="Loop" customModuleProvider="target" sceneMemberID="viewController">
                    <tableView key="view" clipsSubviews="YES" contentMode="scaleToFill" alwaysBounceVertical="YES" dataMode="prototypes" style="grouped" separatorStyle="default" rowHeight="44" sectionHeaderHeight="18" sectionFooterHeight="18" id="MhB-bL-wBN">
                        <rect key="frame" x="0.0" y="0.0" width="375" height="647"/>
                        <autoresizingMask key="autoresizingMask" widthSizable="YES" heightSizable="YES"/>
                        <color key="backgroundColor" cocoaTouchSystemColor="groupTableViewBackgroundColor"/>
                        <prototypes>
                            <tableViewCell clipsSubviews="YES" contentMode="scaleToFill" selectionStyle="default" accessoryType="disclosureIndicator" indentationWidth="10" reuseIdentifier="ConfigTableViewCell" textLabel="5TX-kX-nBo" detailTextLabel="m9c-SQ-djE" style="IBUITableViewCellStyleValue1" id="0EG-OG-YuT">
                                <rect key="frame" x="0.0" y="55.5" width="375" height="44"/>
                                <autoresizingMask key="autoresizingMask"/>
                                <tableViewCellContentView key="contentView" opaque="NO" clipsSubviews="YES" multipleTouchEnabled="YES" contentMode="center" tableViewCell="0EG-OG-YuT" id="af2-sZ-CY0">
                                    <rect key="frame" x="0.0" y="0.0" width="348" height="44"/>
                                    <autoresizingMask key="autoresizingMask"/>
                                    <subviews>
                                        <label opaque="NO" multipleTouchEnabled="YES" contentMode="left" text="Pump ID" textAlignment="natural" lineBreakMode="tailTruncation" baselineAdjustment="alignBaselines" adjustsFontForContentSizeCategory="YES" adjustsFontSizeToFit="NO" id="5TX-kX-nBo">
                                            <rect key="frame" x="16" y="12" width="65" height="20.5"/>
                                            <autoresizingMask key="autoresizingMask" flexibleMaxX="YES" flexibleMaxY="YES"/>
                                            <fontDescription key="fontDescription" style="UICTFontTextStyleBody"/>
                                            <nil key="textColor"/>
                                            <nil key="highlightedColor"/>
                                        </label>
                                        <label opaque="NO" multipleTouchEnabled="YES" contentMode="left" text="Tap to set" textAlignment="right" lineBreakMode="tailTruncation" baselineAdjustment="alignBaselines" adjustsFontForContentSizeCategory="YES" adjustsFontSizeToFit="NO" id="m9c-SQ-djE">
                                            <rect key="frame" x="264.5" y="12" width="75.5" height="20.5"/>
                                            <autoresizingMask key="autoresizingMask" flexibleMaxX="YES" flexibleMaxY="YES"/>
                                            <fontDescription key="fontDescription" style="UICTFontTextStyleBody"/>
                                            <color key="textColor" systemColor="secondaryLabelColor" red="0.23529411759999999" green="0.23529411759999999" blue="0.26274509800000001" alpha="0.59999999999999998" colorSpace="custom" customColorSpace="sRGB"/>
                                            <nil key="highlightedColor"/>
                                        </label>
                                    </subviews>
                                </tableViewCellContentView>
                                <color key="backgroundColor" cocoaTouchSystemColor="tableCellGroupedBackgroundColor"/>
                            </tableViewCell>
                        </prototypes>
                        <connections>
                            <outlet property="dataSource" destination="4cb-Yq-02o" id="KZ7-dm-dst"/>
                            <outlet property="delegate" destination="4cb-Yq-02o" id="VIi-cT-TDQ"/>
                        </connections>
                    </tableView>
                    <navigationItem key="navigationItem" title="Settings" id="dmB-PQ-B44">
                        <barButtonItem key="rightBarButtonItem" style="done" systemItem="done" id="UQ4-6W-0S2">
                            <connections>
                                <segue destination="VsH-x7-Sqg" kind="unwind" unwindAction="unwindFromSettings:" id="Uee-6M-6sQ"/>
                            </connections>
                        </barButtonItem>
                    </navigationItem>
                    <simulatedNavigationBarMetrics key="simulatedTopBarMetrics" prompted="NO"/>
                    <connections>
                        <outlet property="devicesSectionTitleView" destination="ywS-mm-GoX" id="7tF-Zf-Op2"/>
                    </connections>
                </tableViewController>
                <placeholder placeholderIdentifier="IBFirstResponder" id="ymW-vT-DZk" userLabel="First Responder" sceneMemberID="firstResponder"/>
                <exit id="VsH-x7-Sqg" userLabel="Exit" sceneMemberID="exit"/>
                <view contentMode="scaleToFill" id="ywS-mm-GoX">
                    <rect key="frame" x="0.0" y="0.0" width="600" height="44"/>
                    <autoresizingMask key="autoresizingMask" flexibleMaxX="YES" flexibleMaxY="YES"/>
                    <subviews>
                        <label opaque="NO" userInteractionEnabled="NO" contentMode="left" horizontalHuggingPriority="251" verticalHuggingPriority="251" text="DEVICES" textAlignment="natural" lineBreakMode="tailTruncation" baselineAdjustment="alignBaselines" adjustsFontSizeToFit="NO" translatesAutoresizingMaskIntoConstraints="NO" id="DyC-Sv-qP8">
                            <rect key="frame" x="27" y="28" width="55" height="16"/>
                            <fontDescription key="fontDescription" type="system" pointSize="13"/>
                            <color key="textColor" systemColor="secondaryLabelColor" red="0.23529411759999999" green="0.23529411759999999" blue="0.26274509800000001" alpha="0.59999999999999998" colorSpace="custom" customColorSpace="sRGB"/>
                            <nil key="highlightedColor"/>
                        </label>
                        <activityIndicatorView opaque="NO" contentMode="scaleToFill" horizontalHuggingPriority="750" verticalHuggingPriority="750" hidesWhenStopped="YES" animating="YES" style="gray" translatesAutoresizingMaskIntoConstraints="NO" id="onC-e2-eI7">
                            <rect key="frame" x="560" y="26" width="20" height="20"/>
                        </activityIndicatorView>
                    </subviews>
                    <constraints>
                        <constraint firstItem="DyC-Sv-qP8" firstAttribute="leading" secondItem="ywS-mm-GoX" secondAttribute="leadingMargin" constant="7" id="Lrm-2T-snm"/>
                        <constraint firstItem="onC-e2-eI7" firstAttribute="trailing" secondItem="ywS-mm-GoX" secondAttribute="trailingMargin" id="bKI-Pq-Ocv"/>
                        <constraint firstItem="onC-e2-eI7" firstAttribute="centerY" secondItem="DyC-Sv-qP8" secondAttribute="centerY" id="qVw-36-UJh"/>
                        <constraint firstItem="DyC-Sv-qP8" firstAttribute="bottom" secondItem="ywS-mm-GoX" secondAttribute="bottomMargin" id="yah-t1-9b2"/>
                    </constraints>
                </view>
            </objects>
            <point key="canvasLocation" x="1652" y="1979.4602698650676"/>
        </scene>
        <!--Predicted Glucose-->
        <scene sceneID="iWG-eJ-SCc">
            <objects>
                <tableViewController title="Predicted Glucose" hidesBottomBarWhenPushed="YES" id="PA3-sP-cWY" customClass="PredictionTableViewController" customModule="Loop" customModuleProvider="target" sceneMemberID="viewController">
                    <tableView key="view" clipsSubviews="YES" contentMode="scaleToFill" alwaysBounceVertical="YES" dataMode="prototypes" style="plain" separatorStyle="default" rowHeight="44" sectionHeaderHeight="28" sectionFooterHeight="28" id="Hji-tK-Uch">
                        <rect key="frame" x="0.0" y="0.0" width="375" height="667"/>
                        <autoresizingMask key="autoresizingMask" widthSizable="YES" heightSizable="YES"/>
                        <color key="backgroundColor" systemColor="systemBackgroundColor" cocoaTouchSystemColor="whiteColor"/>
                        <prototypes>
                            <tableViewCell clipsSubviews="YES" contentMode="scaleToFill" preservesSuperviewLayoutMargins="YES" layoutMarginsFollowReadableWidth="YES" selectionStyle="none" indentationWidth="10" reuseIdentifier="ChartTableViewCell" rowHeight="270" id="mQk-9D-0ub" customClass="ChartTableViewCell" customModule="LoopKitUI">
                                <rect key="frame" x="0.0" y="28" width="375" height="270"/>
                                <autoresizingMask key="autoresizingMask"/>
                                <tableViewCellContentView key="contentView" opaque="NO" clipsSubviews="YES" multipleTouchEnabled="YES" contentMode="center" tableViewCell="mQk-9D-0ub" id="B1i-Pw-wSw">
                                    <rect key="frame" x="0.0" y="0.0" width="375" height="270"/>
                                    <autoresizingMask key="autoresizingMask"/>
                                    <subviews>
                                        <view contentMode="scaleToFill" translatesAutoresizingMaskIntoConstraints="NO" id="FBL-RL-faM" customClass="ChartContainerView" customModule="LoopKitUI">
                                            <rect key="frame" x="0.0" y="29" width="375" height="170"/>
                                            <constraints>
                                                <constraint firstAttribute="height" constant="170" id="ogp-Hm-zo0"/>
                                            </constraints>
                                        </view>
                                        <label opaque="NO" userInteractionEnabled="NO" contentMode="left" verticalCompressionResistancePriority="749" textAlignment="natural" lineBreakMode="tailTruncation" numberOfLines="0" baselineAdjustment="alignBaselines" adjustsFontSizeToFit="NO" translatesAutoresizingMaskIntoConstraints="NO" id="D4C-I2-dhA">
                                            <rect key="frame" x="16" y="207" width="343" height="52"/>
                                            <string key="text">Future glucose is predicted by combining the effects of multiple inputs. Use this tool to toggle various inputs to see how they compare to the final prediction.</string>
                                            <fontDescription key="fontDescription" style="UICTFontTextStyleCaption1"/>
                                            <color key="textColor" systemColor="secondaryLabelColor" red="0.23529411759999999" green="0.23529411759999999" blue="0.26274509800000001" alpha="0.59999999999999998" colorSpace="custom" customColorSpace="sRGB"/>
                                            <nil key="highlightedColor"/>
                                        </label>
                                        <label opaque="NO" userInteractionEnabled="NO" contentMode="left" horizontalHuggingPriority="251" verticalHuggingPriority="251" verticalCompressionResistancePriority="751" text="eventually 92 mg/dL" textAlignment="right" lineBreakMode="tailTruncation" baselineAdjustment="alignBaselines" adjustsFontSizeToFit="NO" translatesAutoresizingMaskIntoConstraints="NO" id="E41-FN-nkk">
                                            <rect key="frame" x="209" y="11" width="150" height="18"/>
                                            <fontDescription key="fontDescription" type="boldSystem" pointSize="15"/>
                                            <nil key="textColor"/>
                                            <nil key="highlightedColor"/>
                                        </label>
                                    </subviews>
                                    <constraints>
                                        <constraint firstItem="FBL-RL-faM" firstAttribute="top" secondItem="E41-FN-nkk" secondAttribute="bottom" id="3PT-PF-Inl"/>
                                        <constraint firstItem="D4C-I2-dhA" firstAttribute="trailing" secondItem="B1i-Pw-wSw" secondAttribute="trailingMargin" id="9uK-3Y-h7v"/>
                                        <constraint firstItem="D4C-I2-dhA" firstAttribute="top" secondItem="FBL-RL-faM" secondAttribute="bottom" constant="8" symbolic="YES" id="BpV-SO-P1m"/>
                                        <constraint firstItem="FBL-RL-faM" firstAttribute="leading" secondItem="B1i-Pw-wSw" secondAttribute="leading" id="Fpe-8j-4tj"/>
                                        <constraint firstItem="E41-FN-nkk" firstAttribute="top" secondItem="B1i-Pw-wSw" secondAttribute="topMargin" id="OLE-SX-R27"/>
                                        <constraint firstAttribute="trailingMargin" secondItem="E41-FN-nkk" secondAttribute="trailing" id="OpD-cV-eTS"/>
                                        <constraint firstAttribute="trailing" secondItem="FBL-RL-faM" secondAttribute="trailing" id="V7g-Yb-wIf"/>
                                        <constraint firstItem="E41-FN-nkk" firstAttribute="leading" relation="greaterThanOrEqual" secondItem="B1i-Pw-wSw" secondAttribute="leadingMargin" id="gr7-Kv-ydM"/>
                                        <constraint firstItem="D4C-I2-dhA" firstAttribute="leading" secondItem="B1i-Pw-wSw" secondAttribute="leadingMargin" id="pCh-6p-OJM"/>
                                        <constraint firstAttribute="bottomMargin" secondItem="D4C-I2-dhA" secondAttribute="bottom" priority="750" id="tnh-hw-dHu"/>
                                    </constraints>
                                </tableViewCellContentView>
                                <connections>
                                    <outlet property="chartContentView" destination="FBL-RL-faM" id="RH1-WM-FCr"/>
                                    <outlet property="titleLabel" destination="E41-FN-nkk" id="Zlv-SY-aDy"/>
                                </connections>
                            </tableViewCell>
                            <tableViewCell clipsSubviews="YES" contentMode="scaleToFill" preservesSuperviewLayoutMargins="YES" layoutMarginsFollowReadableWidth="YES" selectionStyle="default" indentationWidth="10" reuseIdentifier="PredictionInputEffectTableViewCell" rowHeight="64" id="Xc2-a9-ojZ" customClass="PredictionInputEffectTableViewCell" customModule="Loop" customModuleProvider="target">
                                <rect key="frame" x="0.0" y="298" width="375" height="64"/>
                                <autoresizingMask key="autoresizingMask"/>
                                <tableViewCellContentView key="contentView" opaque="NO" clipsSubviews="YES" multipleTouchEnabled="YES" contentMode="center" tableViewCell="Xc2-a9-ojZ" id="a4h-tq-Rnl">
                                    <rect key="frame" x="0.0" y="0.0" width="375" height="64"/>
                                    <autoresizingMask key="autoresizingMask"/>
                                    <subviews>
                                        <label opaque="NO" userInteractionEnabled="NO" contentMode="left" horizontalHuggingPriority="251" verticalHuggingPriority="252" verticalCompressionResistancePriority="751" text="Label" textAlignment="natural" lineBreakMode="tailTruncation" baselineAdjustment="alignBaselines" adjustsFontSizeToFit="NO" translatesAutoresizingMaskIntoConstraints="NO" id="bIL-Ub-qYp">
                                            <rect key="frame" x="16" y="11" width="343" height="21"/>
                                            <fontDescription key="fontDescription" style="UICTFontTextStyleBody"/>
                                            <nil key="textColor"/>
                                            <nil key="highlightedColor"/>
                                        </label>
                                        <label opaque="NO" userInteractionEnabled="NO" contentMode="left" horizontalHuggingPriority="251" verticalHuggingPriority="251" text="Label" textAlignment="natural" lineBreakMode="tailTruncation" numberOfLines="0" baselineAdjustment="alignBaselines" adjustsFontSizeToFit="NO" translatesAutoresizingMaskIntoConstraints="NO" id="d6m-qV-wWi">
                                            <rect key="frame" x="16" y="34" width="343" height="19"/>
                                            <fontDescription key="fontDescription" style="UICTFontTextStyleFootnote"/>
                                            <nil key="highlightedColor"/>
                                        </label>
                                    </subviews>
                                    <constraints>
                                        <constraint firstItem="bIL-Ub-qYp" firstAttribute="leading" secondItem="a4h-tq-Rnl" secondAttribute="leadingMargin" id="RqN-Ye-k9M"/>
                                        <constraint firstItem="d6m-qV-wWi" firstAttribute="leading" secondItem="a4h-tq-Rnl" secondAttribute="leadingMargin" id="TrZ-Zl-r0h"/>
                                        <constraint firstItem="bIL-Ub-qYp" firstAttribute="top" secondItem="a4h-tq-Rnl" secondAttribute="topMargin" id="XfU-g3-mld"/>
                                        <constraint firstItem="bIL-Ub-qYp" firstAttribute="trailing" secondItem="a4h-tq-Rnl" secondAttribute="trailingMargin" id="o06-e8-BHZ"/>
                                        <constraint firstAttribute="trailingMargin" secondItem="d6m-qV-wWi" secondAttribute="trailing" id="rZi-pX-YKp"/>
                                        <constraint firstItem="d6m-qV-wWi" firstAttribute="top" secondItem="bIL-Ub-qYp" secondAttribute="bottom" constant="2" id="y5V-xR-DmF"/>
                                        <constraint firstAttribute="bottomMargin" secondItem="d6m-qV-wWi" secondAttribute="bottom" priority="750" id="y8p-09-P9J"/>
                                    </constraints>
                                </tableViewCellContentView>
                                <connections>
                                    <outlet property="subtitleLabel" destination="d6m-qV-wWi" id="1Ss-Fp-BmH"/>
                                    <outlet property="titleLabel" destination="bIL-Ub-qYp" id="iKh-Nw-Q6u"/>
                                </connections>
                            </tableViewCell>
                            <tableViewCell clipsSubviews="YES" contentMode="scaleToFill" preservesSuperviewLayoutMargins="YES" layoutMarginsFollowReadableWidth="YES" selectionStyle="none" indentationWidth="10" reuseIdentifier="PredictionSettingTableViewCell" rowHeight="64" id="I71-cY-0y7" customClass="PredictionSettingTableViewCell" customModule="Loop" customModuleProvider="target">
                                <rect key="frame" x="0.0" y="362" width="375" height="64"/>
                                <autoresizingMask key="autoresizingMask"/>
                                <tableViewCellContentView key="contentView" opaque="NO" clipsSubviews="YES" multipleTouchEnabled="YES" contentMode="center" tableViewCell="I71-cY-0y7" id="0f9-ja-YFt">
                                    <rect key="frame" x="0.0" y="0.0" width="375" height="64"/>
                                    <autoresizingMask key="autoresizingMask"/>
                                    <subviews>
                                        <label opaque="NO" userInteractionEnabled="NO" contentMode="left" horizontalHuggingPriority="249" verticalHuggingPriority="252" text="Title" textAlignment="natural" lineBreakMode="tailTruncation" baselineAdjustment="alignBaselines" adjustsFontSizeToFit="NO" translatesAutoresizingMaskIntoConstraints="NO" id="zbc-87-wxZ">
                                            <rect key="frame" x="16" y="11" width="343" height="21"/>
                                            <fontDescription key="fontDescription" style="UICTFontTextStyleBody"/>
                                            <nil key="textColor"/>
                                            <nil key="highlightedColor"/>
                                        </label>
                                        <label opaque="NO" userInteractionEnabled="NO" contentMode="left" horizontalHuggingPriority="251" verticalHuggingPriority="251" text="Label" textAlignment="natural" lineBreakMode="tailTruncation" numberOfLines="0" baselineAdjustment="alignBaselines" adjustsFontSizeToFit="NO" translatesAutoresizingMaskIntoConstraints="NO" id="OFA-qT-ZAg">
                                            <rect key="frame" x="16" y="34" width="343" height="19"/>
                                            <fontDescription key="fontDescription" style="UICTFontTextStyleFootnote"/>
                                            <nil key="highlightedColor"/>
                                        </label>
                                    </subviews>
                                    <constraints>
                                        <constraint firstItem="zbc-87-wxZ" firstAttribute="top" secondItem="0f9-ja-YFt" secondAttribute="topMargin" id="SnM-bw-kvZ"/>
                                        <constraint firstAttribute="trailingMargin" secondItem="OFA-qT-ZAg" secondAttribute="trailing" id="a5T-5H-hP7"/>
                                        <constraint firstItem="OFA-qT-ZAg" firstAttribute="bottom" secondItem="0f9-ja-YFt" secondAttribute="bottomMargin" priority="750" id="b3A-qB-Luz"/>
                                        <constraint firstAttribute="trailingMargin" secondItem="zbc-87-wxZ" secondAttribute="trailing" id="bIk-HS-Jf1"/>
                                        <constraint firstItem="OFA-qT-ZAg" firstAttribute="leading" secondItem="0f9-ja-YFt" secondAttribute="leadingMargin" id="kou-ZQ-FRa"/>
                                        <constraint firstItem="zbc-87-wxZ" firstAttribute="leading" secondItem="0f9-ja-YFt" secondAttribute="leadingMargin" id="nCR-ur-K5r"/>
                                        <constraint firstItem="OFA-qT-ZAg" firstAttribute="top" secondItem="zbc-87-wxZ" secondAttribute="bottom" constant="2" id="xmu-r8-Cca"/>
                                    </constraints>
                                </tableViewCellContentView>
                                <connections>
                                    <outlet property="subtitleLabel" destination="OFA-qT-ZAg" id="bW7-xX-HJv"/>
                                    <outlet property="titleLabel" destination="zbc-87-wxZ" id="Spp-Jw-V64"/>
                                </connections>
                            </tableViewCell>
                        </prototypes>
                        <connections>
                            <outlet property="dataSource" destination="PA3-sP-cWY" id="Sn5-8N-wN4"/>
                            <outlet property="delegate" destination="PA3-sP-cWY" id="uD4-aV-5ye"/>
                        </connections>
                    </tableView>
                </tableViewController>
                <placeholder placeholderIdentifier="IBFirstResponder" id="dVc-Sl-b5S" userLabel="First Responder" sceneMemberID="firstResponder"/>
            </objects>
            <point key="canvasLocation" x="1641" y="-834"/>
        </scene>
        <!--InsulinKit-->
        <scene sceneID="n8N-hY-V0o">
            <objects>
                <viewControllerPlaceholder storyboardName="InsulinKit" bundleIdentifier="com.loopkit.LoopKitUI" id="a8v-ef-RZZ" sceneMemberID="viewController">
                    <navigationItem key="navigationItem" id="BWb-ny-Yc4"/>
                </viewControllerPlaceholder>
                <placeholder placeholderIdentifier="IBFirstResponder" id="MjI-5q-y5n" userLabel="First Responder" sceneMemberID="firstResponder"/>
            </objects>
            <point key="canvasLocation" x="1413" y="-460"/>
        </scene>
        <!--Carbohydrate Effects-->
        <scene sceneID="BrA-wL-q3B">
            <objects>
                <tableViewController title="Carbohydrate Effects" id="hZZ-2S-lrd" customClass="CarbAbsorptionViewController" customModule="Loop" customModuleProvider="target" sceneMemberID="viewController">
                    <tableView key="view" clipsSubviews="YES" contentMode="scaleToFill" alwaysBounceVertical="YES" dataMode="prototypes" style="plain" separatorStyle="default" rowHeight="44" sectionHeaderHeight="28" sectionFooterHeight="28" id="5Bd-OV-Gg4">
                        <rect key="frame" x="0.0" y="0.0" width="375" height="667"/>
                        <autoresizingMask key="autoresizingMask" widthSizable="YES" heightSizable="YES"/>
                        <color key="backgroundColor" systemColor="systemBackgroundColor" cocoaTouchSystemColor="whiteColor"/>
                        <prototypes>
                            <tableViewCell clipsSubviews="YES" contentMode="scaleToFill" selectionStyle="none" indentationWidth="10" reuseIdentifier="ChartTableViewCell" rowHeight="318" id="cuj-C4-IMF" customClass="ChartTableViewCell" customModule="LoopKitUI">
                                <rect key="frame" x="0.0" y="28" width="375" height="318"/>
                                <autoresizingMask key="autoresizingMask"/>
                                <tableViewCellContentView key="contentView" opaque="NO" clipsSubviews="YES" multipleTouchEnabled="YES" contentMode="center" tableViewCell="cuj-C4-IMF" id="oeh-yE-DB8">
                                    <rect key="frame" x="0.0" y="0.0" width="375" height="318"/>
                                    <autoresizingMask key="autoresizingMask"/>
                                    <subviews>
                                        <label opaque="NO" userInteractionEnabled="NO" contentMode="left" horizontalHuggingPriority="251" verticalHuggingPriority="251" text="Glucose Change" textAlignment="natural" lineBreakMode="tailTruncation" baselineAdjustment="alignBaselines" adjustsFontSizeToFit="NO" translatesAutoresizingMaskIntoConstraints="NO" id="bq4-98-cQU">
                                            <rect key="frame" x="16" y="11" width="119.5" height="18"/>
                                            <fontDescription key="fontDescription" type="boldSystem" pointSize="15"/>
                                            <nil key="textColor"/>
                                            <nil key="highlightedColor"/>
                                        </label>
                                        <view contentMode="scaleToFill" translatesAutoresizingMaskIntoConstraints="NO" id="MJM-pI-lcq" customClass="ChartContainerView" customModule="LoopKitUI">
                                            <rect key="frame" x="0.0" y="29" width="375" height="130"/>
                                            <constraints>
                                                <constraint firstAttribute="height" constant="130" id="DPc-dp-Smc"/>
                                            </constraints>
                                        </view>
                                        <label opaque="NO" userInteractionEnabled="NO" contentMode="left" verticalCompressionResistancePriority="749" textAlignment="natural" lineBreakMode="tailTruncation" numberOfLines="0" baselineAdjustment="alignBaselines" adjustsFontSizeToFit="NO" translatesAutoresizingMaskIntoConstraints="NO" id="IxU-As-glo">
                                            <rect key="frame" x="16" y="225" width="343" height="82"/>
                                            <string key="text">Observed changes in glucose, subtracting changes modeled from insulin delivery, can be used to estimate carbohydrate absorption.</string>
                                            <fontDescription key="fontDescription" style="UICTFontTextStyleCaption1"/>
                                            <color key="textColor" systemColor="secondaryLabelColor" red="0.23529411759999999" green="0.23529411759999999" blue="0.26274509800000001" alpha="0.59999999999999998" colorSpace="custom" customColorSpace="sRGB"/>
                                            <nil key="highlightedColor"/>
                                        </label>
                                        <stackView opaque="NO" contentMode="scaleToFill" spacing="4" translatesAutoresizingMaskIntoConstraints="NO" id="Qdk-Cl-ljQ">
                                            <rect key="frame" x="16" y="167" width="109" height="50"/>
                                            <subviews>
                                                <view contentMode="scaleToFill" translatesAutoresizingMaskIntoConstraints="NO" id="yuD-Je-55e" customClass="CircleMaskView" customModule="Loop" customModuleProvider="target">
                                                    <rect key="frame" x="0.0" y="0.0" width="50" height="50"/>
                                                    <color key="backgroundColor" systemColor="secondaryLabelColor" red="0.23529411759999999" green="0.23529411759999999" blue="0.26274509800000001" alpha="0.59999999999999998" colorSpace="custom" customColorSpace="sRGB"/>
                                                    <constraints>
                                                        <constraint firstAttribute="width" secondItem="yuD-Je-55e" secondAttribute="height" multiplier="1:1" id="oTe-Gl-B7l"/>
                                                    </constraints>
                                                </view>
                                                <label opaque="NO" userInteractionEnabled="NO" contentMode="left" horizontalHuggingPriority="251" verticalHuggingPriority="251" text="Predicted" textAlignment="natural" lineBreakMode="tailTruncation" baselineAdjustment="alignBaselines" adjustsFontSizeToFit="NO" translatesAutoresizingMaskIntoConstraints="NO" id="87H-N1-0vJ">
                                                    <rect key="frame" x="54" y="0.0" width="55" height="50"/>
                                                    <fontDescription key="fontDescription" style="UICTFontTextStyleCaption1"/>
                                                    <nil key="textColor"/>
                                                    <nil key="highlightedColor"/>
                                                </label>
                                            </subviews>
                                            <constraints>
                                                <constraint firstItem="yuD-Je-55e" firstAttribute="height" secondItem="87H-N1-0vJ" secondAttribute="height" id="aiO-RF-knR"/>
                                            </constraints>
                                        </stackView>
                                        <stackView opaque="NO" contentMode="scaleToFill" spacing="4" translatesAutoresizingMaskIntoConstraints="NO" id="6T4-P6-RWt">
                                            <rect key="frame" x="133" y="167" width="109" height="50"/>
                                            <subviews>
                                                <view contentMode="scaleToFill" translatesAutoresizingMaskIntoConstraints="NO" id="7dr-6C-JSN" customClass="CircleMaskView" customModule="Loop" customModuleProvider="target">
                                                    <rect key="frame" x="0.0" y="0.0" width="50" height="50"/>
                                                    <color key="backgroundColor" red="0.38823529410000002" green="0.85490196080000003" blue="0.21960784310000001" alpha="0.80000000000000004" colorSpace="custom" customColorSpace="sRGB"/>
                                                    <constraints>
                                                        <constraint firstAttribute="width" secondItem="7dr-6C-JSN" secondAttribute="height" multiplier="1:1" id="OpK-4E-9Q6"/>
                                                    </constraints>
                                                </view>
                                                <label opaque="NO" userInteractionEnabled="NO" contentMode="left" horizontalHuggingPriority="251" verticalHuggingPriority="251" text="Observed" textAlignment="natural" lineBreakMode="tailTruncation" baselineAdjustment="alignBaselines" adjustsFontSizeToFit="NO" translatesAutoresizingMaskIntoConstraints="NO" id="EAn-Ja-S1d">
                                                    <rect key="frame" x="54" y="0.0" width="55" height="50"/>
                                                    <fontDescription key="fontDescription" style="UICTFontTextStyleCaption1"/>
                                                    <nil key="textColor"/>
                                                    <nil key="highlightedColor"/>
                                                </label>
                                            </subviews>
                                            <constraints>
                                                <constraint firstItem="7dr-6C-JSN" firstAttribute="height" secondItem="EAn-Ja-S1d" secondAttribute="height" id="wYu-FG-E1V"/>
                                            </constraints>
                                        </stackView>
                                    </subviews>
                                    <constraints>
                                        <constraint firstItem="IxU-As-glo" firstAttribute="trailing" secondItem="oeh-yE-DB8" secondAttribute="trailingMargin" id="A7v-d1-pEe"/>
                                        <constraint firstItem="Qdk-Cl-ljQ" firstAttribute="top" secondItem="MJM-pI-lcq" secondAttribute="bottom" constant="8" symbolic="YES" id="BWv-bX-oK9"/>
                                        <constraint firstItem="MJM-pI-lcq" firstAttribute="leading" secondItem="oeh-yE-DB8" secondAttribute="leading" id="IsU-Zq-jYJ"/>
                                        <constraint firstItem="bq4-98-cQU" firstAttribute="leading" secondItem="oeh-yE-DB8" secondAttribute="leadingMargin" id="KUn-cH-NH6"/>
                                        <constraint firstItem="IxU-As-glo" firstAttribute="top" secondItem="Qdk-Cl-ljQ" secondAttribute="bottom" constant="8" symbolic="YES" id="LcH-B6-rJp"/>
                                        <constraint firstItem="Qdk-Cl-ljQ" firstAttribute="leading" secondItem="oeh-yE-DB8" secondAttribute="leadingMargin" id="MIw-TZ-O1J"/>
                                        <constraint firstItem="MJM-pI-lcq" firstAttribute="top" secondItem="bq4-98-cQU" secondAttribute="bottom" id="Mrw-3f-LyI"/>
                                        <constraint firstItem="IxU-As-glo" firstAttribute="top" secondItem="6T4-P6-RWt" secondAttribute="bottom" constant="8" symbolic="YES" id="QYm-An-mod"/>
                                        <constraint firstAttribute="bottomMargin" secondItem="IxU-As-glo" secondAttribute="bottom" id="RX8-1v-VJy"/>
                                        <constraint firstAttribute="trailingMargin" relation="greaterThanOrEqual" secondItem="bq4-98-cQU" secondAttribute="trailingMargin" id="b4I-Wm-ZLw"/>
                                        <constraint firstItem="IxU-As-glo" firstAttribute="leading" secondItem="oeh-yE-DB8" secondAttribute="leadingMargin" id="fFx-9A-V1o"/>
                                        <constraint firstItem="6T4-P6-RWt" firstAttribute="leading" secondItem="Qdk-Cl-ljQ" secondAttribute="trailing" constant="8" symbolic="YES" id="i3i-Be-Smq"/>
                                        <constraint firstItem="6T4-P6-RWt" firstAttribute="top" secondItem="MJM-pI-lcq" secondAttribute="bottom" constant="8" symbolic="YES" id="k55-jt-apI"/>
                                        <constraint firstAttribute="trailing" secondItem="MJM-pI-lcq" secondAttribute="trailing" id="mXI-0j-dVa"/>
                                        <constraint firstItem="bq4-98-cQU" firstAttribute="top" secondItem="oeh-yE-DB8" secondAttribute="topMargin" id="xny-FB-4OV"/>
                                    </constraints>
                                </tableViewCellContentView>
                                <inset key="separatorInset" minX="999" minY="0.0" maxX="0.0" maxY="0.0"/>
                                <connections>
                                    <outlet property="chartContentView" destination="MJM-pI-lcq" id="xmm-cD-Cak"/>
                                    <outlet property="titleLabel" destination="bq4-98-cQU" id="lCb-o3-pvu"/>
                                </connections>
                            </tableViewCell>
                            <tableViewCell clipsSubviews="YES" contentMode="scaleToFill" selectionStyle="none" indentationWidth="10" reuseIdentifier="HeaderValuesTableViewCell" rowHeight="70" id="DoF-w2-AZv" customClass="HeaderValuesTableViewCell" customModule="Loop" customModuleProvider="target">
                                <rect key="frame" x="0.0" y="346" width="375" height="70"/>
                                <autoresizingMask key="autoresizingMask"/>
                                <tableViewCellContentView key="contentView" opaque="NO" clipsSubviews="YES" multipleTouchEnabled="YES" contentMode="center" preservesSuperviewLayoutMargins="YES" tableViewCell="DoF-w2-AZv" id="yoj-yn-ZNl">
                                    <rect key="frame" x="0.0" y="0.0" width="375" height="70"/>
                                    <autoresizingMask key="autoresizingMask"/>
                                    <subviews>
                                        <stackView opaque="NO" contentMode="scaleToFill" distribution="fillProportionally" alignment="bottom" spacing="6" translatesAutoresizingMaskIntoConstraints="NO" id="F07-Hl-8Ub">
                                            <rect key="frame" x="16" y="0.0" width="343" height="67"/>
                                            <subviews>
                                                <stackView opaque="NO" contentMode="scaleToFill" alignment="lastBaseline" spacing="2" translatesAutoresizingMaskIntoConstraints="NO" id="W9e-ML-5se">
                                                    <rect key="frame" x="0.0" y="0.0" width="227" height="67"/>
                                                    <subviews>
                                                        <stackView opaque="NO" contentMode="scaleToFill" spacing="2" translatesAutoresizingMaskIntoConstraints="NO" id="4K4-8o-LZp">
                                                            <rect key="frame" x="0.0" y="13" width="27.5" height="54"/>
                                                            <subviews>
                                                                <label opaque="NO" userInteractionEnabled="NO" contentMode="left" horizontalHuggingPriority="251" verticalHuggingPriority="251" text="0" textAlignment="natural" lineBreakMode="tailTruncation" baselineAdjustment="alignBaselines" adjustsFontSizeToFit="NO" translatesAutoresizingMaskIntoConstraints="NO" id="zvZ-uf-zMX">
                                                                    <rect key="frame" x="0.0" y="0.0" width="27.5" height="54"/>
                                                                    <fontDescription key="fontDescription" type="system" weight="light" pointSize="45"/>
                                                                    <nil key="textColor"/>
                                                                    <nil key="highlightedColor"/>
                                                                </label>
                                                            </subviews>
                                                        </stackView>
                                                        <stackView opaque="NO" userInteractionEnabled="NO" contentMode="scaleToFill" axis="vertical" translatesAutoresizingMaskIntoConstraints="NO" id="xsa-fa-q0Q">
                                                            <rect key="frame" x="29.5" y="0.0" width="197.5" height="59.5"/>
                                                            <subviews>
                                                                <label opaque="NO" userInteractionEnabled="NO" contentMode="left" verticalHuggingPriority="251" text="g COB" textAlignment="natural" lineBreakMode="tailTruncation" baselineAdjustment="alignBaselines" adjustsFontSizeToFit="NO" translatesAutoresizingMaskIntoConstraints="NO" id="SQx-au-ZcM">
                                                                    <rect key="frame" x="0.0" y="0.0" width="197.5" height="9.5"/>
                                                                    <fontDescription key="fontDescription" type="system" pointSize="17"/>
                                                                    <nil key="textColor"/>
                                                                    <nil key="highlightedColor"/>
                                                                </label>
                                                                <label opaque="NO" userInteractionEnabled="NO" contentMode="left" verticalHuggingPriority="251" text="" textAlignment="natural" lineBreakMode="tailTruncation" baselineAdjustment="alignBaselines" adjustsFontSizeToFit="NO" translatesAutoresizingMaskIntoConstraints="NO" id="OEY-lo-WHp">
                                                                    <rect key="frame" x="0.0" y="9.5" width="197.5" height="50"/>
                                                                    <fontDescription key="fontDescription" style="UICTFontTextStyleFootnote"/>
                                                                    <color key="textColor" systemColor="secondaryLabelColor" red="0.23529411759999999" green="0.23529411759999999" blue="0.26274509800000001" alpha="0.59999999999999998" colorSpace="custom" customColorSpace="sRGB"/>
                                                                    <nil key="highlightedColor"/>
                                                                </label>
                                                            </subviews>
                                                        </stackView>
                                                    </subviews>
                                                </stackView>
                                                <stackView opaque="NO" contentMode="scaleToFill" horizontalHuggingPriority="251" alignment="lastBaseline" spacing="2" translatesAutoresizingMaskIntoConstraints="NO" id="epB-PX-SMb">
                                                    <rect key="frame" x="233" y="0.0" width="110" height="67"/>
                                                    <subviews>
                                                        <stackView opaque="NO" contentMode="scaleToFill" axis="vertical" translatesAutoresizingMaskIntoConstraints="NO" id="xH4-Sz-Jxf">
                                                            <rect key="frame" x="0.0" y="13" width="27.5" height="54"/>
                                                            <subviews>
                                                                <label opaque="NO" userInteractionEnabled="NO" contentMode="left" horizontalHuggingPriority="251" verticalHuggingPriority="251" text="0" textAlignment="natural" lineBreakMode="tailTruncation" baselineAdjustment="alignBaselines" adjustsFontSizeToFit="NO" translatesAutoresizingMaskIntoConstraints="NO" id="yn7-2M-jZz">
                                                                    <rect key="frame" x="0.0" y="0.0" width="27.5" height="54"/>
                                                                    <fontDescription key="fontDescription" type="system" weight="light" pointSize="45"/>
                                                                    <nil key="textColor"/>
                                                                    <nil key="highlightedColor"/>
                                                                </label>
                                                            </subviews>
                                                        </stackView>
                                                        <stackView opaque="NO" userInteractionEnabled="NO" contentMode="scaleToFill" axis="vertical" translatesAutoresizingMaskIntoConstraints="NO" id="vVe-gm-YYF">
                                                            <rect key="frame" x="29.5" y="0.0" width="80.5" height="59.5"/>
                                                            <subviews>
                                                                <label opaque="NO" userInteractionEnabled="NO" contentMode="left" verticalHuggingPriority="251" text="g Total" textAlignment="natural" lineBreakMode="tailTruncation" baselineAdjustment="alignBaselines" adjustsFontSizeToFit="NO" translatesAutoresizingMaskIntoConstraints="NO" id="d3X-AN-tA5">
                                                                    <rect key="frame" x="0.0" y="0.0" width="80.5" height="9.5"/>
                                                                    <fontDescription key="fontDescription" type="system" pointSize="17"/>
                                                                    <nil key="textColor"/>
                                                                    <nil key="highlightedColor"/>
                                                                </label>
                                                                <label opaque="NO" userInteractionEnabled="NO" contentMode="left" verticalHuggingPriority="251" text="" textAlignment="natural" lineBreakMode="tailTruncation" baselineAdjustment="alignBaselines" adjustsFontSizeToFit="NO" translatesAutoresizingMaskIntoConstraints="NO" id="2YJ-xx-nmh">
                                                                    <rect key="frame" x="0.0" y="9.5" width="80.5" height="50"/>
                                                                    <fontDescription key="fontDescription" style="UICTFontTextStyleFootnote"/>
                                                                    <color key="textColor" systemColor="secondaryLabelColor" red="0.23529411759999999" green="0.23529411759999999" blue="0.26274509800000001" alpha="0.59999999999999998" colorSpace="custom" customColorSpace="sRGB"/>
                                                                    <nil key="highlightedColor"/>
                                                                </label>
                                                            </subviews>
                                                        </stackView>
                                                    </subviews>
                                                </stackView>
                                            </subviews>
                                        </stackView>
                                    </subviews>
                                    <constraints>
                                        <constraint firstAttribute="trailingMargin" secondItem="F07-Hl-8Ub" secondAttribute="trailing" id="DrG-Ji-adz"/>
                                        <constraint firstItem="F07-Hl-8Ub" firstAttribute="top" secondItem="yoj-yn-ZNl" secondAttribute="top" id="YhO-L7-HxR"/>
                                        <constraint firstItem="F07-Hl-8Ub" firstAttribute="leading" secondItem="yoj-yn-ZNl" secondAttribute="leadingMargin" id="eOc-5N-et7"/>
                                        <constraint firstAttribute="bottom" secondItem="F07-Hl-8Ub" secondAttribute="bottom" constant="3" id="t5l-L4-cHu"/>
                                    </constraints>
                                    <edgeInsets key="layoutMargins" top="8" left="15" bottom="8" right="15"/>
                                </tableViewCellContentView>
                                <inset key="separatorInset" minX="0.0" minY="0.0" maxX="0.0" maxY="0.0"/>
                                <connections>
                                    <outlet property="COBDateLabel" destination="OEY-lo-WHp" id="0ed-8B-SaP"/>
                                    <outlet property="COBValueLabel" destination="zvZ-uf-zMX" id="tKt-Rr-84C"/>
                                    <outlet property="totalDateLabel" destination="2YJ-xx-nmh" id="3Mt-71-cmd"/>
                                    <outlet property="totalValueLabel" destination="yn7-2M-jZz" id="WBH-0V-IfS"/>
                                </connections>
                            </tableViewCell>
                            <tableViewCell clipsSubviews="YES" contentMode="scaleToFill" selectionStyle="default" indentationWidth="10" reuseIdentifier="CarbEntryTableViewCell" rowHeight="66" id="R0n-uX-07P" customClass="CarbEntryTableViewCell" customModule="Loop" customModuleProvider="target">
                                <rect key="frame" x="0.0" y="416" width="375" height="66"/>
                                <autoresizingMask key="autoresizingMask"/>
                                <tableViewCellContentView key="contentView" opaque="NO" clipsSubviews="YES" multipleTouchEnabled="YES" contentMode="center" preservesSuperviewLayoutMargins="YES" tableViewCell="R0n-uX-07P" id="9An-oU-9y7">
                                    <rect key="frame" x="0.0" y="0.0" width="375" height="66"/>
                                    <autoresizingMask key="autoresizingMask"/>
                                    <subviews>
                                        <progressView opaque="NO" contentMode="scaleToFill" verticalHuggingPriority="750" progress="0.5" translatesAutoresizingMaskIntoConstraints="NO" id="HkK-Uz-ji1">
                                            <rect key="frame" x="16" y="64" width="359" height="2"/>
                                            <color key="progressTintColor" red="0.5568627451" green="0.56078431370000004" blue="0.57647058819999997" alpha="0.40000000000000002" colorSpace="custom" customColorSpace="sRGB"/>
                                            <color key="trackTintColor" red="0.5568627451" green="0.56078431370000004" blue="0.57647058819999997" alpha="0.050000000000000003" colorSpace="custom" customColorSpace="sRGB"/>
                                        </progressView>
                                        <progressView opaque="NO" contentMode="scaleToFill" verticalHuggingPriority="750" progress="0.40000000000000002" translatesAutoresizingMaskIntoConstraints="NO" id="Mxi-br-Hti">
                                            <rect key="frame" x="16" y="64" width="359" height="2"/>
                                            <color key="progressTintColor" name="carbs"/>
                                            <color key="trackTintColor" red="0.5568627451" green="0.56078431370000004" blue="0.57647058819999997" alpha="0.050000000000000003" colorSpace="custom" customColorSpace="sRGB"/>
                                        </progressView>
                                        <stackView opaque="NO" contentMode="scaleToFill" spacing="8" translatesAutoresizingMaskIntoConstraints="NO" id="vg9-bq-Hwf">
                                            <rect key="frame" x="16" y="11" width="343" height="45"/>
                                            <subviews>
                                                <stackView opaque="NO" contentMode="scaleToFill" axis="vertical" distribution="fillEqually" spacing="4" translatesAutoresizingMaskIntoConstraints="NO" id="u18-by-vQw">
                                                    <rect key="frame" x="0.0" y="0.0" width="343" height="45"/>
                                                    <subviews>
                                                        <stackView opaque="NO" contentMode="scaleToFill" translatesAutoresizingMaskIntoConstraints="NO" id="BbA-hn-OkN">
                                                            <rect key="frame" x="0.0" y="0.0" width="343" height="20.5"/>
                                                            <subviews>
                                                                <label opaque="NO" userInteractionEnabled="NO" contentMode="left" verticalHuggingPriority="251" text="Label" textAlignment="natural" lineBreakMode="tailTruncation" baselineAdjustment="alignBaselines" adjustsFontSizeToFit="NO" translatesAutoresizingMaskIntoConstraints="NO" id="ufi-Kj-33k">
                                                                    <rect key="frame" x="0.0" y="0.0" width="299" height="20.5"/>
                                                                    <fontDescription key="fontDescription" style="UICTFontTextStyleBody"/>
                                                                    <nil key="textColor"/>
                                                                    <nil key="highlightedColor"/>
                                                                </label>
                                                                <label opaque="NO" multipleTouchEnabled="YES" contentMode="left" horizontalHuggingPriority="251" horizontalCompressionResistancePriority="751" text="Detail" textAlignment="right" lineBreakMode="tailTruncation" baselineAdjustment="alignBaselines" adjustsFontSizeToFit="NO" translatesAutoresizingMaskIntoConstraints="NO" id="aCb-Qs-bpu">
                                                                    <rect key="frame" x="299" y="0.0" width="44" height="20.5"/>
                                                                    <fontDescription key="fontDescription" style="UICTFontTextStyleBody"/>
                                                                    <color key="textColor" systemColor="secondaryLabelColor" red="0.23529411759999999" green="0.23529411759999999" blue="0.26274509800000001" alpha="0.59999999999999998" colorSpace="custom" customColorSpace="sRGB"/>
                                                                    <nil key="highlightedColor"/>
                                                                </label>
                                                            </subviews>
                                                        </stackView>
                                                        <stackView opaque="NO" contentMode="scaleToFill" translatesAutoresizingMaskIntoConstraints="NO" id="xqU-HU-BMs">
                                                            <rect key="frame" x="0.0" y="24.5" width="343" height="20.5"/>
                                                            <subviews>
                                                                <label opaque="NO" userInteractionEnabled="NO" contentMode="left" verticalHuggingPriority="251" text="Label" textAlignment="natural" lineBreakMode="tailTruncation" baselineAdjustment="alignBaselines" adjustsFontSizeToFit="NO" translatesAutoresizingMaskIntoConstraints="NO" id="Krd-Aa-ret">
                                                                    <rect key="frame" x="0.0" y="0.0" width="299" height="20.5"/>
                                                                    <fontDescription key="fontDescription" style="UICTFontTextStyleBody"/>
                                                                    <color key="textColor" name="carbs"/>
                                                                    <nil key="highlightedColor"/>
                                                                </label>
                                                                <label opaque="NO" multipleTouchEnabled="YES" contentMode="left" horizontalHuggingPriority="251" text="Detail" textAlignment="right" lineBreakMode="tailTruncation" baselineAdjustment="alignBaselines" adjustsFontSizeToFit="NO" translatesAutoresizingMaskIntoConstraints="NO" id="J7x-W5-gwo">
                                                                    <rect key="frame" x="299" y="0.0" width="44" height="20.5"/>
                                                                    <fontDescription key="fontDescription" style="UICTFontTextStyleBody"/>
                                                                    <color key="textColor" name="carbs"/>
                                                                    <nil key="highlightedColor"/>
                                                                </label>
                                                            </subviews>
                                                        </stackView>
                                                    </subviews>
                                                </stackView>
                                            </subviews>
                                        </stackView>
                                    </subviews>
                                    <constraints>
                                        <constraint firstItem="HkK-Uz-ji1" firstAttribute="leading" secondItem="Mxi-br-Hti" secondAttribute="leading" id="3Z5-wu-Xng"/>
                                        <constraint firstAttribute="trailing" secondItem="Mxi-br-Hti" secondAttribute="trailing" id="4a6-av-Vhb"/>
                                        <constraint firstItem="HkK-Uz-ji1" firstAttribute="trailing" secondItem="Mxi-br-Hti" secondAttribute="trailing" id="Fgl-U3-WyK"/>
                                        <constraint firstItem="vg9-bq-Hwf" firstAttribute="leading" secondItem="9An-oU-9y7" secondAttribute="leadingMargin" id="HEw-ha-Kc8"/>
                                        <constraint firstAttribute="bottom" secondItem="Mxi-br-Hti" secondAttribute="bottom" id="LBX-ff-1bY"/>
                                        <constraint firstItem="HkK-Uz-ji1" firstAttribute="top" secondItem="vg9-bq-Hwf" secondAttribute="bottom" constant="8" symbolic="YES" id="fD1-8j-zX4"/>
                                        <constraint firstItem="HkK-Uz-ji1" firstAttribute="bottom" secondItem="Mxi-br-Hti" secondAttribute="bottom" id="h66-C2-0gx"/>
                                        <constraint firstItem="HkK-Uz-ji1" firstAttribute="top" secondItem="Mxi-br-Hti" secondAttribute="top" id="hKh-3V-XTo"/>
                                        <constraint firstItem="Mxi-br-Hti" firstAttribute="leading" secondItem="9An-oU-9y7" secondAttribute="leadingMargin" id="hrs-Lc-nVc"/>
                                        <constraint firstAttribute="trailingMargin" secondItem="vg9-bq-Hwf" secondAttribute="trailing" id="lwP-fj-Gs6"/>
                                        <constraint firstItem="vg9-bq-Hwf" firstAttribute="top" secondItem="9An-oU-9y7" secondAttribute="topMargin" id="mNP-NP-UW6"/>
                                    </constraints>
                                </tableViewCellContentView>
                                <connections>
                                    <outlet property="clampedProgressView" destination="HkK-Uz-ji1" id="yIZ-Gx-qHl"/>
                                    <outlet property="dateLabel" destination="aCb-Qs-bpu" id="ev3-8q-aDB"/>
                                    <outlet property="observedDateLabel" destination="J7x-W5-gwo" id="WQf-bR-yv7"/>
                                    <outlet property="observedProgressView" destination="Mxi-br-Hti" id="s2h-xc-g1R"/>
                                    <outlet property="observedValueLabel" destination="Krd-Aa-ret" id="EPT-7Q-6O8"/>
                                    <outlet property="valueLabel" destination="ufi-Kj-33k" id="6kh-tP-B8R"/>
                                    <segue destination="uaV-yr-cIp" kind="show" id="urz-4S-c6I"/>
                                </connections>
                            </tableViewCell>
                        </prototypes>
                        <connections>
                            <outlet property="dataSource" destination="hZZ-2S-lrd" id="Dcu-4y-gld"/>
                            <outlet property="delegate" destination="hZZ-2S-lrd" id="cBO-GP-VwX"/>
                        </connections>
                    </tableView>
                    <navigationItem key="navigationItem" title="Carbohydrates" id="Vpi-5b-bY5">
                        <barButtonItem key="rightBarButtonItem" systemItem="add" id="VBt-zR-6uw">
                            <connections>
                                <segue destination="YJ1-01-QoA" kind="presentation" identifier="CarbEntryViewController" id="UnO-ql-F0K"/>
                            </connections>
                        </barButtonItem>
                    </navigationItem>
                </tableViewController>
                <placeholder placeholderIdentifier="IBFirstResponder" id="CMk-eP-Qtb" userLabel="First Responder" sceneMemberID="firstResponder"/>
            </objects>
            <point key="canvasLocation" x="1640.8" y="-35.532233883058474"/>
        </scene>
        <!--Status-->
        <scene sceneID="dRe-fy-po5">
            <objects>
                <tableViewController storyboardIdentifier="MainStatusViewController" id="1zR-tC-i50" customClass="StatusTableViewController" customModule="Loop" customModuleProvider="target" sceneMemberID="viewController">
                    <tableView key="view" clipsSubviews="YES" contentMode="scaleToFill" alwaysBounceVertical="YES" dataMode="prototypes" style="plain" separatorStyle="none" rowHeight="44" sectionHeaderHeight="28" sectionFooterHeight="28" id="Rg0-f1-ZWM">
                        <rect key="frame" x="0.0" y="0.0" width="375" height="667"/>
                        <autoresizingMask key="autoresizingMask" widthSizable="YES" heightSizable="YES"/>
                        <color key="backgroundColor" systemColor="systemBackgroundColor" cocoaTouchSystemColor="whiteColor"/>
                        <prototypes>
                            <tableViewCell clipsSubviews="YES" contentMode="scaleToFill" selectionStyle="none" indentationWidth="10" reuseIdentifier="HUDViewTableViewCell" rowHeight="70" id="vCp-19-ZkW" customClass="HUDViewTableViewCell" customModule="Loop" customModuleProvider="target">
                                <rect key="frame" x="0.0" y="28" width="375" height="70"/>
                                <autoresizingMask key="autoresizingMask"/>
                                <tableViewCellContentView key="contentView" opaque="NO" clipsSubviews="YES" multipleTouchEnabled="YES" contentMode="center" tableViewCell="vCp-19-ZkW" id="b8U-Fn-hSd">
                                    <rect key="frame" x="0.0" y="0.0" width="375" height="70"/>
                                    <autoresizingMask key="autoresizingMask"/>
                                    <subviews>
                                        <view contentMode="scaleToFill" translatesAutoresizingMaskIntoConstraints="NO" id="rhv-td-a2w" customClass="StatusBarHUDView" customModule="LoopUI">
                                            <rect key="frame" x="0.0" y="0.0" width="375" height="70"/>
                                        </view>
                                    </subviews>
                                    <constraints>
                                        <constraint firstAttribute="bottom" secondItem="rhv-td-a2w" secondAttribute="bottom" id="1Ak-Ey-x6f"/>
                                        <constraint firstItem="rhv-td-a2w" firstAttribute="top" secondItem="b8U-Fn-hSd" secondAttribute="top" id="haZ-kU-LG2"/>
                                        <constraint firstItem="rhv-td-a2w" firstAttribute="leading" secondItem="b8U-Fn-hSd" secondAttribute="leading" id="opr-4c-hvM"/>
                                        <constraint firstAttribute="trailing" secondItem="rhv-td-a2w" secondAttribute="trailing" id="vMk-xA-KXQ"/>
                                    </constraints>
                                </tableViewCellContentView>
                                <connections>
                                    <outlet property="hudView" destination="rhv-td-a2w" id="NgB-Il-xhT"/>
                                </connections>
                            </tableViewCell>
                            <tableViewCell clipsSubviews="YES" contentMode="scaleToFill" selectionStyle="none" indentationWidth="10" reuseIdentifier="TitleSubtitleTableViewCell" id="zTq-QB-XNu" customClass="TitleSubtitleTableViewCell" customModule="Loop" customModuleProvider="target">
                                <rect key="frame" x="0.0" y="98" width="375" height="44"/>
                                <autoresizingMask key="autoresizingMask"/>
                                <tableViewCellContentView key="contentView" opaque="NO" clipsSubviews="YES" multipleTouchEnabled="YES" contentMode="center" tableViewCell="zTq-QB-XNu" id="vD6-31-qVz">
                                    <rect key="frame" x="0.0" y="0.0" width="375" height="44"/>
                                    <autoresizingMask key="autoresizingMask"/>
                                    <subviews>
                                        <view contentMode="scaleToFill" translatesAutoresizingMaskIntoConstraints="NO" id="vSf-ph-T9I">
                                            <rect key="frame" x="0.0" y="0.0" width="375" height="44"/>
                                        </view>
                                        <label opaque="NO" userInteractionEnabled="NO" contentMode="left" verticalHuggingPriority="251" horizontalCompressionResistancePriority="751" text="3.5 U/hour @ 12:12 PM" textAlignment="right" lineBreakMode="tailTruncation" baselineAdjustment="alignBaselines" adjustsFontSizeToFit="NO" translatesAutoresizingMaskIntoConstraints="NO" id="5gz-kZ-iF1">
                                            <rect key="frame" x="177" y="16" width="182" height="12"/>
                                            <fontDescription key="fontDescription" type="boldSystem" pointSize="15"/>
                                            <nil key="textColor"/>
                                            <nil key="highlightedColor"/>
                                        </label>
                                        <label opaque="NO" userInteractionEnabled="NO" contentMode="left" horizontalHuggingPriority="251" verticalHuggingPriority="251" text="Recommended Basal" textAlignment="natural" lineBreakMode="tailTruncation" baselineAdjustment="alignBaselines" adjustsFontSizeToFit="NO" translatesAutoresizingMaskIntoConstraints="NO" id="k3F-Na-7mn">
                                            <rect key="frame" x="16" y="16" width="153" height="12"/>
                                            <fontDescription key="fontDescription" type="boldSystem" pointSize="15"/>
                                            <nil key="textColor"/>
                                            <nil key="highlightedColor"/>
                                        </label>
                                    </subviews>
                                    <constraints>
                                        <constraint firstItem="k3F-Na-7mn" firstAttribute="leading" secondItem="vD6-31-qVz" secondAttribute="leadingMargin" id="1az-VR-KBn"/>
                                        <constraint firstItem="5gz-kZ-iF1" firstAttribute="leading" secondItem="k3F-Na-7mn" secondAttribute="trailing" constant="8" symbolic="YES" id="57k-bf-8iD"/>
                                        <constraint firstAttribute="bottomMargin" secondItem="5gz-kZ-iF1" secondAttribute="bottom" constant="5" id="DUA-M0-Crc"/>
                                        <constraint firstAttribute="trailingMargin" secondItem="5gz-kZ-iF1" secondAttribute="trailing" id="Ght-Kf-Tta"/>
                                        <constraint firstItem="5gz-kZ-iF1" firstAttribute="top" secondItem="vD6-31-qVz" secondAttribute="topMargin" constant="5" id="RVY-dw-wAk"/>
                                        <constraint firstAttribute="bottomMargin" secondItem="k3F-Na-7mn" secondAttribute="bottom" constant="5" id="V21-Fv-rDF"/>
                                        <constraint firstItem="k3F-Na-7mn" firstAttribute="top" secondItem="vD6-31-qVz" secondAttribute="topMargin" constant="5" id="ykM-Vi-LJ6"/>
                                    </constraints>
                                </tableViewCellContentView>
                                <constraints>
                                    <constraint firstAttribute="trailing" secondItem="vSf-ph-T9I" secondAttribute="trailing" id="4zZ-jT-3h5"/>
                                    <constraint firstItem="vSf-ph-T9I" firstAttribute="top" secondItem="zTq-QB-XNu" secondAttribute="top" id="SjI-Yx-lDm"/>
                                    <constraint firstAttribute="bottom" secondItem="vSf-ph-T9I" secondAttribute="bottom" id="TqR-yP-ca0"/>
                                    <constraint firstItem="vSf-ph-T9I" firstAttribute="leading" secondItem="zTq-QB-XNu" secondAttribute="leading" id="VDj-cL-tYc"/>
                                </constraints>
                                <connections>
                                    <outlet property="backgroundView" destination="vSf-ph-T9I" id="BFh-Fj-OMr"/>
                                    <outlet property="subtitleLabel" destination="5gz-kZ-iF1" id="Ih8-Lb-7FQ"/>
                                    <outlet property="titleLabel" destination="k3F-Na-7mn" id="Mrt-ZL-fKG"/>
                                </connections>
                            </tableViewCell>
                            <tableViewCell clipsSubviews="YES" contentMode="scaleToFill" selectionStyle="none" indentationWidth="10" reuseIdentifier="ChartTableViewCell" rowHeight="200" id="FEV-fX-i48" customClass="ChartTableViewCell" customModule="LoopKitUI">
                                <rect key="frame" x="0.0" y="142" width="375" height="200"/>
                                <autoresizingMask key="autoresizingMask"/>
                                <tableViewCellContentView key="contentView" opaque="NO" clipsSubviews="YES" multipleTouchEnabled="YES" contentMode="center" tableViewCell="FEV-fX-i48" id="lS6-Qa-Lw7">
                                    <rect key="frame" x="0.0" y="0.0" width="375" height="200"/>
                                    <autoresizingMask key="autoresizingMask"/>
                                    <subviews>
                                        <label opaque="NO" userInteractionEnabled="NO" contentMode="left" horizontalHuggingPriority="251" verticalHuggingPriority="251" text="Glucose" textAlignment="natural" lineBreakMode="tailTruncation" baselineAdjustment="alignBaselines" adjustsFontSizeToFit="NO" translatesAutoresizingMaskIntoConstraints="NO" id="tuw-av-A3x">
                                            <rect key="frame" x="16" y="11" width="60" height="18"/>
                                            <fontDescription key="fontDescription" type="boldSystem" pointSize="15"/>
                                            <nil key="textColor"/>
                                            <nil key="highlightedColor"/>
                                        </label>
                                        <label opaque="NO" userInteractionEnabled="NO" contentMode="left" horizontalHuggingPriority="251" verticalHuggingPriority="251" text="eventually 92 mg/dL" textAlignment="right" lineBreakMode="tailTruncation" baselineAdjustment="alignBaselines" adjustsFontSizeToFit="NO" translatesAutoresizingMaskIntoConstraints="NO" id="Rse-x8-amW">
                                            <rect key="frame" x="209" y="11" width="150" height="18"/>
                                            <fontDescription key="fontDescription" type="boldSystem" pointSize="15"/>
                                            <nil key="textColor"/>
                                            <nil key="highlightedColor"/>
                                        </label>
                                        <view contentMode="scaleToFill" translatesAutoresizingMaskIntoConstraints="NO" id="ADL-hs-cfT" customClass="ChartContainerView" customModule="LoopKitUI">
                                            <rect key="frame" x="0.0" y="29" width="375" height="171"/>
                                        </view>
                                    </subviews>
                                    <constraints>
                                        <constraint firstItem="ADL-hs-cfT" firstAttribute="leading" secondItem="lS6-Qa-Lw7" secondAttribute="leading" id="1ij-2X-KyF"/>
                                        <constraint firstItem="tuw-av-A3x" firstAttribute="top" secondItem="lS6-Qa-Lw7" secondAttribute="topMargin" id="44W-RH-eAs"/>
                                        <constraint firstItem="ADL-hs-cfT" firstAttribute="top" secondItem="tuw-av-A3x" secondAttribute="bottom" id="8SG-FW-fas"/>
                                        <constraint firstItem="Rse-x8-amW" firstAttribute="leading" relation="greaterThanOrEqual" secondItem="tuw-av-A3x" secondAttribute="trailing" constant="8" symbolic="YES" id="Bsw-mW-hJf"/>
                                        <constraint firstAttribute="trailingMargin" secondItem="Rse-x8-amW" secondAttribute="trailing" id="czt-v0-TsI"/>
                                        <constraint firstAttribute="bottom" secondItem="ADL-hs-cfT" secondAttribute="bottom" id="fvX-sU-gU0"/>
                                        <constraint firstItem="tuw-av-A3x" firstAttribute="leading" secondItem="lS6-Qa-Lw7" secondAttribute="leadingMargin" id="guP-wu-vVB"/>
                                        <constraint firstItem="Rse-x8-amW" firstAttribute="top" secondItem="lS6-Qa-Lw7" secondAttribute="topMargin" id="ivh-Mp-auR"/>
                                        <constraint firstAttribute="trailing" secondItem="ADL-hs-cfT" secondAttribute="trailing" id="lGX-Kb-VrF"/>
                                    </constraints>
                                </tableViewCellContentView>
                                <connections>
                                    <outlet property="chartContentView" destination="ADL-hs-cfT" id="RhA-6H-bW1"/>
                                    <outlet property="subtitleLabel" destination="Rse-x8-amW" id="ud0-fJ-Pcw"/>
                                    <outlet property="titleLabel" destination="tuw-av-A3x" id="clh-H1-JJe"/>
                                </connections>
                            </tableViewCell>
                        </prototypes>
                        <connections>
                            <outlet property="dataSource" destination="1zR-tC-i50" id="hGO-FO-41H"/>
                            <outlet property="delegate" destination="1zR-tC-i50" id="OUg-z9-1ra"/>
                        </connections>
                    </tableView>
                    <toolbarItems>
                        <barButtonItem image="carbs" id="lpE-RX-jWF">
                            <connections>
                                <segue destination="YJ1-01-QoA" kind="presentation" identifier="CarbEntryViewController" id="viB-eQ-p7y"/>
                            </connections>
                        </barButtonItem>
                        <barButtonItem style="plain" systemItem="flexibleSpace" id="g6k-L0-2qh"/>
                        <barButtonItem enabled="NO" image="Pre-Meal" id="jdk-2o-ydO"/>
                        <barButtonItem style="plain" systemItem="flexibleSpace" id="ava-EZ-v6i"/>
                        <barButtonItem image="bolus" id="2kb-DB-Vag">
                            <connections>
                                <action selector="presentBolusScreen" destination="1zR-tC-i50" id="1G2-8L-uGt"/>
                            </connections>
                        </barButtonItem>
                        <barButtonItem style="plain" systemItem="flexibleSpace" id="p68-fH-iuk"/>
                        <barButtonItem enabled="NO" image="workout" id="8Qz-Cj-oVB"/>
                        <barButtonItem style="plain" systemItem="flexibleSpace" id="d5h-bj-8ek"/>
                        <barButtonItem image="settings" id="PHJ-4n-qiF">
                            <connections>
                                <segue destination="Fr0-ut-OuL" kind="presentation" identifier="SettingsTableViewController" id="JAY-Kf-UMv"/>
                            </connections>
                        </barButtonItem>
                    </toolbarItems>
                    <navigationItem key="navigationItem" title="Status" id="3kU-n2-fha"/>
                    <simulatedToolbarMetrics key="simulatedBottomBarMetrics"/>
                    <connections>
                        <segue destination="a8v-ef-RZZ" kind="show" identifier="InsulinDeliveryTableViewController" id="TZE-My-lqn"/>
                        <segue destination="PA3-sP-cWY" kind="show" identifier="PredictionTableViewController" id="1XC-sI-PK0"/>
                        <segue destination="hZZ-2S-lrd" kind="show" identifier="CarbAbsorptionViewController" id="gFK-pu-hzX"/>
                        <segue destination="n4Q-tf-UqN" kind="presentation" identifier="OverrideSelectionViewController" id="Poa-re-9yJ"/>
                    </connections>
                </tableViewController>
                <placeholder placeholderIdentifier="IBFirstResponder" id="9Tc-kF-7yT" userLabel="First Responder" sceneMemberID="firstResponder"/>
            </objects>
            <point key="canvasLocation" x="838.125" y="-458.45070422535213"/>
        </scene>
<<<<<<< HEAD
        <!--Bolus-->
        <scene sceneID="MwC-nE-tVX">
            <objects>
                <tableViewController storyboardIdentifier="BolusViewController" id="WhH-Np-jCn" customClass="BolusViewController" customModule="Loop" customModuleProvider="target" sceneMemberID="viewController">
                    <tableView key="view" clipsSubviews="YES" contentMode="scaleToFill" alwaysBounceVertical="YES" dataMode="static" style="grouped" separatorStyle="default" rowHeight="44" sectionHeaderHeight="18" sectionFooterHeight="18" id="s63-Nc-tNg">
                        <rect key="frame" x="0.0" y="0.0" width="375" height="647"/>
                        <autoresizingMask key="autoresizingMask" widthSizable="YES" heightSizable="YES"/>
                        <color key="backgroundColor" cocoaTouchSystemColor="groupTableViewBackgroundColor"/>
                        <sections>
                            <tableViewSection id="YE9-Y0-4IS">
                                <cells>
                                    <tableViewCell clipsSubviews="YES" contentMode="scaleToFill" selectionStyle="none" indentationWidth="10" reuseIdentifier="ChartTableViewCell" rowHeight="250" id="e8h-Gg-ufF" customClass="ChartTableViewCell" customModule="Loop" customModuleProvider="target">
                                        <rect key="frame" x="0.0" y="18" width="375" height="250"/>
                                        <autoresizingMask key="autoresizingMask"/>
                                        <tableViewCellContentView key="contentView" opaque="NO" clipsSubviews="YES" multipleTouchEnabled="YES" contentMode="center" tableViewCell="e8h-Gg-ufF" id="maw-a6-d8p">
                                            <rect key="frame" x="0.0" y="0.0" width="375" height="250"/>
                                            <autoresizingMask key="autoresizingMask"/>
                                            <subviews>
                                                <label opaque="NO" userInteractionEnabled="NO" contentMode="left" horizontalHuggingPriority="251" verticalHuggingPriority="251" text="Eventually 92 mg/dL" textAlignment="right" lineBreakMode="tailTruncation" baselineAdjustment="alignBaselines" adjustsFontSizeToFit="NO" translatesAutoresizingMaskIntoConstraints="NO" id="G51-pt-pmi">
                                                    <rect key="frame" x="209" y="11" width="150" height="18"/>
                                                    <fontDescription key="fontDescription" type="boldSystem" pointSize="15"/>
                                                    <nil key="textColor"/>
                                                    <nil key="highlightedColor"/>
                                                </label>
                                                <view contentMode="scaleToFill" translatesAutoresizingMaskIntoConstraints="NO" id="qaB-0q-V2d" customClass="ChartContainerView" customModule="LoopUI">
                                                    <rect key="frame" x="0.0" y="29" width="375" height="217"/>
                                                </view>
                                            </subviews>
                                            <constraints>
                                                <constraint firstItem="qaB-0q-V2d" firstAttribute="leading" secondItem="maw-a6-d8p" secondAttribute="leading" id="Asp-Fn-JoT"/>
                                                <constraint firstItem="G51-pt-pmi" firstAttribute="top" secondItem="maw-a6-d8p" secondAttribute="topMargin" id="N2c-58-hwC"/>
                                                <constraint firstAttribute="bottom" secondItem="qaB-0q-V2d" secondAttribute="bottom" constant="4" id="WG1-gu-MVB"/>
                                                <constraint firstItem="qaB-0q-V2d" firstAttribute="top" secondItem="G51-pt-pmi" secondAttribute="bottom" id="aUf-M5-jGK"/>
                                                <constraint firstItem="G51-pt-pmi" firstAttribute="leading" relation="greaterThanOrEqual" secondItem="maw-a6-d8p" secondAttribute="leading" constant="20" symbolic="YES" id="baf-1j-FTC"/>
                                                <constraint firstAttribute="trailingMargin" secondItem="G51-pt-pmi" secondAttribute="trailing" id="fxi-fc-a7y"/>
                                                <constraint firstAttribute="trailing" secondItem="qaB-0q-V2d" secondAttribute="trailing" id="jSC-QV-dQD"/>
                                            </constraints>
                                        </tableViewCellContentView>
                                        <connections>
                                            <outlet property="chartContentView" destination="qaB-0q-V2d" id="48H-hP-PP5"/>
                                            <outlet property="subtitleLabel" destination="G51-pt-pmi" id="Rxy-VZ-1FA"/>
                                        </connections>
                                    </tableViewCell>
                                    <tableViewCell clipsSubviews="YES" contentMode="scaleToFill" selectionStyle="default" indentationWidth="10" reuseIdentifier="PotentialCarbEntryTableViewCell" id="QgP-nt-XSC" customClass="PotentialCarbEntryTableViewCell" customModule="Loop" customModuleProvider="target">
                                        <rect key="frame" x="0.0" y="268" width="375" height="44"/>
                                        <autoresizingMask key="autoresizingMask"/>
                                        <tableViewCellContentView key="contentView" opaque="NO" clipsSubviews="YES" multipleTouchEnabled="YES" contentMode="center" preservesSuperviewLayoutMargins="YES" tableViewCell="QgP-nt-XSC" id="K4C-xr-ahy">
                                            <rect key="frame" x="0.0" y="0.0" width="375" height="44"/>
                                            <autoresizingMask key="autoresizingMask"/>
                                            <subviews>
                                                <stackView opaque="NO" contentMode="scaleToFill" translatesAutoresizingMaskIntoConstraints="NO" id="7Ik-jE-9pY">
                                                    <rect key="frame" x="16" y="11" width="343" height="22"/>
                                                    <subviews>
                                                        <label opaque="NO" userInteractionEnabled="NO" contentMode="left" verticalHuggingPriority="251" text="Label" textAlignment="natural" lineBreakMode="tailTruncation" baselineAdjustment="alignBaselines" adjustsFontSizeToFit="NO" translatesAutoresizingMaskIntoConstraints="NO" id="IRb-Yj-AQH">
                                                            <rect key="frame" x="0.0" y="0.0" width="299" height="22"/>
                                                            <fontDescription key="fontDescription" style="UICTFontTextStyleBody"/>
                                                            <nil key="textColor"/>
                                                            <nil key="highlightedColor"/>
                                                        </label>
                                                        <label opaque="NO" multipleTouchEnabled="YES" contentMode="left" horizontalHuggingPriority="251" horizontalCompressionResistancePriority="751" text="Detail" textAlignment="right" lineBreakMode="tailTruncation" baselineAdjustment="alignBaselines" adjustsFontSizeToFit="NO" translatesAutoresizingMaskIntoConstraints="NO" id="jQv-xb-gwu">
                                                            <rect key="frame" x="299" y="0.0" width="44" height="22"/>
                                                            <fontDescription key="fontDescription" style="UICTFontTextStyleBody"/>
                                                            <color key="textColor" systemColor="secondaryLabelColor" red="0.23529411759999999" green="0.23529411759999999" blue="0.26274509800000001" alpha="0.59999999999999998" colorSpace="custom" customColorSpace="sRGB"/>
                                                            <nil key="highlightedColor"/>
                                                        </label>
                                                    </subviews>
                                                </stackView>
                                            </subviews>
                                            <constraints>
                                                <constraint firstItem="7Ik-jE-9pY" firstAttribute="top" secondItem="K4C-xr-ahy" secondAttribute="topMargin" id="jIg-yz-miV"/>
                                                <constraint firstAttribute="bottomMargin" secondItem="7Ik-jE-9pY" secondAttribute="bottom" priority="750" id="jfm-W6-GBM"/>
                                                <constraint firstAttribute="trailingMargin" secondItem="7Ik-jE-9pY" secondAttribute="trailing" id="ly4-CC-Tyg"/>
                                                <constraint firstItem="7Ik-jE-9pY" firstAttribute="leading" secondItem="K4C-xr-ahy" secondAttribute="leadingMargin" id="vWc-4Y-Q9x"/>
                                            </constraints>
                                        </tableViewCellContentView>
                                        <connections>
                                            <outlet property="dateLabel" destination="jQv-xb-gwu" id="wt0-fn-mbg"/>
                                            <outlet property="valueLabel" destination="IRb-Yj-AQH" id="N0V-46-4ME"/>
                                        </connections>
                                    </tableViewCell>
                                    <tableViewCell clipsSubviews="YES" contentMode="scaleToFill" selectionStyle="none" indentationWidth="10" rowHeight="45" id="AUz-zE-m0e">
                                        <rect key="frame" x="0.0" y="312" width="375" height="45"/>
                                        <autoresizingMask key="autoresizingMask"/>
                                        <tableViewCellContentView key="contentView" opaque="NO" clipsSubviews="YES" multipleTouchEnabled="YES" contentMode="center" tableViewCell="AUz-zE-m0e" id="m9w-O9-Oa0">
                                            <rect key="frame" x="0.0" y="0.0" width="375" height="45"/>
                                            <autoresizingMask key="autoresizingMask"/>
                                            <subviews>
                                                <label opaque="NO" userInteractionEnabled="NO" contentMode="left" verticalHuggingPriority="251" text="⚠ Glucose Predicted Below Range" lineBreakMode="tailTruncation" numberOfLines="3" baselineAdjustment="alignBaselines" adjustsFontSizeToFit="NO" translatesAutoresizingMaskIntoConstraints="NO" id="k0g-P7-OVN">
                                                    <rect key="frame" x="24" y="11" width="335" height="34"/>
                                                    <fontDescription key="fontDescription" type="boldSystem" pointSize="14"/>
                                                    <nil key="textColor"/>
                                                    <nil key="highlightedColor"/>
                                                </label>
                                            </subviews>
                                            <constraints>
                                                <constraint firstAttribute="bottom" secondItem="k0g-P7-OVN" secondAttribute="bottom" priority="750" id="Mtj-gF-KgO"/>
                                                <constraint firstAttribute="trailingMargin" secondItem="k0g-P7-OVN" secondAttribute="trailing" id="NQ7-k1-IiH"/>
                                                <constraint firstItem="k0g-P7-OVN" firstAttribute="top" secondItem="m9w-O9-Oa0" secondAttribute="topMargin" id="bg7-XX-ziS"/>
                                                <constraint firstItem="k0g-P7-OVN" firstAttribute="leading" secondItem="m9w-O9-Oa0" secondAttribute="leadingMargin" constant="8" id="kCu-PJ-EXY"/>
                                            </constraints>
                                        </tableViewCellContentView>
                                        <color key="backgroundColor" cocoaTouchSystemColor="tableCellGroupedBackgroundColor"/>
                                    </tableViewCell>
                                    <tableViewCell clipsSubviews="YES" contentMode="scaleToFill" selectionStyle="none" indentationWidth="10" rowHeight="140" id="w0w-Ou-mxd">
                                        <rect key="frame" x="0.0" y="357" width="375" height="140"/>
                                        <autoresizingMask key="autoresizingMask"/>
                                        <tableViewCellContentView key="contentView" opaque="NO" clipsSubviews="YES" multipleTouchEnabled="YES" contentMode="center" tableViewCell="w0w-Ou-mxd" id="1LZ-mo-4hj">
                                            <rect key="frame" x="0.0" y="0.0" width="375" height="140"/>
                                            <autoresizingMask key="autoresizingMask"/>
                                            <subviews>
                                                <label opaque="NO" userInteractionEnabled="NO" contentMode="left" horizontalHuggingPriority="251" verticalHuggingPriority="251" text="Bolus" textAlignment="natural" lineBreakMode="tailTruncation" baselineAdjustment="alignBaselines" adjustsFontSizeToFit="NO" translatesAutoresizingMaskIntoConstraints="NO" id="Yzb-RE-bfd">
                                                    <rect key="frame" x="16" y="11" width="45" height="19"/>
                                                    <fontDescription key="fontDescription" style="UICTFontTextStyleHeadline"/>
                                                    <nil key="textColor"/>
                                                    <nil key="highlightedColor"/>
                                                </label>
                                                <view contentMode="scaleToFill" translatesAutoresizingMaskIntoConstraints="NO" id="3tX-86-zhq" customClass="SegmentedGaugeBarView" customModule="LoopKitUI">
                                                    <rect key="frame" x="71" y="34" width="233.5" height="36"/>
                                                    <constraints>
                                                        <constraint firstAttribute="height" constant="36" id="lSZ-5d-6t1"/>
                                                    </constraints>
                                                    <userDefinedRuntimeAttributes>
                                                        <userDefinedRuntimeAttribute type="number" keyPath="numberOfSegments">
                                                            <integer key="value" value="1"/>
                                                        </userDefinedRuntimeAttribute>
                                                        <userDefinedRuntimeAttribute type="number" keyPath="borderWidth">
                                                            <real key="value" value="2"/>
                                                        </userDefinedRuntimeAttribute>
                                                        <userDefinedRuntimeAttribute type="color" keyPath="borderColor">
                                                            <color key="value" systemColor="systemGrayColor" red="0.5568627451" green="0.5568627451" blue="0.57647058819999997" alpha="1" colorSpace="custom" customColorSpace="sRGB"/>
                                                        </userDefinedRuntimeAttribute>
                                                        <userDefinedRuntimeAttribute type="number" keyPath="progress">
                                                            <real key="value" value="0.0"/>
                                                        </userDefinedRuntimeAttribute>
                                                        <userDefinedRuntimeAttribute type="color" keyPath="startColor">
                                                            <color key="value" name="Lightened Insulin"/>
                                                        </userDefinedRuntimeAttribute>
                                                        <userDefinedRuntimeAttribute type="color" keyPath="endColor">
                                                            <color key="value" name="insulin"/>
                                                        </userDefinedRuntimeAttribute>
                                                    </userDefinedRuntimeAttributes>
                                                </view>
                                                <stackView opaque="NO" contentMode="scaleToFill" axis="vertical" distribution="fillProportionally" alignment="center" spacing="2" translatesAutoresizingMaskIntoConstraints="NO" id="aqv-P5-pei">
                                                    <rect key="frame" x="249.5" y="74" width="109.5" height="55"/>
                                                    <subviews>
                                                        <label opaque="NO" userInteractionEnabled="NO" contentMode="left" horizontalHuggingPriority="251" verticalHuggingPriority="251" text="Recommended" textAlignment="natural" lineBreakMode="tailTruncation" baselineAdjustment="alignBaselines" adjustsFontSizeToFit="NO" translatesAutoresizingMaskIntoConstraints="NO" id="zEc-8q-uPq">
                                                            <rect key="frame" x="0.0" y="0.0" width="109.5" height="19.5"/>
                                                            <fontDescription key="fontDescription" style="UICTFontTextStyleCallout"/>
                                                            <nil key="textColor"/>
                                                            <nil key="highlightedColor"/>
                                                        </label>
                                                        <stackView opaque="NO" contentMode="scaleToFill" distribution="fillProportionally" alignment="firstBaseline" spacing="2" translatesAutoresizingMaskIntoConstraints="NO" id="iA9-cG-AL5">
                                                            <rect key="frame" x="18.5" y="21.5" width="72.5" height="33.5"/>
                                                            <subviews>
                                                                <label opaque="NO" userInteractionEnabled="NO" contentMode="left" horizontalHuggingPriority="251" verticalHuggingPriority="251" text="3.65" textAlignment="natural" lineBreakMode="tailTruncation" baselineAdjustment="alignBaselines" adjustsFontSizeToFit="NO" translatesAutoresizingMaskIntoConstraints="NO" id="MbG-r4-Hnf">
                                                                    <rect key="frame" x="0.0" y="0.0" width="58" height="33.5"/>
                                                                    <fontDescription key="fontDescription" style="UICTFontTextStyleTitle1"/>
                                                                    <nil key="textColor"/>
                                                                    <nil key="highlightedColor"/>
                                                                </label>
                                                                <label opaque="NO" userInteractionEnabled="NO" contentMode="left" horizontalHuggingPriority="251" verticalHuggingPriority="251" text="U" textAlignment="natural" lineBreakMode="tailTruncation" baselineAdjustment="alignBaselines" adjustsFontSizeToFit="NO" translatesAutoresizingMaskIntoConstraints="NO" id="Ws1-Ah-QbF">
                                                                    <rect key="frame" x="60" y="10.5" width="12.5" height="20.5"/>
                                                                    <accessibility key="accessibilityConfiguration" label="Units"/>
                                                                    <fontDescription key="fontDescription" style="UICTFontTextStyleBody"/>
                                                                    <color key="textColor" systemColor="secondaryLabelColor" red="0.23529411759999999" green="0.23529411759999999" blue="0.26274509800000001" alpha="0.59999999999999998" colorSpace="custom" customColorSpace="sRGB"/>
                                                                    <nil key="highlightedColor"/>
                                                                </label>
                                                            </subviews>
                                                        </stackView>
                                                    </subviews>
                                                    <gestureRecognizers/>
                                                    <connections>
                                                        <outletCollection property="gestureRecognizers" destination="gDj-DG-u4H" appends="YES" id="hMn-wv-2gS"/>
                                                    </connections>
                                                </stackView>
                                                <stackView opaque="NO" contentMode="scaleToFill" axis="vertical" distribution="fillProportionally" alignment="center" spacing="2" translatesAutoresizingMaskIntoConstraints="NO" id="Q1e-9V-y8j">
                                                    <rect key="frame" x="16" y="73.5" width="109.5" height="56.5"/>
                                                    <subviews>
                                                        <label opaque="NO" userInteractionEnabled="NO" contentMode="left" horizontalHuggingPriority="251" verticalHuggingPriority="251" text="Entered" textAlignment="natural" lineBreakMode="tailTruncation" baselineAdjustment="alignBaselines" adjustsFontSizeToFit="NO" translatesAutoresizingMaskIntoConstraints="NO" id="Sv6-Dl-14D">
                                                            <rect key="frame" x="26.5" y="0.0" width="56.5" height="19.5"/>
                                                            <fontDescription key="fontDescription" style="UICTFontTextStyleCallout"/>
                                                            <nil key="textColor"/>
                                                            <nil key="highlightedColor"/>
                                                        </label>
                                                        <stackView opaque="NO" contentMode="scaleToFill" distribution="fillProportionally" alignment="firstBaseline" spacing="2" translatesAutoresizingMaskIntoConstraints="NO" id="09w-w4-dpB">
                                                            <rect key="frame" x="26.5" y="21.5" width="56.5" height="35"/>
                                                            <subviews>
                                                                <textField opaque="NO" contentMode="scaleToFill" contentHorizontalAlignment="left" contentVerticalAlignment="center" placeholder="0.0" textAlignment="right" adjustsFontSizeToFit="NO" minimumFontSize="17" translatesAutoresizingMaskIntoConstraints="NO" id="l05-Sh-Ges">
                                                                    <rect key="frame" x="0.0" y="0.0" width="42" height="35"/>
                                                                    <constraints>
                                                                        <constraint firstAttribute="width" relation="lessThanOrEqual" constant="120" id="Y3a-tk-4mb"/>
                                                                    </constraints>
                                                                    <fontDescription key="fontDescription" style="UICTFontTextStyleTitle1"/>
                                                                    <textInputTraits key="textInputTraits" keyboardType="decimalPad"/>
                                                                    <connections>
                                                                        <outlet property="delegate" destination="WhH-Np-jCn" id="eNY-TP-O7s"/>
                                                                    </connections>
                                                                </textField>
                                                                <label opaque="NO" userInteractionEnabled="NO" contentMode="left" horizontalHuggingPriority="251" verticalHuggingPriority="251" text="U" textAlignment="natural" lineBreakMode="tailTruncation" baselineAdjustment="alignBaselines" adjustsFontSizeToFit="NO" translatesAutoresizingMaskIntoConstraints="NO" id="REm-Ge-RSe">
                                                                    <rect key="frame" x="44" y="11" width="12.5" height="20.5"/>
                                                                    <accessibility key="accessibilityConfiguration" label="Units"/>
                                                                    <fontDescription key="fontDescription" style="UICTFontTextStyleBody"/>
                                                                    <color key="textColor" systemColor="secondaryLabelColor" red="0.23529411759999999" green="0.23529411759999999" blue="0.26274509800000001" alpha="0.59999999999999998" colorSpace="custom" customColorSpace="sRGB"/>
                                                                    <nil key="highlightedColor"/>
                                                                </label>
                                                            </subviews>
                                                        </stackView>
                                                    </subviews>
                                                </stackView>
                                                <view contentMode="scaleToFill" placeholderIntrinsicWidth="28" placeholderIntrinsicHeight="28" translatesAutoresizingMaskIntoConstraints="NO" id="N2V-15-2Uj" customClass="OverrideBadgeView" customModule="Loop" customModuleProvider="target">
                                                    <rect key="frame" x="232" y="98.5" width="28" height="28"/>
                                                    <color key="backgroundColor" systemColor="systemBackgroundColor" cocoaTouchSystemColor="whiteColor"/>
                                                </view>
                                            </subviews>
                                            <constraints>
                                                <constraint firstItem="Yzb-RE-bfd" firstAttribute="top" secondItem="1LZ-mo-4hj" secondAttribute="topMargin" id="Anr-hG-7Ge"/>
                                                <constraint firstItem="Yzb-RE-bfd" firstAttribute="leading" secondItem="1LZ-mo-4hj" secondAttribute="leadingMargin" id="EeX-19-hqR"/>
                                                <constraint firstItem="Q1e-9V-y8j" firstAttribute="centerY" secondItem="aqv-P5-pei" secondAttribute="centerY" id="RYC-GM-Wqv"/>
                                                <constraint firstItem="N2V-15-2Uj" firstAttribute="centerY" secondItem="MbG-r4-Hnf" secondAttribute="centerY" id="Sel-c7-OC0"/>
                                                <constraint firstItem="3tX-86-zhq" firstAttribute="leading" secondItem="Q1e-9V-y8j" secondAttribute="centerX" id="UKy-A2-Dlj"/>
                                                <constraint firstItem="aqv-P5-pei" firstAttribute="top" secondItem="3tX-86-zhq" secondAttribute="bottom" constant="4" id="UZ9-A3-K9E"/>
                                                <constraint firstItem="3tX-86-zhq" firstAttribute="centerX" secondItem="1LZ-mo-4hj" secondAttribute="centerX" id="VNd-zx-M2w"/>
                                                <constraint firstAttribute="bottomMargin" secondItem="aqv-P5-pei" secondAttribute="bottom" id="ZHh-0w-I2l"/>
                                                <constraint firstItem="MbG-r4-Hnf" firstAttribute="leading" secondItem="N2V-15-2Uj" secondAttribute="trailing" constant="8" id="lar-Ud-YlY"/>
                                                <constraint firstItem="3tX-86-zhq" firstAttribute="top" secondItem="Yzb-RE-bfd" secondAttribute="bottom" constant="4" id="nSy-Vk-Bqy"/>
                                                <constraint firstAttribute="trailingMargin" secondItem="aqv-P5-pei" secondAttribute="trailing" id="ovg-Qc-B37"/>
                                                <constraint firstItem="Q1e-9V-y8j" firstAttribute="leading" secondItem="1LZ-mo-4hj" secondAttribute="leadingMargin" id="wXs-aV-VwF"/>
                                                <constraint firstItem="aqv-P5-pei" firstAttribute="centerX" secondItem="3tX-86-zhq" secondAttribute="trailing" id="xLL-rK-8h8"/>
                                            </constraints>
                                        </tableViewCellContentView>
                                        <color key="backgroundColor" cocoaTouchSystemColor="tableCellGroupedBackgroundColor"/>
                                    </tableViewCell>
                                </cells>
                            </tableViewSection>
                        </sections>
                        <connections>
                            <outlet property="dataSource" destination="WhH-Np-jCn" id="OZ6-xo-2GW"/>
                            <outlet property="delegate" destination="WhH-Np-jCn" id="qFt-hY-ODb"/>
                        </connections>
                    </tableView>
                    <navigationItem key="navigationItem" title="Bolus" id="aiu-ZA-zVa"/>
                    <simulatedNavigationBarMetrics key="simulatedTopBarMetrics" prompted="NO"/>
                    <connections>
                        <outlet property="bolusAmountGauge" destination="3tX-86-zhq" id="D1V-AT-qag"/>
                        <outlet property="bolusAmountTextField" destination="l05-Sh-Ges" id="xf6-Ey-Cnx"/>
                        <outlet property="noticeLabel" destination="k0g-P7-OVN" id="Geb-fw-665"/>
                        <outlet property="overrideBadgeView" destination="N2V-15-2Uj" id="9Az-l5-T1b"/>
                        <outlet property="recommendedBolusAmountLabel" destination="MbG-r4-Hnf" id="BO8-d2-1Id"/>
                        <segue destination="xgn-H5-ghO" kind="unwind" identifier="close" unwindAction="unwindFromBolusViewController:" id="xRB-qt-LlE"/>
                    </connections>
                </tableViewController>
                <placeholder placeholderIdentifier="IBFirstResponder" id="KEH-mi-7Jf" userLabel="First Responder" sceneMemberID="firstResponder"/>
                <exit id="xgn-H5-ghO" userLabel="Exit" sceneMemberID="exit"/>
                <tapGestureRecognizer id="gDj-DG-u4H">
                    <connections>
                        <action selector="acceptRecommendedBolus" destination="WhH-Np-jCn" id="lKJ-Dh-uSn"/>
                    </connections>
                </tapGestureRecognizer>
            </objects>
            <point key="canvasLocation" x="1652" y="1167.1664167916042"/>
        </scene>
=======
>>>>>>> 1fae2c92
        <!--Root Navigation Controller-->
        <scene sceneID="1UI-1d-xLb">
            <objects>
                <navigationController automaticallyAdjustsScrollViewInsets="NO" toolbarHidden="NO" id="74s-IX-WF0" customClass="RootNavigationController" customModule="Loop" customModuleProvider="target" sceneMemberID="viewController">
                    <tabBarItem key="tabBarItem" systemItem="mostRecent" id="bDY-ie-wv9"/>
                    <toolbarItems/>
                    <navigationBar key="navigationBar" contentMode="scaleToFill" id="Jzc-8D-hlF">
                        <rect key="frame" x="0.0" y="0.0" width="375" height="44"/>
                        <autoresizingMask key="autoresizingMask"/>
                    </navigationBar>
                    <nil name="viewControllers"/>
                    <toolbar key="toolbar" opaque="NO" clearsContextBeforeDrawing="NO" contentMode="scaleToFill" id="tBa-QS-CwE">
                        <rect key="frame" x="0.0" y="623" width="375" height="44"/>
                        <autoresizingMask key="autoresizingMask"/>
                    </toolbar>
                </navigationController>
                <placeholder placeholderIdentifier="IBFirstResponder" id="AMI-Xa-bA4" userLabel="First Responder" sceneMemberID="firstResponder"/>
            </objects>
            <point key="canvasLocation" x="15" y="-452"/>
        </scene>
        <!--Navigation Controller-->
        <scene sceneID="4kH-I0-mGD">
            <objects>
                <navigationController automaticallyAdjustsScrollViewInsets="NO" id="m6L-HW-ENd" sceneMemberID="viewController">
                    <toolbarItems/>
                    <navigationBar key="navigationBar" contentMode="scaleToFill" id="g59-B7-MLI">
                        <rect key="frame" x="0.0" y="0.0" width="375" height="44"/>
                        <autoresizingMask key="autoresizingMask"/>
                    </navigationBar>
                    <nil name="viewControllers"/>
                </navigationController>
                <placeholder placeholderIdentifier="IBFirstResponder" id="VQT-96-wh7" userLabel="First Responder" sceneMemberID="firstResponder"/>
            </objects>
            <point key="canvasLocation" x="840" y="1168"/>
        </scene>
        <!--Navigation Controller-->
        <scene sceneID="NT7-CC-bRN">
            <objects>
                <navigationController automaticallyAdjustsScrollViewInsets="NO" id="YJ1-01-QoA" sceneMemberID="viewController">
                    <toolbarItems/>
                    <navigationBar key="navigationBar" contentMode="scaleToFill" id="G1F-Va-gO2">
                        <rect key="frame" x="0.0" y="0.0" width="375" height="56"/>
                        <autoresizingMask key="autoresizingMask"/>
                    </navigationBar>
                    <nil name="viewControllers"/>
                    <connections>
                        <segue destination="uaV-yr-cIp" kind="relationship" relationship="rootViewController" id="gBt-AH-FnE"/>
                    </connections>
                </navigationController>
                <placeholder placeholderIdentifier="IBFirstResponder" id="3Ql-YC-B6I" userLabel="First Responder" sceneMemberID="firstResponder"/>
            </objects>
            <point key="canvasLocation" x="840" y="325"/>
        </scene>
        <!--Navigation Controller-->
        <scene sceneID="vZz-u1-Q2B">
            <objects>
                <navigationController automaticallyAdjustsScrollViewInsets="NO" id="Fr0-ut-OuL" sceneMemberID="viewController">
                    <toolbarItems/>
                    <navigationBar key="navigationBar" contentMode="scaleToFill" id="5cJ-yb-cD1">
                        <rect key="frame" x="0.0" y="0.0" width="375" height="56"/>
                        <autoresizingMask key="autoresizingMask"/>
                    </navigationBar>
                    <nil name="viewControllers"/>
                    <connections>
                        <segue destination="4cb-Yq-02o" kind="relationship" relationship="rootViewController" id="6BC-rd-2iw"/>
                    </connections>
                </navigationController>
                <placeholder placeholderIdentifier="IBFirstResponder" id="hu2-qg-8CR" userLabel="First Responder" sceneMemberID="firstResponder"/>
            </objects>
            <point key="canvasLocation" x="840" y="1980"/>
        </scene>
        <!--OverrideSelectionViewController-->
        <scene sceneID="O3A-Oa-kvc">
            <objects>
                <viewControllerPlaceholder storyboardName="OverrideSelectionViewController" bundleIdentifier="com.loopkit.LoopKitUI" id="n4Q-tf-UqN" sceneMemberID="viewController"/>
                <placeholder placeholderIdentifier="IBFirstResponder" id="bU3-Ra-HmR" userLabel="First Responder" sceneMemberID="firstResponder"/>
            </objects>
            <point key="canvasLocation" x="1146" y="-49"/>
        </scene>
        <!--Add/Edit Carb Entry-->
        <scene sceneID="ie7-1g-0ay">
            <objects>
                <tableViewController storyboardIdentifier="CarbEntryViewController" id="uaV-yr-cIp" customClass="CarbEntryViewController" customModule="Loop" customModuleProvider="target" sceneMemberID="viewController">
                    <tableView key="view" clipsSubviews="YES" contentMode="scaleToFill" alwaysBounceVertical="YES" keyboardDismissMode="onDrag" dataMode="prototypes" style="insetGrouped" separatorStyle="default" rowHeight="44" sectionHeaderHeight="18" sectionFooterHeight="18" id="jax-JK-7ji">
                        <rect key="frame" x="0.0" y="0.0" width="375" height="667"/>
                        <autoresizingMask key="autoresizingMask" widthSizable="YES" heightSizable="YES"/>
                        <prototypes>
                            <tableViewCell clipsSubviews="YES" contentMode="scaleToFill" selectionStyle="default" indentationWidth="10" reuseIdentifier="DecimalTextFieldTableViewCell" id="zy0-gK-nts" customClass="DecimalTextFieldTableViewCell" customModule="LoopKitUI">
                                <rect key="frame" x="16" y="55.5" width="343" height="44"/>
                                <autoresizingMask key="autoresizingMask"/>
                                <tableViewCellContentView key="contentView" opaque="NO" clipsSubviews="YES" multipleTouchEnabled="YES" contentMode="center" tableViewCell="zy0-gK-nts" id="xJK-Hq-Xwl">
                                    <rect key="frame" x="0.0" y="0.0" width="343" height="44"/>
                                    <autoresizingMask key="autoresizingMask"/>
                                    <subviews>
                                        <textField opaque="NO" clipsSubviews="YES" contentMode="scaleToFill" contentHorizontalAlignment="left" contentVerticalAlignment="center" placeholder="0" textAlignment="right" minimumFontSize="17" translatesAutoresizingMaskIntoConstraints="NO" id="Yf6-fw-Gex">
                                            <rect key="frame" x="170.5" y="15" width="145.5" height="14"/>
                                            <color key="textColor" systemColor="secondaryLabelColor" red="0.23529411759999999" green="0.23529411759999999" blue="0.26274509800000001" alpha="0.59999999999999998" colorSpace="custom" customColorSpace="sRGB"/>
                                            <fontDescription key="fontDescription" style="UICTFontTextStyleBody"/>
                                            <textInputTraits key="textInputTraits" keyboardType="decimalPad" returnKeyType="next"/>
                                        </textField>
                                        <label opaque="NO" userInteractionEnabled="NO" contentMode="left" horizontalHuggingPriority="251" verticalHuggingPriority="251" text="g" textAlignment="natural" lineBreakMode="tailTruncation" baselineAdjustment="alignBaselines" adjustsFontSizeToFit="NO" translatesAutoresizingMaskIntoConstraints="NO" id="0RV-d5-muE">
                                            <rect key="frame" x="318" y="11.5" width="10" height="20.5"/>
                                            <fontDescription key="fontDescription" style="UICTFontTextStyleBody"/>
                                            <color key="textColor" systemColor="secondaryLabelColor" red="0.23529411759999999" green="0.23529411759999999" blue="0.26274509800000001" alpha="0.59999999999999998" colorSpace="custom" customColorSpace="sRGB"/>
                                            <nil key="highlightedColor"/>
                                        </label>
                                        <label opaque="NO" userInteractionEnabled="NO" contentMode="left" horizontalHuggingPriority="251" verticalHuggingPriority="251" text="Amount Consumed" textAlignment="natural" lineBreakMode="tailTruncation" baselineAdjustment="alignBaselines" adjustsFontSizeToFit="NO" translatesAutoresizingMaskIntoConstraints="NO" id="Wx8-Tf-FnG">
                                            <rect key="frame" x="15" y="12" width="147.5" height="20.5"/>
                                            <fontDescription key="fontDescription" style="UICTFontTextStyleBody"/>
                                            <nil key="textColor"/>
                                            <nil key="highlightedColor"/>
                                        </label>
                                    </subviews>
                                    <constraints>
                                        <constraint firstAttribute="trailingMargin" secondItem="0RV-d5-muE" secondAttribute="trailing" id="5ig-eI-Qp4"/>
                                        <constraint firstItem="Yf6-fw-Gex" firstAttribute="centerY" secondItem="xJK-Hq-Xwl" secondAttribute="centerY" id="Iur-dR-8j7"/>
                                        <constraint firstItem="Wx8-Tf-FnG" firstAttribute="centerY" secondItem="xJK-Hq-Xwl" secondAttribute="centerY" id="J8n-Rd-ZSV"/>
                                        <constraint firstItem="0RV-d5-muE" firstAttribute="baseline" secondItem="Yf6-fw-Gex" secondAttribute="baseline" id="PTB-M8-Rxd"/>
                                        <constraint firstItem="Wx8-Tf-FnG" firstAttribute="leading" secondItem="xJK-Hq-Xwl" secondAttribute="leadingMargin" id="Z4I-Tc-FfW"/>
                                        <constraint firstItem="Yf6-fw-Gex" firstAttribute="leading" secondItem="Wx8-Tf-FnG" secondAttribute="trailing" constant="8" symbolic="YES" id="c86-ff-8K1"/>
                                        <constraint firstItem="0RV-d5-muE" firstAttribute="leading" secondItem="Yf6-fw-Gex" secondAttribute="trailing" constant="2" id="gQs-8p-S42"/>
                                        <constraint firstItem="Yf6-fw-Gex" firstAttribute="top" secondItem="xJK-Hq-Xwl" secondAttribute="topMargin" constant="4" id="qX6-8d-uzN"/>
                                        <constraint firstAttribute="bottomMargin" secondItem="Yf6-fw-Gex" secondAttribute="bottom" priority="750" constant="4" id="zcr-8m-ilQ"/>
                                    </constraints>
                                </tableViewCellContentView>
                                <connections>
                                    <outlet property="textField" destination="Yf6-fw-Gex" id="2s1-dP-bWM"/>
                                    <outlet property="unitLabel" destination="0RV-d5-muE" id="MDY-Mq-CIs"/>
                                </connections>
                            </tableViewCell>
                            <tableViewCell clipsSubviews="YES" contentMode="scaleToFill" selectionStyle="default" indentationWidth="10" reuseIdentifier="TextFieldTableViewCell" id="vYF-Gy-b4w" customClass="TextFieldTableViewCell" customModule="LoopKitUI">
                                <rect key="frame" x="16" y="99.5" width="343" height="44"/>
                                <autoresizingMask key="autoresizingMask"/>
                                <tableViewCellContentView key="contentView" opaque="NO" clipsSubviews="YES" multipleTouchEnabled="YES" contentMode="center" tableViewCell="vYF-Gy-b4w" id="8uH-nf-jdg">
                                    <rect key="frame" x="0.0" y="0.0" width="343" height="44"/>
                                    <autoresizingMask key="autoresizingMask"/>
                                    <subviews>
                                        <textField opaque="NO" contentMode="scaleToFill" verticalCompressionResistancePriority="751" contentHorizontalAlignment="left" contentVerticalAlignment="center" textAlignment="right" minimumFontSize="15" translatesAutoresizingMaskIntoConstraints="NO" id="bSR-8J-y14" customClass="CustomInputTextField" customModule="LoopKitUI">
<<<<<<< HEAD
                                            <rect key="frame" x="105" y="15" width="254" height="25.5"/>
=======
                                            <rect key="frame" x="104" y="15" width="224" height="25.5"/>
>>>>>>> 1fae2c92
                                            <color key="textColor" systemColor="secondaryLabelColor" red="0.23529411759999999" green="0.23529411759999999" blue="0.26274509800000001" alpha="0.59999999999999998" colorSpace="custom" customColorSpace="sRGB"/>
                                            <fontDescription key="fontDescription" style="UICTFontTextStyleTitle3"/>
                                            <textInputTraits key="textInputTraits" returnKeyType="next"/>
                                        </textField>
                                        <label opaque="NO" userInteractionEnabled="NO" contentMode="left" horizontalHuggingPriority="251" verticalHuggingPriority="251" horizontalCompressionResistancePriority="751" text="Food Type" textAlignment="natural" lineBreakMode="tailTruncation" baselineAdjustment="alignBaselines" adjustsFontSizeToFit="NO" translatesAutoresizingMaskIntoConstraints="NO" id="qPH-vU-xlu">
                                            <rect key="frame" x="15" y="18" width="81" height="8"/>
                                            <fontDescription key="fontDescription" style="UICTFontTextStyleBody"/>
                                            <nil key="textColor"/>
                                            <nil key="highlightedColor"/>
                                        </label>
                                    </subviews>
                                    <constraints>
                                        <constraint firstItem="bSR-8J-y14" firstAttribute="leading" secondItem="qPH-vU-xlu" secondAttribute="trailing" constant="8" symbolic="YES" id="7Hp-IW-sLr"/>
                                        <constraint firstItem="bSR-8J-y14" firstAttribute="top" secondItem="8uH-nf-jdg" secondAttribute="topMargin" constant="4" id="8JE-nE-2iJ"/>
                                        <constraint firstItem="bSR-8J-y14" firstAttribute="firstBaseline" secondItem="qPH-vU-xlu" secondAttribute="firstBaseline" id="Htv-Rc-pgk"/>
                                        <constraint firstItem="qPH-vU-xlu" firstAttribute="leading" secondItem="8uH-nf-jdg" secondAttribute="leadingMargin" id="Sj1-j0-4xl"/>
                                        <constraint firstAttribute="bottomMargin" secondItem="bSR-8J-y14" secondAttribute="bottom" priority="750" constant="4" id="gbl-Hh-0Cy"/>
                                        <constraint firstItem="qPH-vU-xlu" firstAttribute="centerY" secondItem="8uH-nf-jdg" secondAttribute="centerY" id="j11-9d-0gD"/>
                                        <constraint firstAttribute="trailingMargin" secondItem="bSR-8J-y14" secondAttribute="trailing" id="yMl-eg-rV9"/>
                                    </constraints>
                                </tableViewCellContentView>
                                <connections>
                                    <outlet property="textField" destination="bSR-8J-y14" id="fEa-ir-ztr"/>
                                </connections>
                            </tableViewCell>
                            <tableViewCell clipsSubviews="YES" contentMode="scaleToFill" selectionStyle="default" indentationWidth="10" reuseIdentifier="FoodTypeShortcutCell" id="82i-wy-6Rq" customClass="FoodTypeShortcutCell" customModule="LoopKitUI">
                                <rect key="frame" x="16" y="143.5" width="343" height="44"/>
                                <autoresizingMask key="autoresizingMask"/>
                                <tableViewCellContentView key="contentView" opaque="NO" clipsSubviews="YES" multipleTouchEnabled="YES" contentMode="center" tableViewCell="82i-wy-6Rq" id="qXY-LI-Wdv">
                                    <rect key="frame" x="0.0" y="0.0" width="343" height="44"/>
                                    <autoresizingMask key="autoresizingMask"/>
                                    <subviews>
                                        <stackView opaque="NO" contentMode="scaleToFill" distribution="fillEqually" spacing="5" translatesAutoresizingMaskIntoConstraints="NO" id="JU9-mF-bfZ">
                                            <rect key="frame" x="153" y="4" width="175" height="40"/>
                                            <subviews>
                                                <button opaque="NO" contentMode="center" contentHorizontalAlignment="center" contentVerticalAlignment="center" lineBreakMode="middleTruncation" translatesAutoresizingMaskIntoConstraints="NO" id="Fal-Vf-lfh">
                                                    <rect key="frame" x="0.0" y="0.0" width="40" height="40"/>
                                                    <constraints>
                                                        <constraint firstAttribute="width" secondItem="Fal-Vf-lfh" secondAttribute="height" multiplier="1:1" id="CHS-xR-VB3"/>
                                                    </constraints>
                                                    <fontDescription key="fontDescription" style="UICTFontTextStyleTitle3"/>
                                                    <inset key="contentEdgeInsets" minX="2" minY="0.0" maxX="0.0" maxY="0.0"/>
                                                    <state key="normal" title="🍭"/>
                                                    <state key="selected" backgroundImage="Oval Selection"/>
                                                    <state key="highlighted" backgroundImage="Oval Selection"/>
                                                    <connections>
                                                        <action selector="buttonTapped:" destination="82i-wy-6Rq" eventType="touchUpInside" id="CFp-H5-UEx"/>
                                                    </connections>
                                                </button>
                                                <button opaque="NO" contentMode="center" contentHorizontalAlignment="center" contentVerticalAlignment="center" lineBreakMode="middleTruncation" translatesAutoresizingMaskIntoConstraints="NO" id="QhO-Yi-AqQ">
                                                    <rect key="frame" x="45" y="0.0" width="40" height="40"/>
                                                    <constraints>
                                                        <constraint firstAttribute="width" secondItem="QhO-Yi-AqQ" secondAttribute="height" multiplier="1:1" id="aXD-oi-7FU"/>
                                                    </constraints>
                                                    <fontDescription key="fontDescription" style="UICTFontTextStyleTitle3"/>
                                                    <inset key="contentEdgeInsets" minX="3" minY="0.0" maxX="0.0" maxY="0.0"/>
                                                    <state key="normal" title="🌮"/>
                                                    <state key="selected" backgroundImage="Oval Selection"/>
                                                    <state key="highlighted" backgroundImage="Oval Selection"/>
                                                    <connections>
                                                        <action selector="buttonTapped:" destination="82i-wy-6Rq" eventType="touchUpInside" id="pam-bO-qBW"/>
                                                    </connections>
                                                </button>
                                                <button opaque="NO" contentMode="center" contentHorizontalAlignment="center" contentVerticalAlignment="center" lineBreakMode="middleTruncation" translatesAutoresizingMaskIntoConstraints="NO" id="xl9-Wc-Pdu">
                                                    <rect key="frame" x="90" y="0.0" width="40" height="40"/>
                                                    <constraints>
                                                        <constraint firstAttribute="width" secondItem="xl9-Wc-Pdu" secondAttribute="height" multiplier="1:1" id="N7U-jg-hZs"/>
                                                    </constraints>
                                                    <fontDescription key="fontDescription" style="UICTFontTextStyleTitle3"/>
                                                    <inset key="contentEdgeInsets" minX="3" minY="0.0" maxX="0.0" maxY="0.0"/>
                                                    <state key="normal" title="🍕"/>
                                                    <state key="selected" backgroundImage="Oval Selection"/>
                                                    <state key="highlighted" backgroundImage="Oval Selection"/>
                                                    <connections>
                                                        <action selector="buttonTapped:" destination="82i-wy-6Rq" eventType="touchUpInside" id="94s-hT-7Li"/>
                                                    </connections>
                                                </button>
                                                <button opaque="NO" contentMode="center" contentHorizontalAlignment="center" contentVerticalAlignment="center" lineBreakMode="middleTruncation" translatesAutoresizingMaskIntoConstraints="NO" id="Qe9-uc-vPR">
                                                    <rect key="frame" x="135" y="0.0" width="40" height="40"/>
                                                    <constraints>
                                                        <constraint firstAttribute="width" secondItem="Qe9-uc-vPR" secondAttribute="height" multiplier="1:1" id="cPG-uR-FzN"/>
                                                    </constraints>
                                                    <fontDescription key="fontDescription" style="UICTFontTextStyleTitle3"/>
                                                    <inset key="contentEdgeInsets" minX="3" minY="0.0" maxX="0.0" maxY="0.0"/>
                                                    <state key="normal" title="🍽"/>
                                                    <state key="selected" backgroundImage="Oval Selection"/>
                                                    <state key="highlighted" backgroundImage="Oval Selection"/>
                                                    <connections>
                                                        <action selector="buttonTapped:" destination="82i-wy-6Rq" eventType="touchUpInside" id="jsn-tL-464"/>
                                                    </connections>
                                                </button>
                                            </subviews>
                                            <constraints>
                                                <constraint firstAttribute="height" relation="greaterThanOrEqual" constant="40" id="dYB-lS-aaa"/>
                                            </constraints>
                                        </stackView>
                                        <label opaque="NO" userInteractionEnabled="NO" contentMode="left" horizontalHuggingPriority="251" verticalHuggingPriority="251" horizontalCompressionResistancePriority="751" text="Food Type" textAlignment="natural" lineBreakMode="tailTruncation" baselineAdjustment="alignBaselines" adjustsFontSizeToFit="NO" translatesAutoresizingMaskIntoConstraints="NO" id="ap1-M6-naG">
                                            <rect key="frame" x="15" y="12" width="81" height="20.5"/>
                                            <fontDescription key="fontDescription" style="UICTFontTextStyleBody"/>
                                            <nil key="textColor"/>
                                            <nil key="highlightedColor"/>
                                        </label>
                                    </subviews>
                                    <constraints>
                                        <constraint firstItem="JU9-mF-bfZ" firstAttribute="leading" relation="greaterThanOrEqual" secondItem="ap1-M6-naG" secondAttribute="trailing" constant="8" symbolic="YES" id="2cN-Qi-yGU"/>
                                        <constraint firstItem="ap1-M6-naG" firstAttribute="leading" secondItem="qXY-LI-Wdv" secondAttribute="leadingMargin" id="EIC-Gp-eek"/>
                                        <constraint firstAttribute="trailingMargin" secondItem="JU9-mF-bfZ" secondAttribute="trailing" id="QCo-Uf-hgG"/>
                                        <constraint firstAttribute="bottom" secondItem="JU9-mF-bfZ" secondAttribute="bottom" priority="750" constant="4" id="RFt-7s-GHS"/>
                                        <constraint firstItem="ap1-M6-naG" firstAttribute="centerY" secondItem="qXY-LI-Wdv" secondAttribute="centerY" id="lrN-vH-HKD"/>
                                        <constraint firstItem="JU9-mF-bfZ" firstAttribute="top" secondItem="qXY-LI-Wdv" secondAttribute="top" constant="4" id="uy5-mY-naT"/>
                                    </constraints>
                                </tableViewCellContentView>
                                <connections>
                                    <outlet property="buttonStack" destination="JU9-mF-bfZ" id="LwI-Sm-WkS"/>
                                </connections>
                            </tableViewCell>
                        </prototypes>
                        <sections/>
                        <connections>
                            <outlet property="dataSource" destination="uaV-yr-cIp" id="2aW-WO-jMF"/>
                            <outlet property="delegate" destination="uaV-yr-cIp" id="Gjn-hI-GtC"/>
                        </connections>
                    </tableView>
                    <navigationItem key="navigationItem" title="Add/Edit Carb Entry" id="Tz7-80-bJ7">
                        <barButtonItem key="leftBarButtonItem" systemItem="cancel" id="H1B-Fq-1uQ">
                            <connections>
                                <segue destination="nyZ-TQ-UTt" kind="unwind" identifier="" unwindAction="unwindFromEditing:" id="KCN-zs-bMh"/>
                            </connections>
                        </barButtonItem>
                    </navigationItem>
                </tableViewController>
                <placeholder placeholderIdentifier="IBFirstResponder" id="eFw-Mb-HwK" userLabel="First Responder" sceneMemberID="firstResponder"/>
                <exit id="nyZ-TQ-UTt" userLabel="Exit" sceneMemberID="exit"/>
            </objects>
            <point key="canvasLocation" x="2458" y="733"/>
        </scene>
    </scenes>
    <inferredMetricsTieBreakers>
        <segue reference="urz-4S-c6I"/>
        <segue reference="viB-eQ-p7y"/>
<<<<<<< HEAD
        <segue reference="PC7-vP-CUY"/>
=======
>>>>>>> 1fae2c92
    </inferredMetricsTieBreakers>
    <resources>
        <image name="Oval Selection" width="21" height="21"/>
        <image name="Pre-Meal" width="29" height="29"/>
        <image name="bolus" width="22" height="24"/>
        <image name="carbs" width="29" height="29"/>
        <image name="settings" width="25" height="40"/>
        <image name="workout" width="30" height="29"/>
        <namedColor name="carbs">
            <color red="0.3880000114440918" green="0.85500001907348633" blue="0.2199999988079071" alpha="1" colorSpace="custom" customColorSpace="sRGB"/>
        </namedColor>
    </resources>
</document><|MERGE_RESOLUTION|>--- conflicted
+++ resolved
@@ -1,9 +1,5 @@
 <?xml version="1.0" encoding="UTF-8"?>
-<<<<<<< HEAD
-<document type="com.apple.InterfaceBuilder3.CocoaTouch.Storyboard.XIB" version="3.0" toolsVersion="16096" targetRuntime="iOS.CocoaTouch" propertyAccessControl="none" useAutolayout="YES" useTraitCollections="YES" colorMatched="YES" initialViewController="74s-IX-WF0">
-=======
 <document type="com.apple.InterfaceBuilder3.CocoaTouch.Storyboard.XIB" version="3.0" toolsVersion="16097" targetRuntime="iOS.CocoaTouch" propertyAccessControl="none" useAutolayout="YES" useTraitCollections="YES" colorMatched="YES" initialViewController="74s-IX-WF0">
->>>>>>> 1fae2c92
     <device id="retina4_7" orientation="portrait" appearance="light"/>
     <dependencies>
         <plugIn identifier="com.apple.InterfaceBuilder.IBCocoaTouchPlugin" version="16087"/>
@@ -536,7 +532,7 @@
         <!--Status-->
         <scene sceneID="dRe-fy-po5">
             <objects>
-                <tableViewController storyboardIdentifier="MainStatusViewController" id="1zR-tC-i50" customClass="StatusTableViewController" customModule="Loop" customModuleProvider="target" sceneMemberID="viewController">
+                <tableViewController id="1zR-tC-i50" customClass="StatusTableViewController" customModule="Loop" customModuleProvider="target" sceneMemberID="viewController">
                     <tableView key="view" clipsSubviews="YES" contentMode="scaleToFill" alwaysBounceVertical="YES" dataMode="prototypes" style="plain" separatorStyle="none" rowHeight="44" sectionHeaderHeight="28" sectionFooterHeight="28" id="Rg0-f1-ZWM">
                         <rect key="frame" x="0.0" y="0.0" width="375" height="667"/>
                         <autoresizingMask key="autoresizingMask" widthSizable="YES" heightSizable="YES"/>
@@ -692,270 +688,6 @@
             </objects>
             <point key="canvasLocation" x="838.125" y="-458.45070422535213"/>
         </scene>
-<<<<<<< HEAD
-        <!--Bolus-->
-        <scene sceneID="MwC-nE-tVX">
-            <objects>
-                <tableViewController storyboardIdentifier="BolusViewController" id="WhH-Np-jCn" customClass="BolusViewController" customModule="Loop" customModuleProvider="target" sceneMemberID="viewController">
-                    <tableView key="view" clipsSubviews="YES" contentMode="scaleToFill" alwaysBounceVertical="YES" dataMode="static" style="grouped" separatorStyle="default" rowHeight="44" sectionHeaderHeight="18" sectionFooterHeight="18" id="s63-Nc-tNg">
-                        <rect key="frame" x="0.0" y="0.0" width="375" height="647"/>
-                        <autoresizingMask key="autoresizingMask" widthSizable="YES" heightSizable="YES"/>
-                        <color key="backgroundColor" cocoaTouchSystemColor="groupTableViewBackgroundColor"/>
-                        <sections>
-                            <tableViewSection id="YE9-Y0-4IS">
-                                <cells>
-                                    <tableViewCell clipsSubviews="YES" contentMode="scaleToFill" selectionStyle="none" indentationWidth="10" reuseIdentifier="ChartTableViewCell" rowHeight="250" id="e8h-Gg-ufF" customClass="ChartTableViewCell" customModule="Loop" customModuleProvider="target">
-                                        <rect key="frame" x="0.0" y="18" width="375" height="250"/>
-                                        <autoresizingMask key="autoresizingMask"/>
-                                        <tableViewCellContentView key="contentView" opaque="NO" clipsSubviews="YES" multipleTouchEnabled="YES" contentMode="center" tableViewCell="e8h-Gg-ufF" id="maw-a6-d8p">
-                                            <rect key="frame" x="0.0" y="0.0" width="375" height="250"/>
-                                            <autoresizingMask key="autoresizingMask"/>
-                                            <subviews>
-                                                <label opaque="NO" userInteractionEnabled="NO" contentMode="left" horizontalHuggingPriority="251" verticalHuggingPriority="251" text="Eventually 92 mg/dL" textAlignment="right" lineBreakMode="tailTruncation" baselineAdjustment="alignBaselines" adjustsFontSizeToFit="NO" translatesAutoresizingMaskIntoConstraints="NO" id="G51-pt-pmi">
-                                                    <rect key="frame" x="209" y="11" width="150" height="18"/>
-                                                    <fontDescription key="fontDescription" type="boldSystem" pointSize="15"/>
-                                                    <nil key="textColor"/>
-                                                    <nil key="highlightedColor"/>
-                                                </label>
-                                                <view contentMode="scaleToFill" translatesAutoresizingMaskIntoConstraints="NO" id="qaB-0q-V2d" customClass="ChartContainerView" customModule="LoopUI">
-                                                    <rect key="frame" x="0.0" y="29" width="375" height="217"/>
-                                                </view>
-                                            </subviews>
-                                            <constraints>
-                                                <constraint firstItem="qaB-0q-V2d" firstAttribute="leading" secondItem="maw-a6-d8p" secondAttribute="leading" id="Asp-Fn-JoT"/>
-                                                <constraint firstItem="G51-pt-pmi" firstAttribute="top" secondItem="maw-a6-d8p" secondAttribute="topMargin" id="N2c-58-hwC"/>
-                                                <constraint firstAttribute="bottom" secondItem="qaB-0q-V2d" secondAttribute="bottom" constant="4" id="WG1-gu-MVB"/>
-                                                <constraint firstItem="qaB-0q-V2d" firstAttribute="top" secondItem="G51-pt-pmi" secondAttribute="bottom" id="aUf-M5-jGK"/>
-                                                <constraint firstItem="G51-pt-pmi" firstAttribute="leading" relation="greaterThanOrEqual" secondItem="maw-a6-d8p" secondAttribute="leading" constant="20" symbolic="YES" id="baf-1j-FTC"/>
-                                                <constraint firstAttribute="trailingMargin" secondItem="G51-pt-pmi" secondAttribute="trailing" id="fxi-fc-a7y"/>
-                                                <constraint firstAttribute="trailing" secondItem="qaB-0q-V2d" secondAttribute="trailing" id="jSC-QV-dQD"/>
-                                            </constraints>
-                                        </tableViewCellContentView>
-                                        <connections>
-                                            <outlet property="chartContentView" destination="qaB-0q-V2d" id="48H-hP-PP5"/>
-                                            <outlet property="subtitleLabel" destination="G51-pt-pmi" id="Rxy-VZ-1FA"/>
-                                        </connections>
-                                    </tableViewCell>
-                                    <tableViewCell clipsSubviews="YES" contentMode="scaleToFill" selectionStyle="default" indentationWidth="10" reuseIdentifier="PotentialCarbEntryTableViewCell" id="QgP-nt-XSC" customClass="PotentialCarbEntryTableViewCell" customModule="Loop" customModuleProvider="target">
-                                        <rect key="frame" x="0.0" y="268" width="375" height="44"/>
-                                        <autoresizingMask key="autoresizingMask"/>
-                                        <tableViewCellContentView key="contentView" opaque="NO" clipsSubviews="YES" multipleTouchEnabled="YES" contentMode="center" preservesSuperviewLayoutMargins="YES" tableViewCell="QgP-nt-XSC" id="K4C-xr-ahy">
-                                            <rect key="frame" x="0.0" y="0.0" width="375" height="44"/>
-                                            <autoresizingMask key="autoresizingMask"/>
-                                            <subviews>
-                                                <stackView opaque="NO" contentMode="scaleToFill" translatesAutoresizingMaskIntoConstraints="NO" id="7Ik-jE-9pY">
-                                                    <rect key="frame" x="16" y="11" width="343" height="22"/>
-                                                    <subviews>
-                                                        <label opaque="NO" userInteractionEnabled="NO" contentMode="left" verticalHuggingPriority="251" text="Label" textAlignment="natural" lineBreakMode="tailTruncation" baselineAdjustment="alignBaselines" adjustsFontSizeToFit="NO" translatesAutoresizingMaskIntoConstraints="NO" id="IRb-Yj-AQH">
-                                                            <rect key="frame" x="0.0" y="0.0" width="299" height="22"/>
-                                                            <fontDescription key="fontDescription" style="UICTFontTextStyleBody"/>
-                                                            <nil key="textColor"/>
-                                                            <nil key="highlightedColor"/>
-                                                        </label>
-                                                        <label opaque="NO" multipleTouchEnabled="YES" contentMode="left" horizontalHuggingPriority="251" horizontalCompressionResistancePriority="751" text="Detail" textAlignment="right" lineBreakMode="tailTruncation" baselineAdjustment="alignBaselines" adjustsFontSizeToFit="NO" translatesAutoresizingMaskIntoConstraints="NO" id="jQv-xb-gwu">
-                                                            <rect key="frame" x="299" y="0.0" width="44" height="22"/>
-                                                            <fontDescription key="fontDescription" style="UICTFontTextStyleBody"/>
-                                                            <color key="textColor" systemColor="secondaryLabelColor" red="0.23529411759999999" green="0.23529411759999999" blue="0.26274509800000001" alpha="0.59999999999999998" colorSpace="custom" customColorSpace="sRGB"/>
-                                                            <nil key="highlightedColor"/>
-                                                        </label>
-                                                    </subviews>
-                                                </stackView>
-                                            </subviews>
-                                            <constraints>
-                                                <constraint firstItem="7Ik-jE-9pY" firstAttribute="top" secondItem="K4C-xr-ahy" secondAttribute="topMargin" id="jIg-yz-miV"/>
-                                                <constraint firstAttribute="bottomMargin" secondItem="7Ik-jE-9pY" secondAttribute="bottom" priority="750" id="jfm-W6-GBM"/>
-                                                <constraint firstAttribute="trailingMargin" secondItem="7Ik-jE-9pY" secondAttribute="trailing" id="ly4-CC-Tyg"/>
-                                                <constraint firstItem="7Ik-jE-9pY" firstAttribute="leading" secondItem="K4C-xr-ahy" secondAttribute="leadingMargin" id="vWc-4Y-Q9x"/>
-                                            </constraints>
-                                        </tableViewCellContentView>
-                                        <connections>
-                                            <outlet property="dateLabel" destination="jQv-xb-gwu" id="wt0-fn-mbg"/>
-                                            <outlet property="valueLabel" destination="IRb-Yj-AQH" id="N0V-46-4ME"/>
-                                        </connections>
-                                    </tableViewCell>
-                                    <tableViewCell clipsSubviews="YES" contentMode="scaleToFill" selectionStyle="none" indentationWidth="10" rowHeight="45" id="AUz-zE-m0e">
-                                        <rect key="frame" x="0.0" y="312" width="375" height="45"/>
-                                        <autoresizingMask key="autoresizingMask"/>
-                                        <tableViewCellContentView key="contentView" opaque="NO" clipsSubviews="YES" multipleTouchEnabled="YES" contentMode="center" tableViewCell="AUz-zE-m0e" id="m9w-O9-Oa0">
-                                            <rect key="frame" x="0.0" y="0.0" width="375" height="45"/>
-                                            <autoresizingMask key="autoresizingMask"/>
-                                            <subviews>
-                                                <label opaque="NO" userInteractionEnabled="NO" contentMode="left" verticalHuggingPriority="251" text="⚠ Glucose Predicted Below Range" lineBreakMode="tailTruncation" numberOfLines="3" baselineAdjustment="alignBaselines" adjustsFontSizeToFit="NO" translatesAutoresizingMaskIntoConstraints="NO" id="k0g-P7-OVN">
-                                                    <rect key="frame" x="24" y="11" width="335" height="34"/>
-                                                    <fontDescription key="fontDescription" type="boldSystem" pointSize="14"/>
-                                                    <nil key="textColor"/>
-                                                    <nil key="highlightedColor"/>
-                                                </label>
-                                            </subviews>
-                                            <constraints>
-                                                <constraint firstAttribute="bottom" secondItem="k0g-P7-OVN" secondAttribute="bottom" priority="750" id="Mtj-gF-KgO"/>
-                                                <constraint firstAttribute="trailingMargin" secondItem="k0g-P7-OVN" secondAttribute="trailing" id="NQ7-k1-IiH"/>
-                                                <constraint firstItem="k0g-P7-OVN" firstAttribute="top" secondItem="m9w-O9-Oa0" secondAttribute="topMargin" id="bg7-XX-ziS"/>
-                                                <constraint firstItem="k0g-P7-OVN" firstAttribute="leading" secondItem="m9w-O9-Oa0" secondAttribute="leadingMargin" constant="8" id="kCu-PJ-EXY"/>
-                                            </constraints>
-                                        </tableViewCellContentView>
-                                        <color key="backgroundColor" cocoaTouchSystemColor="tableCellGroupedBackgroundColor"/>
-                                    </tableViewCell>
-                                    <tableViewCell clipsSubviews="YES" contentMode="scaleToFill" selectionStyle="none" indentationWidth="10" rowHeight="140" id="w0w-Ou-mxd">
-                                        <rect key="frame" x="0.0" y="357" width="375" height="140"/>
-                                        <autoresizingMask key="autoresizingMask"/>
-                                        <tableViewCellContentView key="contentView" opaque="NO" clipsSubviews="YES" multipleTouchEnabled="YES" contentMode="center" tableViewCell="w0w-Ou-mxd" id="1LZ-mo-4hj">
-                                            <rect key="frame" x="0.0" y="0.0" width="375" height="140"/>
-                                            <autoresizingMask key="autoresizingMask"/>
-                                            <subviews>
-                                                <label opaque="NO" userInteractionEnabled="NO" contentMode="left" horizontalHuggingPriority="251" verticalHuggingPriority="251" text="Bolus" textAlignment="natural" lineBreakMode="tailTruncation" baselineAdjustment="alignBaselines" adjustsFontSizeToFit="NO" translatesAutoresizingMaskIntoConstraints="NO" id="Yzb-RE-bfd">
-                                                    <rect key="frame" x="16" y="11" width="45" height="19"/>
-                                                    <fontDescription key="fontDescription" style="UICTFontTextStyleHeadline"/>
-                                                    <nil key="textColor"/>
-                                                    <nil key="highlightedColor"/>
-                                                </label>
-                                                <view contentMode="scaleToFill" translatesAutoresizingMaskIntoConstraints="NO" id="3tX-86-zhq" customClass="SegmentedGaugeBarView" customModule="LoopKitUI">
-                                                    <rect key="frame" x="71" y="34" width="233.5" height="36"/>
-                                                    <constraints>
-                                                        <constraint firstAttribute="height" constant="36" id="lSZ-5d-6t1"/>
-                                                    </constraints>
-                                                    <userDefinedRuntimeAttributes>
-                                                        <userDefinedRuntimeAttribute type="number" keyPath="numberOfSegments">
-                                                            <integer key="value" value="1"/>
-                                                        </userDefinedRuntimeAttribute>
-                                                        <userDefinedRuntimeAttribute type="number" keyPath="borderWidth">
-                                                            <real key="value" value="2"/>
-                                                        </userDefinedRuntimeAttribute>
-                                                        <userDefinedRuntimeAttribute type="color" keyPath="borderColor">
-                                                            <color key="value" systemColor="systemGrayColor" red="0.5568627451" green="0.5568627451" blue="0.57647058819999997" alpha="1" colorSpace="custom" customColorSpace="sRGB"/>
-                                                        </userDefinedRuntimeAttribute>
-                                                        <userDefinedRuntimeAttribute type="number" keyPath="progress">
-                                                            <real key="value" value="0.0"/>
-                                                        </userDefinedRuntimeAttribute>
-                                                        <userDefinedRuntimeAttribute type="color" keyPath="startColor">
-                                                            <color key="value" name="Lightened Insulin"/>
-                                                        </userDefinedRuntimeAttribute>
-                                                        <userDefinedRuntimeAttribute type="color" keyPath="endColor">
-                                                            <color key="value" name="insulin"/>
-                                                        </userDefinedRuntimeAttribute>
-                                                    </userDefinedRuntimeAttributes>
-                                                </view>
-                                                <stackView opaque="NO" contentMode="scaleToFill" axis="vertical" distribution="fillProportionally" alignment="center" spacing="2" translatesAutoresizingMaskIntoConstraints="NO" id="aqv-P5-pei">
-                                                    <rect key="frame" x="249.5" y="74" width="109.5" height="55"/>
-                                                    <subviews>
-                                                        <label opaque="NO" userInteractionEnabled="NO" contentMode="left" horizontalHuggingPriority="251" verticalHuggingPriority="251" text="Recommended" textAlignment="natural" lineBreakMode="tailTruncation" baselineAdjustment="alignBaselines" adjustsFontSizeToFit="NO" translatesAutoresizingMaskIntoConstraints="NO" id="zEc-8q-uPq">
-                                                            <rect key="frame" x="0.0" y="0.0" width="109.5" height="19.5"/>
-                                                            <fontDescription key="fontDescription" style="UICTFontTextStyleCallout"/>
-                                                            <nil key="textColor"/>
-                                                            <nil key="highlightedColor"/>
-                                                        </label>
-                                                        <stackView opaque="NO" contentMode="scaleToFill" distribution="fillProportionally" alignment="firstBaseline" spacing="2" translatesAutoresizingMaskIntoConstraints="NO" id="iA9-cG-AL5">
-                                                            <rect key="frame" x="18.5" y="21.5" width="72.5" height="33.5"/>
-                                                            <subviews>
-                                                                <label opaque="NO" userInteractionEnabled="NO" contentMode="left" horizontalHuggingPriority="251" verticalHuggingPriority="251" text="3.65" textAlignment="natural" lineBreakMode="tailTruncation" baselineAdjustment="alignBaselines" adjustsFontSizeToFit="NO" translatesAutoresizingMaskIntoConstraints="NO" id="MbG-r4-Hnf">
-                                                                    <rect key="frame" x="0.0" y="0.0" width="58" height="33.5"/>
-                                                                    <fontDescription key="fontDescription" style="UICTFontTextStyleTitle1"/>
-                                                                    <nil key="textColor"/>
-                                                                    <nil key="highlightedColor"/>
-                                                                </label>
-                                                                <label opaque="NO" userInteractionEnabled="NO" contentMode="left" horizontalHuggingPriority="251" verticalHuggingPriority="251" text="U" textAlignment="natural" lineBreakMode="tailTruncation" baselineAdjustment="alignBaselines" adjustsFontSizeToFit="NO" translatesAutoresizingMaskIntoConstraints="NO" id="Ws1-Ah-QbF">
-                                                                    <rect key="frame" x="60" y="10.5" width="12.5" height="20.5"/>
-                                                                    <accessibility key="accessibilityConfiguration" label="Units"/>
-                                                                    <fontDescription key="fontDescription" style="UICTFontTextStyleBody"/>
-                                                                    <color key="textColor" systemColor="secondaryLabelColor" red="0.23529411759999999" green="0.23529411759999999" blue="0.26274509800000001" alpha="0.59999999999999998" colorSpace="custom" customColorSpace="sRGB"/>
-                                                                    <nil key="highlightedColor"/>
-                                                                </label>
-                                                            </subviews>
-                                                        </stackView>
-                                                    </subviews>
-                                                    <gestureRecognizers/>
-                                                    <connections>
-                                                        <outletCollection property="gestureRecognizers" destination="gDj-DG-u4H" appends="YES" id="hMn-wv-2gS"/>
-                                                    </connections>
-                                                </stackView>
-                                                <stackView opaque="NO" contentMode="scaleToFill" axis="vertical" distribution="fillProportionally" alignment="center" spacing="2" translatesAutoresizingMaskIntoConstraints="NO" id="Q1e-9V-y8j">
-                                                    <rect key="frame" x="16" y="73.5" width="109.5" height="56.5"/>
-                                                    <subviews>
-                                                        <label opaque="NO" userInteractionEnabled="NO" contentMode="left" horizontalHuggingPriority="251" verticalHuggingPriority="251" text="Entered" textAlignment="natural" lineBreakMode="tailTruncation" baselineAdjustment="alignBaselines" adjustsFontSizeToFit="NO" translatesAutoresizingMaskIntoConstraints="NO" id="Sv6-Dl-14D">
-                                                            <rect key="frame" x="26.5" y="0.0" width="56.5" height="19.5"/>
-                                                            <fontDescription key="fontDescription" style="UICTFontTextStyleCallout"/>
-                                                            <nil key="textColor"/>
-                                                            <nil key="highlightedColor"/>
-                                                        </label>
-                                                        <stackView opaque="NO" contentMode="scaleToFill" distribution="fillProportionally" alignment="firstBaseline" spacing="2" translatesAutoresizingMaskIntoConstraints="NO" id="09w-w4-dpB">
-                                                            <rect key="frame" x="26.5" y="21.5" width="56.5" height="35"/>
-                                                            <subviews>
-                                                                <textField opaque="NO" contentMode="scaleToFill" contentHorizontalAlignment="left" contentVerticalAlignment="center" placeholder="0.0" textAlignment="right" adjustsFontSizeToFit="NO" minimumFontSize="17" translatesAutoresizingMaskIntoConstraints="NO" id="l05-Sh-Ges">
-                                                                    <rect key="frame" x="0.0" y="0.0" width="42" height="35"/>
-                                                                    <constraints>
-                                                                        <constraint firstAttribute="width" relation="lessThanOrEqual" constant="120" id="Y3a-tk-4mb"/>
-                                                                    </constraints>
-                                                                    <fontDescription key="fontDescription" style="UICTFontTextStyleTitle1"/>
-                                                                    <textInputTraits key="textInputTraits" keyboardType="decimalPad"/>
-                                                                    <connections>
-                                                                        <outlet property="delegate" destination="WhH-Np-jCn" id="eNY-TP-O7s"/>
-                                                                    </connections>
-                                                                </textField>
-                                                                <label opaque="NO" userInteractionEnabled="NO" contentMode="left" horizontalHuggingPriority="251" verticalHuggingPriority="251" text="U" textAlignment="natural" lineBreakMode="tailTruncation" baselineAdjustment="alignBaselines" adjustsFontSizeToFit="NO" translatesAutoresizingMaskIntoConstraints="NO" id="REm-Ge-RSe">
-                                                                    <rect key="frame" x="44" y="11" width="12.5" height="20.5"/>
-                                                                    <accessibility key="accessibilityConfiguration" label="Units"/>
-                                                                    <fontDescription key="fontDescription" style="UICTFontTextStyleBody"/>
-                                                                    <color key="textColor" systemColor="secondaryLabelColor" red="0.23529411759999999" green="0.23529411759999999" blue="0.26274509800000001" alpha="0.59999999999999998" colorSpace="custom" customColorSpace="sRGB"/>
-                                                                    <nil key="highlightedColor"/>
-                                                                </label>
-                                                            </subviews>
-                                                        </stackView>
-                                                    </subviews>
-                                                </stackView>
-                                                <view contentMode="scaleToFill" placeholderIntrinsicWidth="28" placeholderIntrinsicHeight="28" translatesAutoresizingMaskIntoConstraints="NO" id="N2V-15-2Uj" customClass="OverrideBadgeView" customModule="Loop" customModuleProvider="target">
-                                                    <rect key="frame" x="232" y="98.5" width="28" height="28"/>
-                                                    <color key="backgroundColor" systemColor="systemBackgroundColor" cocoaTouchSystemColor="whiteColor"/>
-                                                </view>
-                                            </subviews>
-                                            <constraints>
-                                                <constraint firstItem="Yzb-RE-bfd" firstAttribute="top" secondItem="1LZ-mo-4hj" secondAttribute="topMargin" id="Anr-hG-7Ge"/>
-                                                <constraint firstItem="Yzb-RE-bfd" firstAttribute="leading" secondItem="1LZ-mo-4hj" secondAttribute="leadingMargin" id="EeX-19-hqR"/>
-                                                <constraint firstItem="Q1e-9V-y8j" firstAttribute="centerY" secondItem="aqv-P5-pei" secondAttribute="centerY" id="RYC-GM-Wqv"/>
-                                                <constraint firstItem="N2V-15-2Uj" firstAttribute="centerY" secondItem="MbG-r4-Hnf" secondAttribute="centerY" id="Sel-c7-OC0"/>
-                                                <constraint firstItem="3tX-86-zhq" firstAttribute="leading" secondItem="Q1e-9V-y8j" secondAttribute="centerX" id="UKy-A2-Dlj"/>
-                                                <constraint firstItem="aqv-P5-pei" firstAttribute="top" secondItem="3tX-86-zhq" secondAttribute="bottom" constant="4" id="UZ9-A3-K9E"/>
-                                                <constraint firstItem="3tX-86-zhq" firstAttribute="centerX" secondItem="1LZ-mo-4hj" secondAttribute="centerX" id="VNd-zx-M2w"/>
-                                                <constraint firstAttribute="bottomMargin" secondItem="aqv-P5-pei" secondAttribute="bottom" id="ZHh-0w-I2l"/>
-                                                <constraint firstItem="MbG-r4-Hnf" firstAttribute="leading" secondItem="N2V-15-2Uj" secondAttribute="trailing" constant="8" id="lar-Ud-YlY"/>
-                                                <constraint firstItem="3tX-86-zhq" firstAttribute="top" secondItem="Yzb-RE-bfd" secondAttribute="bottom" constant="4" id="nSy-Vk-Bqy"/>
-                                                <constraint firstAttribute="trailingMargin" secondItem="aqv-P5-pei" secondAttribute="trailing" id="ovg-Qc-B37"/>
-                                                <constraint firstItem="Q1e-9V-y8j" firstAttribute="leading" secondItem="1LZ-mo-4hj" secondAttribute="leadingMargin" id="wXs-aV-VwF"/>
-                                                <constraint firstItem="aqv-P5-pei" firstAttribute="centerX" secondItem="3tX-86-zhq" secondAttribute="trailing" id="xLL-rK-8h8"/>
-                                            </constraints>
-                                        </tableViewCellContentView>
-                                        <color key="backgroundColor" cocoaTouchSystemColor="tableCellGroupedBackgroundColor"/>
-                                    </tableViewCell>
-                                </cells>
-                            </tableViewSection>
-                        </sections>
-                        <connections>
-                            <outlet property="dataSource" destination="WhH-Np-jCn" id="OZ6-xo-2GW"/>
-                            <outlet property="delegate" destination="WhH-Np-jCn" id="qFt-hY-ODb"/>
-                        </connections>
-                    </tableView>
-                    <navigationItem key="navigationItem" title="Bolus" id="aiu-ZA-zVa"/>
-                    <simulatedNavigationBarMetrics key="simulatedTopBarMetrics" prompted="NO"/>
-                    <connections>
-                        <outlet property="bolusAmountGauge" destination="3tX-86-zhq" id="D1V-AT-qag"/>
-                        <outlet property="bolusAmountTextField" destination="l05-Sh-Ges" id="xf6-Ey-Cnx"/>
-                        <outlet property="noticeLabel" destination="k0g-P7-OVN" id="Geb-fw-665"/>
-                        <outlet property="overrideBadgeView" destination="N2V-15-2Uj" id="9Az-l5-T1b"/>
-                        <outlet property="recommendedBolusAmountLabel" destination="MbG-r4-Hnf" id="BO8-d2-1Id"/>
-                        <segue destination="xgn-H5-ghO" kind="unwind" identifier="close" unwindAction="unwindFromBolusViewController:" id="xRB-qt-LlE"/>
-                    </connections>
-                </tableViewController>
-                <placeholder placeholderIdentifier="IBFirstResponder" id="KEH-mi-7Jf" userLabel="First Responder" sceneMemberID="firstResponder"/>
-                <exit id="xgn-H5-ghO" userLabel="Exit" sceneMemberID="exit"/>
-                <tapGestureRecognizer id="gDj-DG-u4H">
-                    <connections>
-                        <action selector="acceptRecommendedBolus" destination="WhH-Np-jCn" id="lKJ-Dh-uSn"/>
-                    </connections>
-                </tapGestureRecognizer>
-            </objects>
-            <point key="canvasLocation" x="1652" y="1167.1664167916042"/>
-        </scene>
-=======
->>>>>>> 1fae2c92
         <!--Root Navigation Controller-->
         <scene sceneID="1UI-1d-xLb">
             <objects>
@@ -971,6 +703,9 @@
                         <rect key="frame" x="0.0" y="623" width="375" height="44"/>
                         <autoresizingMask key="autoresizingMask"/>
                     </toolbar>
+                    <connections>
+                        <segue destination="1zR-tC-i50" kind="relationship" relationship="rootViewController" id="l2O-0P-j5J"/>
+                    </connections>
                 </navigationController>
                 <placeholder placeholderIdentifier="IBFirstResponder" id="AMI-Xa-bA4" userLabel="First Responder" sceneMemberID="firstResponder"/>
             </objects>
@@ -1094,11 +829,7 @@
                                     <autoresizingMask key="autoresizingMask"/>
                                     <subviews>
                                         <textField opaque="NO" contentMode="scaleToFill" verticalCompressionResistancePriority="751" contentHorizontalAlignment="left" contentVerticalAlignment="center" textAlignment="right" minimumFontSize="15" translatesAutoresizingMaskIntoConstraints="NO" id="bSR-8J-y14" customClass="CustomInputTextField" customModule="LoopKitUI">
-<<<<<<< HEAD
-                                            <rect key="frame" x="105" y="15" width="254" height="25.5"/>
-=======
                                             <rect key="frame" x="104" y="15" width="224" height="25.5"/>
->>>>>>> 1fae2c92
                                             <color key="textColor" systemColor="secondaryLabelColor" red="0.23529411759999999" green="0.23529411759999999" blue="0.26274509800000001" alpha="0.59999999999999998" colorSpace="custom" customColorSpace="sRGB"/>
                                             <fontDescription key="fontDescription" style="UICTFontTextStyleTitle3"/>
                                             <textInputTraits key="textInputTraits" returnKeyType="next"/>
@@ -1239,10 +970,6 @@
     <inferredMetricsTieBreakers>
         <segue reference="urz-4S-c6I"/>
         <segue reference="viB-eQ-p7y"/>
-<<<<<<< HEAD
-        <segue reference="PC7-vP-CUY"/>
-=======
->>>>>>> 1fae2c92
     </inferredMetricsTieBreakers>
     <resources>
         <image name="Oval Selection" width="21" height="21"/>
