//
//  BolusEntryViewModel.swift
//  Loop
//
//  Created by Michael Pangburn on 7/17/20.
//  Copyright © 2020 LoopKit Authors. All rights reserved.
//

import Combine
import HealthKit
import LocalAuthentication
import Intents
import os.log
import LoopCore
import LoopKit
import LoopKitUI
import LoopUI
import SwiftUI

protocol BolusEntryViewModelDelegate: class {
    
    func withLoopState(do block: @escaping (LoopState) -> Void)

    func addGlucoseSamples(_ samples: [NewGlucoseSample], completion: ((_ result: Swift.Result<[StoredGlucoseSample], Error>) -> Void)?)
    
    func addCarbEntry(_ carbEntry: NewCarbEntry, replacing replacingEntry: StoredCarbEntry? ,
                      completion: @escaping (_ result: Result<StoredCarbEntry>) -> Void)

    func storeBolusDosingDecision(_ bolusDosingDecision: BolusDosingDecision, withDate date: Date)
    
    func enactBolus(units: Double, at startDate: Date, completion: @escaping (_ error: Error?) -> Void)
    
    func logOutsideInsulinDose(startDate: Date, units: Double, insulinModelSetting: InsulinModelSettings?)

    func getGlucoseSamples(start: Date?, end: Date?, completion: @escaping (_ samples: Swift.Result<[StoredGlucoseSample], Error>) -> Void)

    func insulinOnBoard(at date: Date, completion: @escaping (_ result: DoseStoreResult<InsulinValue>) -> Void)
    
    func carbsOnBoard(at date: Date, effectVelocities: [GlucoseEffectVelocity]?, completion: @escaping (_ result: CarbStoreResult<CarbValue>) -> Void)
    
    func ensureCurrentPumpData(completion: @escaping () -> Void)
    
    var mostRecentGlucoseDataDate: Date? { get }
    
    var mostRecentPumpDataDate: Date? { get }
    
    var isPumpConfigured: Bool { get }
    
    var preferredGlucoseUnit: HKUnit { get }
    
    var insulinModel: InsulinModel? { get }
    
    var settings: LoopSettings { get }
}

final class BolusEntryViewModel: ObservableObject {
    enum Alert: Int {
        case recommendationChanged
        case maxBolusExceeded
        case noPumpManagerConfigured
        case noMaxBolusConfigured
        case carbEntryPersistenceFailure
        case manualGlucoseEntryOutOfAcceptableRange
        case manualGlucoseEntryPersistenceFailure
        case glucoseNoLongerStale
    }

    enum Notice: Equatable {
        case predictedGlucoseBelowSuspendThreshold(suspendThreshold: HKQuantity)
        case staleGlucoseData
        case stalePumpData
    }

    var authenticate: AuthenticationChallenge = LocalAuthentication.deviceOwnerCheck

    // MARK: - State

    @Published var glucoseValues: [GlucoseValue] = [] // stored glucose values + manual glucose entry
    private var storedGlucoseValues: [GlucoseValue] = []
    @Published var predictedGlucoseValues: [GlucoseValue] = []
    @Published var glucoseUnit: HKUnit = .milligramsPerDeciliter
    @Published var chartDateInterval: DateInterval

    @Published var activeCarbs: HKQuantity?
    @Published var activeInsulin: HKQuantity?

    @Published var targetGlucoseSchedule: GlucoseRangeSchedule?
    @Published var preMealOverride: TemporaryScheduleOverride?
    private var savedPreMealOverride: TemporaryScheduleOverride?
    @Published var scheduleOverride: TemporaryScheduleOverride?
    var maximumBolus: HKQuantity?

    let originalCarbEntry: StoredCarbEntry?
    let potentialCarbEntry: NewCarbEntry?
    let selectedCarbAbsorptionTimeEmoji: String?

    @Published var isManualGlucoseEntryEnabled = false
    @Published var enteredManualGlucose: HKQuantity?
    private var manualGlucoseSample: NewGlucoseSample? // derived from `enteredManualGlucose`, but stored to ensure timestamp consistency

    @Published var recommendedBolus: HKQuantity?
    @Published var enteredBolus = HKQuantity(unit: .internationalUnit(), doubleValue: 0)
    private var isInitiatingSaveOrBolus = false

    private var dosingDecision = BolusDosingDecision()

    @Published var activeAlert: Alert?
    @Published var activeNotice: Notice?

    private let log = OSLog(category: "BolusEntryViewModel")
    private var cancellables: Set<AnyCancellable> = []

    @Published var isRefreshingPump: Bool = false
    
    let chartManager: ChartsManager = {
        let predictedGlucoseChart = PredictedGlucoseChart(predictedGlucoseBounds: FeatureFlags.predictedGlucoseChartClampEnabled ? .default : nil,
                                                          yAxisStepSizeMGDLOverride: FeatureFlags.predictedGlucoseChartClampEnabled ? 40 : nil)
        predictedGlucoseChart.glucoseDisplayRange = LoopConstants.glucoseChartDefaultDisplayRangeWide
        return ChartsManager(colors: .primary, settings: .default, charts: [predictedGlucoseChart], traitCollection: .current)
    }()
    
    // MARK: - External Insulin
    @Published var selectedInsulinModelIndex: Int = 0
    // Return nil if we aren't logging a dose so the bolus is annotated with the correct insulin model
    var selectedInsulinModel: ExponentialInsulinModelPreset? {
        return isLoggingDose ? presetFromTitle[insulinModelPickerOptions[selectedInsulinModelIndex]] : nil
    }
    @Published var selectedDoseDate: Date = Date()
    
    var insulinModelPickerOptions: [String]
    
    let isLoggingDose: Bool
    
    
    let presetFromTitle: [String: ExponentialInsulinModelPreset] = [
        InsulinModelSettings.exponentialPreset(.humalogNovologAdult).title: .humalogNovologAdult,
        InsulinModelSettings.exponentialPreset(.humalogNovologChild).title: .humalogNovologChild,
        InsulinModelSettings.exponentialPreset(.fiasp).title: .fiasp
    ]

    // MARK: - Seams
    private weak var delegate: BolusEntryViewModelDelegate?
    private let now: () -> Date
    private let screenWidth: CGFloat
    private let debounceIntervalMilliseconds: Int
    private let uuidProvider: () -> String
    private let carbEntryDateFormatter: DateFormatter
    
    // MARK: - Initialization

    init(
        delegate: BolusEntryViewModelDelegate,
        now: @escaping () -> Date = { Date() },
        screenWidth: CGFloat = UIScreen.main.bounds.width,
        debounceIntervalMilliseconds: Int = 400,
        uuidProvider: @escaping () -> String = { UUID().uuidString },
        timeZone: TimeZone? = nil,
        originalCarbEntry: StoredCarbEntry? = nil,
        potentialCarbEntry: NewCarbEntry? = nil,
        selectedCarbAbsorptionTimeEmoji: String? = nil,
<<<<<<< HEAD
        supportedInsulinModels: SupportedInsulinModelSettings? = nil
=======
        isManualGlucoseEntryEnabled: Bool = false
>>>>>>> 99e1b11a
    ) {
        self.delegate = delegate
        self.now = now
        self.screenWidth = screenWidth
        self.debounceIntervalMilliseconds = debounceIntervalMilliseconds
        self.uuidProvider = uuidProvider
        self.carbEntryDateFormatter = DateFormatter()
        self.carbEntryDateFormatter.dateStyle = .none
        self.carbEntryDateFormatter.timeStyle = .short
        if let timeZone = timeZone {
            self.carbEntryDateFormatter.timeZone = timeZone
        }
        
        self.originalCarbEntry = originalCarbEntry
        self.potentialCarbEntry = potentialCarbEntry
        self.selectedCarbAbsorptionTimeEmoji = selectedCarbAbsorptionTimeEmoji
        self.insulinModelPickerOptions = []
        self.isLoggingDose = supportedInsulinModels != nil

        self.isManualGlucoseEntryEnabled = isManualGlucoseEntryEnabled
        
        self.chartDateInterval = DateInterval(start: Date(timeInterval: .hours(-1), since: now()), duration: .hours(7))
        
<<<<<<< HEAD
        findInsulinModelPickerOptions(supportedInsulinModels)
=======
        self.dosingDecision.originalCarbEntry = originalCarbEntry

>>>>>>> 99e1b11a
        observeLoopUpdates()
        observeEnteredBolusChanges()
        observeEnteredManualGlucoseChanges()
        observeElapsedTime()
        observeRecommendedBolusChanges()
        observeInsulinModelChanges()
        observeDoseDateChanges()

        update()
    }
    
    private func findInsulinModelPickerOptions(_ allowedModels: SupportedInsulinModelSettings?) {
        insulinModelPickerOptions.append(InsulinModelSettings.exponentialPreset(.humalogNovologAdult).title)
        insulinModelPickerOptions.append(InsulinModelSettings.exponentialPreset(.humalogNovologChild).title)
        
        // Not including Walsh in the UI because (1) it's rarely used and (2) this mechanism shouldn't be used to enter long-acting insulin (which someone could try to do with a long Walsh duration)
        if let allowedModels = allowedModels, allowedModels.fiaspModelEnabled {
            insulinModelPickerOptions.append(InsulinModelSettings.exponentialPreset(.fiasp).title)
        }
    }
    
    var startingPickerIndex: Int {
        if let pumpInsulinModel = delegate?.insulinModel as? ExponentialInsulinModelPreset, let indexToStartOn = insulinModelPickerOptions.firstIndex(of: pumpInsulinModel.title) {
            return indexToStartOn
        }
        
        return 0
    }

    private func observeLoopUpdates() {
        NotificationCenter.default
            .publisher(for: .LoopDataUpdated)
            .receive(on: DispatchQueue.main)
            .sink { [weak self] _ in self?.update() }
            .store(in: &cancellables)
    }

    private func observeEnteredBolusChanges() {
        $enteredBolus
            .removeDuplicates()
            .debounce(for: .milliseconds(debounceIntervalMilliseconds), scheduler: RunLoop.main)
            .sink { [weak self] _ in
                self?.delegate?.withLoopState { [weak self] state in
                    self?.updatePredictedGlucoseValues(from: state)
                }
            }
            .store(in: &cancellables)
    }

    private func observeRecommendedBolusChanges() {
        $recommendedBolus
            .removeDuplicates()
            .debounce(for: .milliseconds(debounceIntervalMilliseconds), scheduler: RunLoop.main)
            .sink { [weak self] _ in
                self?.setRecommendedBolus()
            }
            .store(in: &cancellables)
    }

    private func observeEnteredManualGlucoseChanges() {
        $enteredManualGlucose
            .debounce(for: .milliseconds(debounceIntervalMilliseconds), scheduler: RunLoop.main)
            .sink { [weak self] enteredManualGlucose in
                guard let self = self else { return }

                self.updateManualGlucoseSample(enteredAt: self.now())

                // Clear out any entered bolus whenever the manual entry changes
                self.enteredBolus = HKQuantity(unit: .internationalUnit(), doubleValue: 0)

                self.delegate?.withLoopState { [weak self] state in
                    self?.updatePredictedGlucoseValues(from: state, completion: {
                        // Ensure the manual glucose entry appears on the chart at the same time as the updated prediction
                        self?.updateGlucoseChartValues()
                    })

                    self?.ensurePumpDataIsFresh { [weak self] in
                        self?.updateRecommendedBolusAndNotice(from: state, isUpdatingFromUserInput: true)
                    }
                }
            }
            .store(in: &cancellables)
    }
    
    private func observeInsulinModelChanges() {
        $selectedInsulinModelIndex
            .removeDuplicates()
            .debounce(for: .milliseconds(400), scheduler: RunLoop.main)
            .sink { [weak self] _ in
                self?.delegate?.withLoopState { [weak self] state in
                    self?.updatePredictedGlucoseValues(from: state)
                }
            }
            .store(in: &cancellables)
    }
    
    private func observeDoseDateChanges() {
        $selectedDoseDate
            .removeDuplicates()
            .debounce(for: .milliseconds(400), scheduler: RunLoop.main)
            .sink { [weak self] _ in
                self?.delegate?.withLoopState { [weak self] state in
                    self?.updatePredictedGlucoseValues(from: state)
                }
            }
            .store(in: &cancellables)
    }

    private func observeElapsedTime() {
        // If glucose data is stale, loop status updates cannot be expected to keep presented data fresh.
        // Periodically update the UI to ensure recommendations do not go stale.
        Timer.publish(every: .minutes(5), tolerance: .seconds(15), on: .main, in: .default)
            .autoconnect()
            .receive(on: DispatchQueue.main)
            .sink { [weak self] _ in
                guard let self = self else { return }
                
                self.log.default("5 minutes elapsed on bolus screen; refreshing UI")

                // Update the manual glucose sample's timestamp, which should always be "now"
                self.updateManualGlucoseSample(enteredAt: self.now())
                self.update()
            }
            .store(in: &cancellables)
    }

    // MARK: - View API

    var isBolusRecommended: Bool {
        guard let recommendedBolus = recommendedBolus else {
            return false
        }

        return recommendedBolus.doubleValue(for: .internationalUnit()) > 0
    }

    func setRecommendedBolus() {
        guard isBolusRecommended, !isLoggingDose else { return }
        enteredBolus = recommendedBolus!
        isRefreshingPump = false
        delegate?.withLoopState { [weak self] state in
            self?.updatePredictedGlucoseValues(from: state)
        }
    }

    func saveAndDeliver(onSuccess completion: @escaping () -> Void) {
        guard delegate?.isPumpConfigured ?? false else {
            presentAlert(.noPumpManagerConfigured)
            return
        }

        guard let maximumBolus = maximumBolus else {
            presentAlert(.noMaxBolusConfigured)
            return
        }

        guard enteredBolus <= maximumBolus else {
            presentAlert(.maxBolusExceeded)
            return
        }

        if let manualGlucoseSample = manualGlucoseSample {
            guard LoopConstants.validManualGlucoseEntryRange.contains(manualGlucoseSample.quantity) else {
                presentAlert(.manualGlucoseEntryOutOfAcceptableRange)
                return
            }
        }

        // Authenticate the bolus before saving anything
        if isLoggingDose && enteredBolus.doubleValue(for: .internationalUnit()) > 0 {
            let message = String(format: NSLocalizedString("Authenticate to log %@ Units", comment: "The message displayed during a device authentication prompt to log an insulin dose"), enteredBolusAmountString)
            authenticationChallenge(message) {
                switch $0 {
                case .success:
                    self.continueSaving(onSuccess: completion)
                case .failure:
                    break
                }
            }
        } else if enteredBolus.doubleValue(for: .internationalUnit()) > 0 {
            let message = String(format: NSLocalizedString("Authenticate to Bolus %@ Units", comment: "The message displayed during a device authentication prompt for bolus specification"), enteredBolusAmountString)
            authenticate(message) { [weak self] in
                switch $0 {
                case .success:
                    self?.continueSaving(onSuccess: completion)
                case .failure:
                    break
                }
            }
        } else if potentialCarbEntry != nil  { // Allow user to save carbs without bolusing
            continueSaving(onSuccess: completion)
        } else if manualGlucoseSample != nil { // Allow user to save the manual glucose sample without bolusing
            continueSaving(onSuccess: completion)
        } else {
            completion()
        }
    }
    
    private func continueSaving(onSuccess completion: @escaping () -> Void) {
        if isLoggingDose {
            let doseVolume = enteredBolus.doubleValue(for: .internationalUnit())
            guard doseVolume > 0 else {
                completion()
                return
            }
            
            let model = selectedInsulinModel
            let insulinModelSettings = InsulinModelSettings(model: model!)

            delegate?.logOutsideInsulinDose(startDate: selectedDoseDate, units: doseVolume, insulinModelSetting: insulinModelSettings)
            completion()
        } else if let manualGlucoseSample = manualGlucoseSample {
            isInitiatingSaveOrBolus = true
            delegate?.addGlucoseSamples([manualGlucoseSample]) { result in
                DispatchQueue.main.async {
                    switch result {
                    case .success(let glucoseValues):
                        self.dosingDecision.manualGlucose = glucoseValues.first
                        self.saveCarbsAndDeliverBolus(onSuccess: completion)
                    case .failure(let error):
                        self.isInitiatingSaveOrBolus = false
                        self.presentAlert(.manualGlucoseEntryPersistenceFailure)
                        self.log.error("Failed to add manual glucose entry: %{public}@", String(describing: error))
                    }
                }
            }
        } else {
            self.dosingDecision.manualGlucose = nil
            saveCarbsAndDeliverBolus(onSuccess: completion)
        }
    }

    private func saveCarbsAndDeliverBolus(onSuccess completion: @escaping () -> Void) {
        guard let carbEntry = potentialCarbEntry else {
            dosingDecision.carbEntry = nil
            deliverBolus(onSuccess: completion)
            return
        }

        if originalCarbEntry == nil {
            let interaction = INInteraction(intent: NewCarbEntryIntent(), response: nil)
            interaction.donate { [weak self] (error) in
                if let error = error {
                    self?.log.error("Failed to donate intent: %{public}@", String(describing: error))
                }
            }
        }

        isInitiatingSaveOrBolus = true
        delegate?.addCarbEntry(carbEntry, replacing: originalCarbEntry) { result in
            DispatchQueue.main.async {
                switch result {
                case .success(let storedCarbEntry):
                    self.dosingDecision.carbEntry = storedCarbEntry
                    self.deliverBolus(onSuccess: completion)
                case .failure(let error):
                    self.isInitiatingSaveOrBolus = false
                    self.presentAlert(.carbEntryPersistenceFailure)
                    self.log.error("Failed to add carb entry: %{public}@", String(describing: error))
                }
            }
        }
    }

    private func deliverBolus(onSuccess completion: @escaping () -> Void) {
        let now = self.now()
        let bolusVolume = enteredBolus.doubleValue(for: .internationalUnit())

        dosingDecision.requestedBolus = bolusVolume
        delegate?.storeBolusDosingDecision(dosingDecision, withDate: now)

        guard bolusVolume > 0 else {
            completion()
            return
        }

        isInitiatingSaveOrBolus = true
        savedPreMealOverride = nil
        // TODO: should we pass along completion or not???
        delegate?.enactBolus(units: bolusVolume, at: now, completion: { _ in })
        completion()
    }

    private func presentAlert(_ alert: Alert) {
        dispatchPrecondition(condition: .onQueue(.main))

        // As of iOS 13.6 / Xcode 11.6, swapping out an alert while one is active crashes SwiftUI.
        guard activeAlert == nil else {
            return
        }

        activeAlert = alert
    }

    private lazy var bolusVolumeFormatter = QuantityFormatter(for: .internationalUnit())

    private lazy var absorptionTimeFormatter: DateComponentsFormatter = {
        let formatter = DateComponentsFormatter()
        formatter.collapsesLargestUnit = true
        formatter.unitsStyle = .abbreviated
        formatter.allowsFractionalUnits = true
        formatter.allowedUnits = [.hour, .minute]
        return formatter
    }()

    var enteredBolusAmountString: String {
        let bolusVolume = enteredBolus.doubleValue(for: .internationalUnit())
        return bolusVolumeFormatter.numberFormatter.string(from: bolusVolume) ?? String(bolusVolume)
    }

    var maximumBolusAmountString: String? {
        guard let maxBolusVolume = maximumBolus?.doubleValue(for: .internationalUnit()) else {
            return nil
        }
        return bolusVolumeFormatter.numberFormatter.string(from: maxBolusVolume) ?? String(maxBolusVolume)
    }

    var carbEntryAmountAndEmojiString: String? {
        guard
            let potentialCarbEntry = potentialCarbEntry,
            let carbAmountString = QuantityFormatter(for: .gram()).string(from: potentialCarbEntry.quantity, for: .gram())
        else {
            return nil
        }

        if let emoji = potentialCarbEntry.foodType ?? selectedCarbAbsorptionTimeEmoji {
            return String(format: NSLocalizedString("%1$@ %2$@", comment: "Format string combining carb entry quantity and absorption time emoji"), carbAmountString, emoji)
        } else {
            return carbAmountString
        }
    }

    var carbEntryDateAndAbsorptionTimeString: String? {
        guard let potentialCarbEntry = potentialCarbEntry else {
            return nil
        }

        let entryTimeString = carbEntryDateFormatter.string(from: potentialCarbEntry.startDate)

        if let absorptionTime = potentialCarbEntry.absorptionTime, let absorptionTimeString = absorptionTimeFormatter.string(from: absorptionTime) {
            return String(format: NSLocalizedString("%1$@ + %2$@", comment: "Format string combining carb entry time and absorption time"), entryTimeString, absorptionTimeString)
        } else {
            return entryTimeString
        }
    }

    // MARK: - Data upkeep

    private func updateManualGlucoseSample(enteredAt entryDate: Date) {
        dispatchPrecondition(condition: .onQueue(.main))

        manualGlucoseSample = enteredManualGlucose.map { quantity in
            NewGlucoseSample(
                date: entryDate,
                quantity: quantity,
                isDisplayOnly: false,
                wasUserEntered: true,
                syncIdentifier: uuidProvider()
            )
        }
    }

    private func update() {
        dispatchPrecondition(condition: .onQueue(.main))

        // Prevent any UI updates after a bolus has been initiated.
        guard !isInitiatingSaveOrBolus else { return }

        disableManualGlucoseEntryIfNecessary()
        updateChartDateInterval()
        updateStoredGlucoseValues()
        updateFromLoopState()
        updateActiveInsulin()
    }

    private func disableManualGlucoseEntryIfNecessary() {
        dispatchPrecondition(condition: .onQueue(.main))

        if isManualGlucoseEntryEnabled, !isGlucoseDataStale {
            isManualGlucoseEntryEnabled = false
            enteredManualGlucose = nil
            manualGlucoseSample = nil
            presentAlert(.glucoseNoLongerStale)
        }
    }

    private func updateStoredGlucoseValues() {
        delegate?.getGlucoseSamples(start: chartDateInterval.start, end: nil) { [weak self] result in
            DispatchQueue.main.async {
                guard let self = self else { return }
                switch result {
                case .failure(let error):
                    self.log.error("Failure getting glucose samples: %{public}@", String(describing: error))
                    self.storedGlucoseValues = []
                case .success(let samples):
                    self.storedGlucoseValues = samples
                }
                self.updateGlucoseChartValues()
            }
        }
    }

    private func updateGlucoseChartValues() {
        dispatchPrecondition(condition: .onQueue(.main))

        var chartGlucoseValues = storedGlucoseValues
        if let manualGlucoseSample = manualGlucoseSample {
            chartGlucoseValues.append(manualGlucoseSample.quantitySample)
        }

        self.glucoseValues = chartGlucoseValues
    }

    /// - NOTE: `completion` is invoked on the main queue after predicted glucose values are updated
    private func updatePredictedGlucoseValues(from state: LoopState, completion: @escaping () -> Void = {}) {
        dispatchPrecondition(condition: .notOnQueue(.main))

        let (manualGlucoseSample, enteredBolus, doseDate, insulinModel) = DispatchQueue.main.sync { (self.manualGlucoseSample, self.enteredBolus, self.selectedDoseDate, self.selectedInsulinModel) }
        var insulinModelSettings: InsulinModelSettings?
        if let model = insulinModel {
            insulinModelSettings = InsulinModelSettings(model: model)
        }
        
        let enteredBolusDose = DoseEntry(type: .bolus, startDate: doseDate, value: enteredBolus.doubleValue(for: .internationalUnit()), unit: .units, insulinModelSetting: insulinModelSettings)

        let predictedGlucoseValues: [PredictedGlucoseValue]
        do {
            if let manualGlucoseEntry = manualGlucoseSample {
                predictedGlucoseValues = try state.predictGlucoseFromManualGlucose(
                    manualGlucoseEntry,
                    potentialBolus: enteredBolusDose,
                    potentialCarbEntry: potentialCarbEntry,
                    replacingCarbEntry: originalCarbEntry,
                    includingPendingInsulin: true
                )
            } else {
                predictedGlucoseValues = try state.predictGlucose(
                    using: .all,
                    potentialBolus: enteredBolusDose,
                    potentialCarbEntry: potentialCarbEntry,
                    replacingCarbEntry: originalCarbEntry,
                    includingPendingInsulin: true
                )
            }
        } catch {
            predictedGlucoseValues = []
        }

        DispatchQueue.main.async {
            self.predictedGlucoseValues = predictedGlucoseValues
            self.dosingDecision.predictedGlucoseIncludingPendingInsulin = predictedGlucoseValues
            completion()
        }
    }

    private func updateActiveInsulin() {
        delegate?.insulinOnBoard(at: Date()) { [weak self] result in
            guard let self = self else { return }

            DispatchQueue.main.async {
                switch result {
                case .success(let iob):
                    self.activeInsulin = HKQuantity(unit: .internationalUnit(), doubleValue: iob.value)
                    self.dosingDecision.insulinOnBoard = iob
                case .failure:
                    self.activeInsulin = nil
                    self.dosingDecision.insulinOnBoard = nil
                }
            }
        }
    }

    private func updateFromLoopState() {
        delegate?.withLoopState { [weak self] state in
            self?.updatePredictedGlucoseValues(from: state)
            self?.updateCarbsOnBoard(from: state)
            self?.ensurePumpDataIsFresh { [weak self] in
                self?.updateRecommendedBolusAndNotice(from: state, isUpdatingFromUserInput: false)
                DispatchQueue.main.async {
                    self?.updateSettings()
                }
            }
        }
    }

    private func updateCarbsOnBoard(from state: LoopState) {
        delegate?.carbsOnBoard(at: Date(), effectVelocities: state.insulinCounteractionEffects) { result in
            DispatchQueue.main.async {
                switch result {
                case .success(let carbValue):
                    self.activeCarbs = carbValue.quantity
                    self.dosingDecision.carbsOnBoard = carbValue
                case .failure:
                    self.activeCarbs = nil
                    self.dosingDecision.carbsOnBoard = nil
                }
            }
        }
    }

    private func ensurePumpDataIsFresh(then completion: @escaping () -> Void) {
        if !isPumpDataStale {
            completion()
            return
        }
        
        DispatchQueue.main.async {
            // v-- This needs to happen on the main queue
            self.isRefreshingPump = true
            let wrappedCompletion: () -> Void = { [weak self] in
                self?.delegate?.withLoopState { [weak self] _ in
                    // v-- This needs to happen in LoopDataManager's dataQueue
                    completion()
                    // ^v-- Unfortunately, these two things might happen concurrently, so in theory the
                    // completion above may not "complete" by the time we clear isRefreshingPump.  To fix that
                    // would require some very confusing wiring, but I think it is a minor issue.
                    DispatchQueue.main.async {
                        // v-- This needs to happen on the main queue
                        self?.isRefreshingPump = false
                    }
                }
            }
            self.delegate?.ensureCurrentPumpData(completion: wrappedCompletion)
        }
    }
    
    private func updateRecommendedBolusAndNotice(from state: LoopState, isUpdatingFromUserInput: Bool) {
        dispatchPrecondition(condition: .notOnQueue(.main))

        var recommendation: BolusRecommendation?
        let recommendedBolus: HKQuantity?
        let notice: Notice?
        do {
            recommendation = try computeBolusRecommendation(from: state)
            if let recommendation = recommendation {
                recommendedBolus = HKQuantity(unit: .internationalUnit(), doubleValue: recommendation.amount)

                switch recommendation.notice {
                case .glucoseBelowSuspendThreshold:
                    if let suspendThreshold = delegate?.settings.suspendThreshold {
                        notice = .predictedGlucoseBelowSuspendThreshold(suspendThreshold: suspendThreshold.quantity)
                    } else {
                        notice = nil
                    }
                default:
                    notice = nil
                }
            } else {
                recommendedBolus = HKQuantity(unit: .internationalUnit(), doubleValue: 0)
                notice = nil
            }
        } catch {
            recommendedBolus = nil

            switch error {
            case LoopError.missingDataError(.glucose), LoopError.glucoseTooOld:
                notice = .staleGlucoseData
            case LoopError.pumpDataTooOld:
                notice = .stalePumpData
            default:
                notice = nil
            }
        }

        DispatchQueue.main.async {
            let priorRecommendedBolus = self.recommendedBolus
            self.recommendedBolus = recommendedBolus
            self.dosingDecision.recommendedBolus = recommendation
            self.activeNotice = notice

            if priorRecommendedBolus != recommendedBolus,
                self.enteredBolus.doubleValue(for: .internationalUnit()) > 0,
                !self.isInitiatingSaveOrBolus
            {
                self.enteredBolus = HKQuantity(unit: .internationalUnit(), doubleValue: 0)

                if !isUpdatingFromUserInput {
                    self.presentAlert(.recommendationChanged)
                }
            }
        }
    }

    private func computeBolusRecommendation(from state: LoopState) throws -> BolusRecommendation? {
        dispatchPrecondition(condition: .notOnQueue(.main))

        let manualGlucoseSample = DispatchQueue.main.sync { self.manualGlucoseSample }
        if manualGlucoseSample != nil {
            return try state.recommendBolusForManualGlucose(
                manualGlucoseSample!,
                consideringPotentialCarbEntry: potentialCarbEntry,
                replacingCarbEntry: originalCarbEntry
            )
        } else {
            return try state.recommendBolus(
                consideringPotentialCarbEntry: potentialCarbEntry,
                replacingCarbEntry: originalCarbEntry
            )
        }
    }

    private func updateSettings() {
        dispatchPrecondition(condition: .onQueue(.main))
        
        guard let delegate = delegate else {
            return
        }

        glucoseUnit = delegate.preferredGlucoseUnit

        targetGlucoseSchedule = delegate.settings.glucoseTargetRangeSchedule
        // Pre-meal override should be ignored if we have carbs (LOOP-1964)
        preMealOverride = potentialCarbEntry == nil ? delegate.settings.preMealOverride : nil
        scheduleOverride = delegate.settings.scheduleOverride

        if preMealOverride?.hasFinished() == true {
            preMealOverride = nil
        }

        if scheduleOverride?.hasFinished() == true {
            scheduleOverride = nil
        }

        maximumBolus = delegate.settings.maximumBolus.map { maxBolusAmount in
            HKQuantity(unit: .internationalUnit(), doubleValue: maxBolusAmount)
        }

        dosingDecision.scheduleOverride = preMealOverride ?? scheduleOverride
        dosingDecision.glucoseTargetRangeSchedule = targetGlucoseSchedule
        if scheduleOverride != nil || preMealOverride != nil {
            dosingDecision.effectiveGlucoseTargetRangeSchedule = delegate.settings.effectiveGlucoseTargetRangeSchedule(presumingMealEntry: potentialCarbEntry != nil)
        } else {
            dosingDecision.effectiveGlucoseTargetRangeSchedule = nil
        }
    }

    private func updateChartDateInterval() {
        dispatchPrecondition(condition: .onQueue(.main))

        // How far back should we show data? Use the screen size as a guide.
        let viewMarginInset: CGFloat = 14
        let availableWidth = screenWidth - chartManager.fixedHorizontalMargin - 2 * viewMarginInset

        let totalHours = floor(Double(availableWidth / LoopConstants.minimumChartWidthPerHour))
        let futureHours = ceil((delegate?.insulinModel?.effectDuration ?? .hours(4)).hours)
        let historyHours = max(LoopConstants.statusChartMinimumHistoryDisplay.hours, totalHours - futureHours)

        let date = Date(timeInterval: -TimeInterval(hours: historyHours), since: now())
        let chartStartDate = Calendar.current.nextDate(
            after: date,
            matching: DateComponents(minute: 0),
            matchingPolicy: .strict,
            direction: .backward
        ) ?? date

        chartDateInterval = DateInterval(start: chartStartDate, duration: .hours(totalHours))
    }
}

extension BolusEntryViewModel.Alert: Identifiable {
    var id: Self { self }
}

// MARK: Helpers
extension BolusEntryViewModel {
    
    var isGlucoseDataStale: Bool {
        guard let latestGlucoseDataDate = delegate?.mostRecentGlucoseDataDate else { return true }
        return now().timeIntervalSince(latestGlucoseDataDate) > LoopCoreConstants.inputDataRecencyInterval
    }
    
    var isPumpDataStale: Bool {
        guard let latestPumpDataDate = delegate?.mostRecentPumpDataDate else { return true }
        return now().timeIntervalSince(latestPumpDataDate) > LoopCoreConstants.inputDataRecencyInterval
    }

    var isManualGlucosePromptVisible: Bool {
        activeNotice == .staleGlucoseData && !isManualGlucoseEntryEnabled
    }
    
    var isNoticeVisible: Bool {
        if activeNotice == nil {
            return false
        } else if activeNotice != .staleGlucoseData {
            return true
        } else {
            return !isManualGlucoseEntryEnabled
        }
    }
    
    private var hasBolusEntryReadyToDeliver: Bool {
        enteredBolus.doubleValue(for: .internationalUnit()) != 0
    }

    private var hasDataToSave: Bool {
        enteredManualGlucose != nil || potentialCarbEntry != nil
    }

    enum ButtonChoice { case manualGlucoseEntry, actionButton }
    var primaryButton: ButtonChoice {
        if !isManualGlucosePromptVisible { return .actionButton }
        if hasBolusEntryReadyToDeliver { return .actionButton }
        return .manualGlucoseEntry
    }
    
    enum ActionButtonAction {
        case saveWithoutBolusing
        case saveAndDeliver
        case enterBolus
        case deliver
        case logging
    }
    
    var actionButtonAction: ActionButtonAction {
        if isLoggingDose {
            return .logging
        }
        
        switch (hasDataToSave, hasBolusEntryReadyToDeliver) {
        case (true, true): return .saveAndDeliver
        case (true, false): return .saveWithoutBolusing
        case (false, true): return .deliver
        case (false, false): return .enterBolus
        }
    }
}<|MERGE_RESOLUTION|>--- conflicted
+++ resolved
@@ -158,11 +158,8 @@
         originalCarbEntry: StoredCarbEntry? = nil,
         potentialCarbEntry: NewCarbEntry? = nil,
         selectedCarbAbsorptionTimeEmoji: String? = nil,
-<<<<<<< HEAD
+        isManualGlucoseEntryEnabled: Bool = false
         supportedInsulinModels: SupportedInsulinModelSettings? = nil
-=======
-        isManualGlucoseEntryEnabled: Bool = false
->>>>>>> 99e1b11a
     ) {
         self.delegate = delegate
         self.now = now
@@ -186,12 +183,9 @@
         
         self.chartDateInterval = DateInterval(start: Date(timeInterval: .hours(-1), since: now()), duration: .hours(7))
         
-<<<<<<< HEAD
+        self.dosingDecision.originalCarbEntry = originalCarbEntry
+
         findInsulinModelPickerOptions(supportedInsulinModels)
-=======
-        self.dosingDecision.originalCarbEntry = originalCarbEntry
-
->>>>>>> 99e1b11a
         observeLoopUpdates()
         observeEnteredBolusChanges()
         observeEnteredManualGlucoseChanges()
