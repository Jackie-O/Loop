/* The string format appended to active insulin that describes pending insulin. (1: pending insulin) */
" (pending: %@)" = " (pendiente: %@)";

/* Format string for carb ratio average. (1: value)(2: carb unit) */
"%1$@ %2$@/U" = "%1$@ %2$@/U";

/* Formats (1: carb start time) and (2: carb absorption duration) */
"%1$@ + %2$@" = "%1$@ + %2$@";

/* Low reservoir alert format string. (1: Number of units remaining) */
"%1$@ U left" = "%1$@ U restantes";

/* Low reservoir alert with time remaining format string. (1: Number of units remaining)(2: approximate time remaining) */
"%1$@ U left: %2$@" = "%1$@ U restantes: %2$@";

/* The format for recommended temp basal rate and time. (1: localized rate number)(2: localized time) */
"%1$@ U/hour @ %2$@" = "%1$@ U/hora @ %2$@";

/* Format string for glucose target range. (1: Min target)(2: Max target)(3: glucose unit) */
"%1$@ – %2$@ %3$@" = "%1$@ – %2$@ %3$@";

/* Formats (1: carb value) and (2: food type) */
"%1$@: %2$@" = "%1$@: %2$@";

/* The format for an active override preset. (1: preset symbol)(2: preset name) */
"%@ %@" = "%1$@ %2$@";

/* Formats absorbed carb value */
"%@ absorbed" = "%@ absorbido";

/* The subtitle format describing total insulin. (1: localized insulin total) */
"%@ U Total" = "%@ U Totales";

/* Appends a full-stop to a statement */
"%@." = "%@.";

/* Description of the prediction input effect for glucose momentum */
"15 min glucose regression coefficient (b₁), continued with decay over 30 min" = "Coeficiente de regresión de glucosa de 15 minutos (b₁), continuado con decadencia sobre 30 minutos.";

/* Description of the prediction input effect for retrospective correction */
"30 min comparison of glucose prediction vs actual, continued with decay over 60 min" = "Comparación de glucosa actual contra la predicha en 30 minutos, continuada con decaimiento sobre 60 minutos.";

/* Subtitle of Fiasp preset */
"A model based on the published absorption of Fiasp insulin." = "Un modelo basado en la publicación de la absorción de insulina Fiasp.";

/* Subtitle of Rapid-Acting – Adult preset */
"A model based on the published absorption of Humalog, Novolog, and Apidra insulin in adults." = "Un modelo basado en la publicación de la absorción de insulina Humalog, Novolog y Apidra en adultos.";

/* Action to copy the recommended Bolus value to the actual Bolus Field */
"AcceptRecommendedBolus" = "AceptarBoloRecomendado";

/* The title of the Carbs On-Board graph */
"Active Carbohydrates" = "Carbohidratos Activos";

/* The string format describing active carbohydrates. (1: localized glucose value description) */
"Active Carbohydrates: %@" = "Carbohidratos Activos: %@";

/* The title of the Insulin On-Board graph */
"Active Insulin" = "Insulina Activa";

/* The string format describing active insulin. (1: localized insulin value description) */
"Active Insulin: %@" = "Insulina Activa: %@";

/* Action sheet title selecting CGM
   Title text for button to set up a CGM */
"Add CGM" = "Agregar CGM";

/* The label of the carb entry button */
"Add Meal" = "Agregar Alimento";

/* Action sheet title selecting Pump
Title text for button to set up a new pump */
"Add Pump" = "Agregar Microinfusora";

<<<<<<< HEAD
/* The title of the Amplitude service */
"Amplitude" = "Amplitude";
=======
/* Title text for button to set up a service */
"Add Service" = "Add Service";

/* Button title to delete a service */
"Delete Service" = "Delete Service";

/* Confirmation message for deleting a service */
"Are you sure you want to delete this service?" = "Are you sure you want to delete this service?";

/* The title of the section containing algorithm settings */
"Algorithm Settings" = "Ajustes de Algoritmo";
>>>>>>> 9c856116

/* Subtitle of Rapid-Acting – Children preset */
"An adjustment to the adult model based on empirical effects in children." = "Un ajuste al modelo adulto basado en los efectos empíricos en niños.";

<<<<<<< HEAD
/* The title of the amplitude API key credential */
"API Key" = "API Key";

/* The title of the nightscout API secret credential */
"API Secret" = "API secreto";

/* Confirmation message for deleting a CGM */
"Are you sure you want to delete this CGM?" = "¿Está usted seguro de querer eliminar este CGM?";

=======
>>>>>>> 9c856116
/* Format fragment for a specific time */
"at %@" = "a %@";

/* The message displayed during a device authentication prompt for bolus specification */
"Authenticate to Bolus %@ Units" = "Autenticar para Bolo %@ Unidades";

/* Details for configuration error when basal rate schedule is missing */
"Basal Rate Schedule" = "Perfil Basal";

/* The title of the basal rate profile screen
   The title text for the basal rate schedule */
"Basal Rates" = "Perfil Basal";

/* The label of the bolus entry button
   The notification title for a bolus failure */
"Bolus" = "Bolo";

/* The format string for bolus progress. (1: delivered volume)(2: total volume) */
"Bolused %1$@ of %2$@" = "Administró bolo %1$@ de %2$@";

/* The format string for bolus in progress showing total volume. (1: total volume) */
"Bolusing %1$@" = "Administrando bolo de %1$@";

/* The title of the cancel action in an action sheet */
"Cancel" = "Cancelar";

/* The title of the cell indicating a bolus is being canceled */
"Canceling Bolus" = "Cancelando bolo";

/* Details for missing data error when carb effects are missing */
"Carb effects" = "Efectos de carbohidratos";

/* The title of the carb ratios schedule screen
   The title text for the carb ratio schedule */
"Carb Ratios" = "Relacíon de carbohidratos";

/* Title of the prediction input effect for carbohydrates */
"Carbohydrates" = "Carbohidratos";

/* Description of the prediction input effect for carbohydrates. (1: The glucose unit string) */
"Carbs Absorbed (g) ÷ Carb Ratio (g/U) × Insulin Sensitivity (%1$@/U)" = "Carbohidratos absorbidos (gr) ÷ Relación de Carbohidratos (gr/U) x Sensibilidad a Insulina (%1$@/U)";

/* The notification alert describing a low pump battery */
"Change the pump battery immediately" = "Cambie la batería de la microinfusora de inmediato";

/* The notification alert describing an empty pump reservoir */
"Change the pump reservoir now" = "Cambie el reservorio de la microinfusora ya";

/* Details for configuration error when one or more loop settings are missing */
"Check settings" = "Verificar ajustes";

/* Recovery suggestion when reservoir data is missing */
"Check that your pump is in range" = "Verifique que su microinfusora esté dentro del rango";

/* Recovery suggestion when glucose data is missing */
"Check your CGM data source" = "Verifique su fuente de datos CGM";

/* The title text for the looping enabled switch cell */
"Closed Loop" = "Asa cerrada";

/* The title of the action used to dismiss an error alert */
"com.loudnate.LoopKit.errorAlertActionTitle" = "OK";

/* The title of the configuration section in settings */
"Configuration" = "Configuración";

/* The error message displayed for configuration errors. (1: configuration error details) */
"Configuration Error: %1$@" = "Error de Configuración: %1$@";

/* The title of the continuous glucose monitor section in settings */
"Continuous Glucose Monitor" = "Monitor de glucosa continuo";

/* The title of the glucose target range schedule screen
   The title text for the glucose target range schedule */
"Correction Range" = "Rango de Correción";

/* Message when offering bolus recommendation even though bg is below range. (1: glucose value) */
"Current glucose of %1$@ is below correction range." = "Glucosa actual de %1$@ está por debajo del rango correctivo.";

<<<<<<< HEAD
/* The title of the cell indicating a generic temporary override is enabled */
"Custom Override" = "Sobreescritura personalizada";

/* The title of the Loggly customer token credential */
"Customer Token" = "Token de Usuario";

/* Button title to delete CGM */
"Delete CGM" = "Eliminar CGM";
=======
/* The short unit display string for decibles */
"dB" = "dB";

/* The title of the button to remove the credentials for a service */
"Delete Account" = "Eliminar Cuenta";
>>>>>>> 9c856116

/* Title text for delivery limits */
"Delivery Limits" = "Límites de Dosificación";

/* The action hint of the workout mode toggle button when enabled */
"Disables" = "Desactivar";

/* The action hint of the workout mode toggle button when disabled */
"Enables" = "Permitir";

/* The placeholder text instructing users to enter a suspend treshold */
"Enter suspend threshold" = "Ingrese nivel de suspensión";

/* The alert title for an error while canceling a bolus */
"Error Canceling Bolus" = "Error de cancelación de bolo";

/* The alert title for a resume error */
"Error Resuming" = "Error de reanudación";

/* The subtitle format describing eventual glucose. (1: localized glucose value description) */
"Eventually %@" = "Eventualmente %@";

/* The title of the alert describing a maximum bolus validation error */
"Exceeds Maximum Bolus" = "Excede bolo máximo";

/* Title of insulin model preset */
"Fiasp" = "Fiasp";

/* The format string used to describe a finite workout targets duration */
"For %1$@" = "Por %1$@";

/* The title of the glucose and prediction graph */
"Glucose" = "Glucosa";

/* The error message when glucose data is too old to be used. (1: glucose data age in minutes) */
"Glucose data is %1$@ old" = "Los datos de glucosa son %1$@ antiguos";

/* Description of error when glucose data is missing */
"Glucose data not available" = "Los datos de glucosa no están disponibles";

/* Title of the prediction input effect for glucose momentum */
"Glucose Momentum" = "Momento de Glucosa";

/* The title of a target alert action specifying an indefinitely long workout targets duration */
"Indefinitely" = "Indefinidamente";

/* Title of the prediction input effect for insulin */
"Insulin" = "Insulina";

/* Description of the prediction input effect for insulin */
"Insulin Absorbed (U) × Insulin Sensitivity (%1$@/U)" = "Insulina Absorbida (U) x Sensibilidad a Insulina (%1$@/U)";

/* The title of the insulin delivery graph */
"Insulin Delivery" = "Administración de Insulina";

/* Details for missing data error when insulin effects are missing */
"Insulin effects" = "Efectos de la insulina";

/* Details for configuration error when insulin model is missing
   The title text for the insulin model setting row */
"Insulin Model" = "Modelo de Insulina";

/* The title of the insulin sensitivities schedule screen
   The title text for the insulin sensitivity schedule */
"Insulin Sensitivities" = "Sensibilidades a Insulina";

/* The error message when invalid data was encountered. (1: details of invalid data) */
"Invalid data: %1$@" = "Datos no válidos: %1$@";

/* The title text for the issue report cell */
"Issue Report" = "Informe de Errores";

/* Glucose HUD accessibility hint */
"Launches CGM app" = "Lanza app MCG";

/* The loading message for the diagnostic report screen */
"Loading..." = "Cargando...";

/* The notification title for a loop failure */
"Loop Failure" = "Falla del Loop";

/* The notification alert describing a long-lasting loop failure. The substitution parameter is the time interval since the last loop */
"Loop has not completed successfully in %@" = "Loop no ha terminado correctamente en %@";

/* The error message for missing data. (1: missing data details) */
"Missing data: %1$@" = "Faltan Datos: %1$@";

/* Details for missing data error when momentum effects are missing */
"Momentum effects" = "Efectos de Momento";

<<<<<<< HEAD
/* The title of the Nightscout service */
"Nightscout" = "Nightscout";
=======
/* Sensor state description for the non-valid state */
"Needs Attention" = "Necesita Atención";
>>>>>>> 9c856116

/* The error message displayed for device connection errors. */
"No connected devices, or failure during device connection" = "No hay dispositivos conectados o falla durante conexión de dispositivo";

/* The title text for the override presets */
"Override Presets" = "Sobreescritura de objetivos preestablecidos";

/* The label of the pre-meal mode toggle button */
"Pre-Meal Targets" = "Objetivos Pre-Comida";

/* Message when offering bolus recommendation even though bg is below range and minBG is in future. (1: glucose time)(2: glucose number) */
"Predicted glucose at %1$@ is %2$@." = "Glucosa proyectada en %1$@ es %2$@.";

/* Notice message when recommending bolus when BG is below the suspend threshold. (1: glucose value) */
"Predicted glucose of %1$@ is below your suspend threshold setting." = "Glucosa proyectada de %1$@ se encuentra por debajo de su nivel de suspensión.";

/* Format string describing retrospective glucose prediction comparison. (1: Predicted glucose)(2: Actual glucose)(3: difference) */
"Predicted: %1$@\nActual: %2$@ (%3$@)" = "Predicción: %1$@\nActual: %2$@ (%3$@)";

/* The title of the pump section in settings */
"Pump" = "Microinfusora";

/* The notification title for a low pump battery */
"Pump Battery Low" = "Batería de Microinfusora Baja";

/* The error message when pump data is too old to be used. (1: pump data age in minutes) */
"Pump data is %1$@ old" = "Los datos de la microinfusora son %1$@ viejos";

/* Details for configuration error when pump manager is missing */
"Pump Manager" = "Administratión de Microinfusora";

/* The notification title for an empty pump reservoir */
"Pump Reservoir Empty" = "Reservorio de Microinfusora Vacío";

/* The notification title for a low pump reservoir */
"Pump Reservoir Low" = "Reservorio de Microinfusora Bajo";

/* The title of the cell indicating the pump is suspended */
"Pump Suspended" = "Microinfusora Suspendida";

/* Title of insulin model preset */
"Rapid-Acting – Adults" = "Acción Rápida — Adultos";

/* Title of insulin model preset */
"Rapid-Acting – Children" = "Acción Rápida — Niños";

/* The error message when a recommendation has expired. (1: age of recommendation in minutes) */
"Recommendation expired: %1$@ old" = "Recomendación expiró: %1$@ vieja";

/* The title of the cell displaying a recommended temp basal value */
"Recommended Basal" = "Basal Recomendada";

/* Accessibility hint describing recommended bolus units */
"Recommended Bolus: %@ Units" = "Bolo Recomendado: %@ Unidades";

/* Details for missing data error when reservoir data is missing */
"Reservoir" = "Reservorio";

/* Title of the prediction input effect for retrospective correction */
"Retrospective Correction" = "Corrección Retrospectiva";

/* The title of the notification action to retry a bolus command */
"Retry" = "Reintentar";

/* The title of the services section in settings */
"Services" = "Servicios";

/* The label of the settings button */
"Settings" = "Ajustes";

/* Loop Completion HUD accessibility hint */
"Shows last loop error" = "Muestra último error de Loop";

/* Format fragment for a start time */
"since %@" = "desde %@";

<<<<<<< HEAD
/* The title of the nightscout site URL credential */
"Site URL" = "Site URL";

/* The format for the description of a temporary override start date */
"starting at %@" = "comenzando a la %@";
=======
/* The title text for the Medtronic sensor switch cell */
"Sof-Sensor / Enlite" = "Sof-Sensor / Enlite";
>>>>>>> 9c856116

/* The title of the cell indicating a bolus is being sent */
"Starting Bolus" = "Comenzando Bolo";

/* The title text in settings */
"Suspend Threshold" = "Nivel de Suspensión";

/* The subtitle of the cell displaying an action to resume insulin delivery */
"Tap to Resume" = "Toque para reanudar";

/* Subtitle description of Walsh insulin model setting */
"The legacy model used by Loop, allowing customization of action duration." = "El model utilizado por ediciones iniciales de Loop, permite ajustar duración de acción.";

/* Body of the alert describing a maximum bolus validation error. (1: The localized max bolus value) */
"The maximum bolus amount is %@ Units" = "Bolo máximo es %@ Unidades";

/* The short unit display string for international units of insulin */
"U" = "U";

/* The format for the description of a temporary override end date */
"until %@" = "hasta la %@";

/* The title of the alert controller used to select a duration for workout targets */
"Use Workout Glucose Targets" = "Utilice Objetivos de Glucosa de Ejercicio";

/* Title of insulin model setting */
"Walsh" = "Walsh";

/* Explanation of suspend threshold */
"When current or forecasted glucose is below the suspend threshold, Loop will not recommend a bolus, and will always recommend a temporary basal rate of 0 units per hour." = "Cuando la glucosa actual o proyectada se encuentre debajo del nivel de suspensión, Loop no recomendará un bolo y siempre recomendará un basal temporal de 0 unidades por hora.";

/* The label of the workout mode toggle button */
"Workout Targets" = "Objetivos de Ejercicio";
<|MERGE_RESOLUTION|>--- conflicted
+++ resolved
@@ -72,10 +72,6 @@
 Title text for button to set up a new pump */
 "Add Pump" = "Agregar Microinfusora";
 
-<<<<<<< HEAD
-/* The title of the Amplitude service */
-"Amplitude" = "Amplitude";
-=======
 /* Title text for button to set up a service */
 "Add Service" = "Add Service";
 
@@ -87,23 +83,13 @@
 
 /* The title of the section containing algorithm settings */
 "Algorithm Settings" = "Ajustes de Algoritmo";
->>>>>>> 9c856116
 
 /* Subtitle of Rapid-Acting – Children preset */
 "An adjustment to the adult model based on empirical effects in children." = "Un ajuste al modelo adulto basado en los efectos empíricos en niños.";
 
-<<<<<<< HEAD
-/* The title of the amplitude API key credential */
-"API Key" = "API Key";
-
-/* The title of the nightscout API secret credential */
-"API Secret" = "API secreto";
-
 /* Confirmation message for deleting a CGM */
 "Are you sure you want to delete this CGM?" = "¿Está usted seguro de querer eliminar este CGM?";
 
-=======
->>>>>>> 9c856116
 /* Format fragment for a specific time */
 "at %@" = "a %@";
 
@@ -183,22 +169,17 @@
 /* Message when offering bolus recommendation even though bg is below range. (1: glucose value) */
 "Current glucose of %1$@ is below correction range." = "Glucosa actual de %1$@ está por debajo del rango correctivo.";
 
-<<<<<<< HEAD
 /* The title of the cell indicating a generic temporary override is enabled */
 "Custom Override" = "Sobreescritura personalizada";
 
-/* The title of the Loggly customer token credential */
-"Customer Token" = "Token de Usuario";
-
 /* Button title to delete CGM */
 "Delete CGM" = "Eliminar CGM";
-=======
+
 /* The short unit display string for decibles */
 "dB" = "dB";
 
 /* The title of the button to remove the credentials for a service */
 "Delete Account" = "Eliminar Cuenta";
->>>>>>> 9c856116
 
 /* Title text for delivery limits */
 "Delivery Limits" = "Límites de Dosificación";
@@ -289,13 +270,8 @@
 /* Details for missing data error when momentum effects are missing */
 "Momentum effects" = "Efectos de Momento";
 
-<<<<<<< HEAD
-/* The title of the Nightscout service */
-"Nightscout" = "Nightscout";
-=======
 /* Sensor state description for the non-valid state */
 "Needs Attention" = "Necesita Atención";
->>>>>>> 9c856116
 
 /* The error message displayed for device connection errors. */
 "No connected devices, or failure during device connection" = "No hay dispositivos conectados o falla durante conexión de dispositivo";
@@ -372,16 +348,8 @@
 /* Format fragment for a start time */
 "since %@" = "desde %@";
 
-<<<<<<< HEAD
-/* The title of the nightscout site URL credential */
-"Site URL" = "Site URL";
-
 /* The format for the description of a temporary override start date */
 "starting at %@" = "comenzando a la %@";
-=======
-/* The title text for the Medtronic sensor switch cell */
-"Sof-Sensor / Enlite" = "Sof-Sensor / Enlite";
->>>>>>> 9c856116
 
 /* The title of the cell indicating a bolus is being sent */
 "Starting Bolus" = "Comenzando Bolo";
