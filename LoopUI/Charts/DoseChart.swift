--- conflicted
+++ resolved
@@ -74,38 +74,23 @@
         let (xAxisLayer, yAxisLayer, innerFrame) = (coordsSpace.xAxisLayer, coordsSpace.yAxisLayer, coordsSpace.chartInnerFrame)
 
         // The dose area
-<<<<<<< HEAD
-        let lineModel = ChartLineModel(chartPoints: points.basal, lineColor: colors.doseTint, lineWidth: 2, animDuration: 0, animDelay: 0)
-=======
         let lineModel = ChartLineModel(chartPoints: basalDosePoints, lineColor: colors.insulinTint, lineWidth: 2, animDuration: 0, animDelay: 0)
->>>>>>> c69fc765
         let doseLine = ChartPointsLineLayer(xAxis: xAxisLayer.axis, yAxis: yAxisLayer.axis, lineModels: [lineModel])
 
         let doseArea = ChartPointsFillsLayer(
             xAxis: xAxisLayer.axis,
             yAxis: yAxisLayer.axis,
             fills: [ChartPointsFill(
-<<<<<<< HEAD
-                chartPoints: points.basalFill,
-                fillColor: colors.doseTint.withAlphaComponent(0.5),
-=======
                 chartPoints: basalDosePoints,
                 fillColor: colors.insulinTint.withAlphaComponent(0.5),
->>>>>>> c69fc765
                 createContainerPoints: false
             )]
         )
 
         let bolusLayer: ChartPointsScatterDownTrianglesLayer<ChartPoint>?
-<<<<<<< HEAD
-        
-        if points.bolus.count > 0 {
-            bolusLayer = ChartPointsScatterDownTrianglesLayer(xAxis: xAxisLayer.axis, yAxis: yAxisLayer.axis, chartPoints: points.bolus, displayDelay: 0, itemSize: CGSize(width: 12, height: 12), itemFillColor: colors.doseTint)
-=======
 
         if bolusDosePoints.count > 0 {
             bolusLayer = ChartPointsScatterDownTrianglesLayer(xAxis: xAxisLayer.axis, yAxis: yAxisLayer.axis, chartPoints: bolusDosePoints, displayDelay: 0, itemSize: CGSize(width: 12, height: 12), itemFillColor: colors.insulinTint)
->>>>>>> c69fc765
         } else {
             bolusLayer = nil
         }
@@ -129,13 +114,8 @@
                 xAxisLayer: xAxisLayer,
                 yAxisLayer: yAxisLayer,
                 axisLabelSettings: axisLabelSettings,
-<<<<<<< HEAD
-                chartPoints: points.highlight,
-                tintColor: colors.doseTint,
-=======
                 chartPoints: allDosePoints,
                 tintColor: colors.insulinTint,
->>>>>>> c69fc765
                 gestureRecognizer: gestureRecognizer
             )
         }
